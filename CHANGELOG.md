--- conflicted
+++ resolved
@@ -3,12 +3,9 @@
 ## [Unreleased]
 
 ### Relayer
-<<<<<<< HEAD
+
 * [\#491](https://github.com/cosmos/relayer/pull/491) Add client parameter flags to allow governance to update the client if expiry or misbehaviour freezing occurs. 
-=======
-
 * [\#488](https://github.com/cosmos/relayer/pull/488) Fix state based relaying for acknowledgements.
->>>>>>> 6b59c337
 * [\#474](https://github.com/cosmos/relayer/pull/474) Fix validator set mismatch when updating IBC client.
 * [\#456](https://github.com/cosmos/relayer/pull/456) Fix bug which incorrectly set the timeout on a transfer.
 * [\#455](https://github.com/cosmos/relayer/pull/455) Set default client parameter to allow governance to update the client if expiry or misbehaviour freezing occurs. 
