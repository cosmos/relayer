--- conflicted
+++ resolved
@@ -20,11 +20,8 @@
 * [\#1179](https://github.com/cosmos/relayer/pull/1179) Add extension-options parameter in chain configs and update SDK to v0.47.3.
 * [\#1208](https://github.com/cosmos/relayer/pull/1208) Replace gogo/protobuf to cosmos/gogoproto.
 * [\#1221](https://github.com/cosmos/relayer/pull/1221) Update cometbft to v0.37.2 and ibc-go to v7.2.0.
-<<<<<<< HEAD
+* [\#1226](https://github.com/cosmos/relayer/pull/1226) Avoid invalid Bech32 prefix error in parallel tests when sdk Config get overwritten by each other in single process.
 * [\#1231](https://github.com/cosmos/relayer/pull/1231) Reduce get bech32 prefix when get signer.
-=======
-* [\#1226](https://github.com/cosmos/relayer/pull/1226) Avoid invalid Bech32 prefix error in parallel tests when sdk Config get overwritten by each other in single process.
->>>>>>> 1bfe06cd
 
 ## v0.9.3
 
