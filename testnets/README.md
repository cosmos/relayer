--- conflicted
+++ resolved
@@ -158,11 +158,7 @@
 rly ch a -f testnets/relayer-alpha-2/pylonchain.json
 
 # or add all the chain configurations for the testnet at once...
-<<<<<<< HEAD
 rly chains add-dir testnets/relayer-alpha-2/
-=======
-rly chains add-dir testnets/relayer-alpha/
->>>>>>> 498f1c36
 
 # ensure the lite clients are created locally...
 rly lite init {{src_chain_id}} -f 
