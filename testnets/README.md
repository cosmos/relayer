# IBC Relayer Testnets

These are instructions on how to setup a node to run a basic IBC relayer testnet. Currently, coordination is happening in the [`ibc-testnet-alpha` group on telegram](https://t.me/joinchat/IYdbxRRFYIkj9FR99X3-BA).

### *20 April 2020 17:00 PST* - `relayer-alpha-2` testnet

This is the second `relayer` testnet! I will be copying JSON files from the first testnet to the new folder as well as merging all the backlogged pull requests. Please make sure you are using the following version of `gaia` to ensure compatability.

- Gaia Version Info

```bash
$ gaiad version --long
name: gaia
server_name: gaiad
client_name: gaiacli
version: 0.0.0-180-g50be36d
commit: 50be36de941b9410a4b06ec9ce4288b1529c4bd4
build_tags: netgo,ledger
go: go version go1.14 darwin/amd64
```

- Relayer Version Info

```bash
$ rly version
version: 0.3.0
commit: 781026cf46c6d144ab7fcd02d92817cc3d524903
cosmos-sdk: v0.34.4-0.20200423152229-f1fdde5d1b18
go: go1.14 darwin/amd64
```

### *19 March 2020 17:00 PST* - `relayer-alpha` testnet

This is the first `relayer` testnet! Please submit your JSON files for this testnet to `./testnets/relayer-alpha/{{chain_id}}.json`.

## Testnet Node Setup
In order to run a node in this testnet, you need to run it from a server of some sort. This guide is agnostic to a specific cloud provider. The instructions assume you have SSH access w/ `sudo` on the server. While setting up the server, ensure that ports `:8000` (`faucet`) and `:26657` (`gaiad`) are open and accessable.

> NOTE: You can and should (:wink:) setup a DNS A record pointing to your server to make the URL human readable instead of an IP address. Many services make this easy. I'm using https://domains.google.com.

### Server Setup

The following instructions have been tested and are working from a default install of Ubuntu on a shared CPU instance w/ 2GB RAM.

```bash
# Update the system and install dependancies
sudo apt update
sudo apt install build-essential jq -y

# Install latest go version https://golang.org/doc/install
wget https://dl.google.com/go/go1.14.linux-amd64.tar.gz
sudo tar -C /usr/local -xzf go1.14.linux-amd64.tar.gz

# Add $GOPATH, $GOBIN and both to $PATH
echo "" >> ~/.profile
echo 'export GOPATH=$HOME/go' >> ~/.profile
echo 'export GOBIN=$GOPATH/bin' >> ~/.profile
echo 'export PATH=$PATH:/usr/local/go/bin:$GOBIN' >> ~/.profile
echo "export GAIA=\$GOPATH/src/github.com/cosmos/gaia" >> ~/.profile
echo "export RELAYER=\$GOPATH/src/github.com/iqlusioninc/relayer" >> ~/.profile
source ~/.profile

# Set these variables to different values that are specific to your chain
# Also, ensure they are set to make the commands below run properly
export DENOM=pylon
export CHAINID=pylonchain
export DOMAIN=shitcoincasinos.com
export RLYKEY=faucet
export GAIASHA=50be36d

# Start by downloading and installing both gaia and the relayer
mkdir -p $(dirname $GAIA) && git clone https://github.com/cosmos/gaia $GAIA && cd $GAIA && git checkout $GAIASHA && make install
mkdir -p $(dirname $RELAYER) && git clone https://github.com/iqlusioninc/relayer $RELAYER && cd $RELAYER && make install

# Now its time to configure both the relayer and gaia, start with the relayer
cd
rly config init
echo "{\"key\":\"$RLYKEY\",\"chain-id\":\"$CHAINID\",\"rpc-addr\":\"http://$DOMAIN:26657\",\"account-prefix\":\"cosmos\",\"gas\":200000,\"gas-prices\":\"0.025$DENOM\",\"default-denom\":\"$DENOM\",\"trusting-period\":\"330h\"}" > $CHAINID.json
# NOTE: you will want to save the content from this JSON file
rly chains add -f $CHAINID.json
rly keys add $CHAINID $RLYKEY

# Move on to configuring gaia
gaiad init --chain-id $CHAINID $CHAINID
# NOTE: ensure that the gaia rpc is open to all connections
sed -i 's#tcp://127.0.0.1:26657#tcp://0.0.0.0:26657#g' ~/.gaiad/config/config.toml
sed -i "s/stake/$DENOM/g" ~/.gaiad/config/genesis.json
sed -i 's/pruning = "syncable"/pruning = "nothing"/g' ~/.gaiad/config/app.toml
gaiacli keys add validator

# Now its time to construct the genesis file
gaiad add-genesis-account $(gaiacli keys show validator -a) 100000000000$DENOM,10000000samoleans
gaiad add-genesis-account $(rly chains addr $CHAINID) 10000000000000$DENOM,10000000samoleans
gaiad gentx --name validator --amount 90000000000$DENOM
gaiad collect-gentxs

# Setup the service definitions
rly dev gaia $USER $HOME > gaiad.service
rly dev faucet $USER $HOME $CHAINID $RLYKEY 100000$DENOM > faucet.service
sudo mv gaiad.service /etc/systemd/system/gaiad.service
sudo mv faucet.service /etc/systemd/system/faucet.service
sudo systemctl daemon-reload
sudo systemctl start gaiad
sudo systemctl start faucet

# Server _should_ be ready to go!
# Be sure you have the text from ~/$CHAINID.json for the next step
```

### Relayer Setup

Once you have your server (you could deploy the relayer on a different machine as above server)

```bash
# install the relayer
export RELAYER=$GOPATH/src/github.com/iqlusioninc/relayer
mkdir -p $(dirname $RELAYER) && git clone git@github.com:iqlusioninc/relayer $RELAYER && cd $RELAYER
make install

# then to configure your local relayer to talk to your remote chain
# get the json from $CHAINID.json on your server
rly cfg init
rly ch add -f {{chain_id}}.json

# create a local rly key for the chain
rly keys add {{chain_id}} testkey

# confiure the chain to use that key by default
rly ch edit {{chain_id}} key testkey

# initialize the lite client for {{chain_id}}
rly lite init {{chain_id}} -f

# request funds from the faucet to test it
rly tst request {{chain_id}} testkey

# you should see a balance for the rly key now
rly q bal {{chain_id}}
```
Note that most of these instructions would also work directly on the 
server on which you deployed your gaia node on (not recommended though).

### Submit your {{chain_id}}.json to the relayer repo

Finally, open a pull request with the JSON required to configure a connection to your chain to the `testnets/relayer-alpha/{{chain_id}}.json`. You should be able to connect with other members of the relayer alpha testnet!


### Creating a connection

Once you have your chain configured on your relayer, follow these steps to send tokens between the chains:

```bash
# first ensure the chain is configured locally
cd $RELAYER

# do it either individually...
rly ch a -f testnets/relayer-alpha/pylonchain.json

# or add all the chain configurations for the testnet at once...
rly chains add-dir testnets/relayer-alpha/

# ensure the lite clients are created locally...
rly lite init {{src_chain_id}} -f 
rly l i {{dst_chain_id}} -f

# ensure each chain has its appropriate key...
rly keys add {{src_chain_id}}
rly k a {{dst_chain_id}}

# ensure you have funds on both chains...
# this adds tokens to your addresses from each chain's faucet
rly testnets request {{src_chain_id}}
rly tst req {{dst_chain_id}}

# either manually add a path by following the prompts...
rly paths add {{src_chain}} {{dst_chain_id}} {{path_name}}

# or generate one...
rly pth gen {{src_chain_id}} transfer {{dst_chain_id}} transfer {{path_name}}
<<<<<<< HEAD

# NOTE: path_name can be any string, but one convention is srcchain_dstchain
=======
>>>>>>> f2dbf4ad

# or find all the existing paths...
# NOTE: this command is still under development, but will output
#  a number of existing paths between chains
rly pth find

# ensure that the path exists
rly tx link {{path_name}}

# then send some funds back and forth!
rly q bal {{src_chain_id}}
rly q bal {{dst_chain_id}}
rly tx transfer {{src_chain_id}} {{dst_chain_id}} {{amount}} true $(rly ch addr {{dst_chain_id}})
rly q bal {{src_chain_id}}
rly q bal {{dst_chain_id}}
rly tx xfer {{dst_chain_id}} {{src_chain_id}} {{amount}} false $(rly ch addr {{src_chain_id}})
rly q bal {{src_chain_id}}
rly q bal {{dst_chain_id}}
```<|MERGE_RESOLUTION|>--- conflicted
+++ resolved
@@ -177,11 +177,8 @@
 
 # or generate one...
 rly pth gen {{src_chain_id}} transfer {{dst_chain_id}} transfer {{path_name}}
-<<<<<<< HEAD
 
 # NOTE: path_name can be any string, but one convention is srcchain_dstchain
-=======
->>>>>>> f2dbf4ad
 
 # or find all the existing paths...
 # NOTE: this command is still under development, but will output
