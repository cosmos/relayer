--- conflicted
+++ resolved
@@ -36,11 +36,7 @@
 	require.NoError(t, err)
 
 	// create path
-<<<<<<< HEAD
-	_, err = src.CreateClients(dst, false)
-=======
-	_, err = src.CreateClients(dst, true, true)
->>>>>>> 2629d721
+	_, err = src.CreateClients(dst, true, true, false)
 	require.NoError(t, err)
 	testClientPair(t, src, dst)
 
