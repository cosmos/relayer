package test

import (
	"testing"
	"time"

	sdk "github.com/cosmos/cosmos-sdk/types"
	clienttypes "github.com/cosmos/cosmos-sdk/x/ibc/core/02-client/types"
	ibctmtypes "github.com/cosmos/cosmos-sdk/x/ibc/light-clients/07-tendermint/types"
	ibctesting "github.com/cosmos/cosmos-sdk/x/ibc/testing"
	ibctestingmock "github.com/cosmos/cosmos-sdk/x/ibc/testing/mock"
	"github.com/cosmos/relayer/relayer"
	"github.com/stretchr/testify/require"
	"github.com/tendermint/tendermint/crypto/tmhash"
	tmproto "github.com/tendermint/tendermint/proto/tendermint/types"
	tmprotoversion "github.com/tendermint/tendermint/proto/tendermint/version"
	tmtypes "github.com/tendermint/tendermint/types"
	tmversion "github.com/tendermint/tendermint/version"
)

var (
	gaiaChains = []testChain{
		{"ibc-0", 0, gaiaTestConfig},
		{"ibc-1", 1, gaiaTestConfig},
	}
)

func TestGaiaToGaiaStreamingRelayer(t *testing.T) {
	chains := spinUpTestChains(t, gaiaChains...)

	var (
		src         = chains.MustGet("ibc-0")
		dst         = chains.MustGet("ibc-1")
		testDenom   = "samoleans"
		testCoin    = sdk.NewCoin(testDenom, sdk.NewInt(1000))
		twoTestCoin = sdk.NewCoin(testDenom, sdk.NewInt(2000))
	)

	path, err := genTestPathAndSet(src, dst, "transfer", "transfer")
	require.NoError(t, err)

	// query initial balances to compare against at the end
	srcExpected, err := src.QueryBalance(src.Key)
	require.NoError(t, err)
	dstExpected, err := dst.QueryBalance(dst.Key)
	require.NoError(t, err)

	// create path
<<<<<<< HEAD
	_, err = src.CreateClients(dst, false)
=======
	_, err = src.CreateClients(dst, true, true)
>>>>>>> 2629d721
	require.NoError(t, err)
	testClientPair(t, src, dst)

	_, err = src.CreateOpenConnections(dst, 3, src.GetTimeout())
	require.NoError(t, err)
	testConnectionPair(t, src, dst)

	_, err = src.CreateOpenChannels(dst, 3, src.GetTimeout())
	require.NoError(t, err)
	testChannelPair(t, src, dst)

	// send a couple of transfers to the queue on src
	require.NoError(t, src.SendTransferMsg(dst, testCoin, dst.MustGetAddress().String(), 0, 0))
	require.NoError(t, src.SendTransferMsg(dst, testCoin, dst.MustGetAddress().String(), 0, 0))

	// send a couple of transfers to the queue on dst
	require.NoError(t, dst.SendTransferMsg(src, testCoin, src.MustGetAddress().String(), 0, 0))
	require.NoError(t, dst.SendTransferMsg(src, testCoin, src.MustGetAddress().String(), 0, 0))

	// Wait for message inclusion in both chains
	require.NoError(t, dst.WaitForNBlocks(1))

	// start the relayer process in it's own goroutine
	rlyDone, err := relayer.RunStrategy(src, dst, path.MustGetStrategy())
	require.NoError(t, err)

	// Wait for relay message inclusion in both chains
	require.NoError(t, src.WaitForNBlocks(1))
	require.NoError(t, dst.WaitForNBlocks(1))

	// send those tokens from dst back to dst and src back to src
	require.NoError(t, src.SendTransferMsg(dst, twoTestCoin, dst.MustGetAddress().String(), 0, 0))
	require.NoError(t, dst.SendTransferMsg(src, twoTestCoin, src.MustGetAddress().String(), 0, 0))

	// wait for packet processing
	require.NoError(t, dst.WaitForNBlocks(6))

	// kill relayer routine
	rlyDone()

	// check balance on src against expected
	srcGot, err := src.QueryBalance(src.Key)
	require.NoError(t, err)
	require.Equal(t, srcExpected.AmountOf(testDenom).Int64()-4000, srcGot.AmountOf(testDenom).Int64())

	// check balance on dst against expected
	dstGot, err := dst.QueryBalance(dst.Key)
	require.NoError(t, err)
	require.Equal(t, dstExpected.AmountOf(testDenom).Int64()-4000, dstGot.AmountOf(testDenom).Int64())

	// check balance on src against expected
	srcGot, err = src.QueryBalance(src.Key)
	require.NoError(t, err)
	require.Equal(t, srcExpected.AmountOf(testDenom).Int64()-4000, srcGot.AmountOf(testDenom).Int64())

	// check balance on dst against expected
	dstGot, err = dst.QueryBalance(dst.Key)
	require.NoError(t, err)
	require.Equal(t, dstExpected.AmountOf(testDenom).Int64()-4000, dstGot.AmountOf(testDenom).Int64())
}

func TestGaiaReuseIdentifiers(t *testing.T) {
	chains := spinUpTestChains(t, gaiaChains...)

	var (
		src = chains.MustGet("ibc-0")
		dst = chains.MustGet("ibc-1")
	)

	_, err := genTestPathAndSet(src, dst, "transfer", "transfer")
	require.NoError(t, err)

	// create path
<<<<<<< HEAD
	_, err = src.CreateClients(dst, false)
=======
	_, err = src.CreateClients(dst, true, true)
>>>>>>> 2629d721
	require.NoError(t, err)
	testClientPair(t, src, dst)

	_, err = src.CreateOpenConnections(dst, 3, src.GetTimeout())
	require.NoError(t, err)
	testConnectionPair(t, src, dst)

	_, err = src.CreateOpenChannels(dst, 3, src.GetTimeout())
	require.NoError(t, err)
	testChannelPair(t, src, dst)

	expectedSrc := src
	expectedDst := dst

	// clear old config
	src.PathEnd.ClientID = ""
	src.PathEnd.ConnectionID = ""
	src.PathEnd.ChannelID = ""
	dst.PathEnd.ClientID = ""
	dst.PathEnd.ConnectionID = ""
	dst.PathEnd.ChannelID = ""

<<<<<<< HEAD
	_, err = src.CreateClients(dst, false)
=======
	_, err = src.CreateClients(dst, true, true)
>>>>>>> 2629d721
	require.NoError(t, err)
	testClientPair(t, src, dst)

	_, err = src.CreateOpenConnections(dst, 3, src.GetTimeout())
	require.NoError(t, err)
	testConnectionPair(t, src, dst)

	_, err = src.CreateOpenChannels(dst, 3, src.GetTimeout())
	require.NoError(t, err)
	testChannelPair(t, src, dst)

	require.Equal(t, expectedSrc, src)
	require.Equal(t, expectedDst, dst)
<<<<<<< HEAD

	expectedSrcClient := src.PathEnd.ClientID
	expectedDstClient := dst.PathEnd.ClientID

	// test client creation with override
	src.PathEnd.ClientID = ""
	dst.PathEnd.ClientID = ""

	_, err = src.CreateClients(dst, true)
	require.NoError(t, err)
	testClientPair(t, src, dst)

	require.NotEqual(t, expectedSrcClient, src.PathEnd.ClientID)
	require.NotEqual(t, expectedDstClient, dst.PathEnd.ClientID)
=======
}

func TestGaiaMisbehaviourMonitoring(t *testing.T) {
	chains := spinUpTestChains(t, gaiaChains...)

	var (
		src = chains.MustGet("ibc-0")
		dst = chains.MustGet("ibc-1")
	)

	path, err := genTestPathAndSet(src, dst, "transfer", "transfer")
	require.NoError(t, err)

	// create path
	_, err = src.CreateClients(dst, true, true)
	require.NoError(t, err)
	testClientPair(t, src, dst)

	_, err = src.CreateOpenConnections(dst, 3, src.GetTimeout())
	require.NoError(t, err)
	testConnectionPair(t, src, dst)

	_, err = src.CreateOpenChannels(dst, 3, src.GetTimeout())
	require.NoError(t, err)
	testChannelPair(t, src, dst)

	// start the relayer process in it's own goroutine
	rlyDone, err := relayer.RunStrategy(src, dst, path.MustGetStrategy())
	require.NoError(t, err)

	// Wait for relay message inclusion in both chains
	require.NoError(t, src.WaitForNBlocks(1))
	require.NoError(t, dst.WaitForNBlocks(1))

	latestHeight, err := dst.QueryLatestHeight()
	require.NoError(t, err)

	header, err := dst.QueryHeaderAtHeight(latestHeight)
	require.NoError(t, err)

	clientStateRes, err := src.QueryClientState(latestHeight)
	require.NoError(t, err)

	// unpack any into ibc tendermint client state
	clientStateExported, err := clienttypes.UnpackClientState(clientStateRes.ClientState)
	require.NoError(t, err)

	// cast from interface to concrete type
	clientState, ok := clientStateExported.(*ibctmtypes.ClientState)
	require.True(t, ok, "error when casting exported clientstate")

	height := clientState.GetLatestHeight().(clienttypes.Height)
	heightPlus1 := clienttypes.NewHeight(height.RevisionNumber, height.RevisionHeight+1)

	// setup validator for signing duplicate header
	// use key for dst
	privKey := getSDKPrivKey(1)
	privVal := ibctestingmock.PV{
		PrivKey: privKey,
	}
	pubKey, err := privVal.GetPubKey()
	require.NoError(t, err)
	validator := tmtypes.NewValidator(pubKey, header.ValidatorSet.Proposer.VotingPower)
	valSet := tmtypes.NewValidatorSet([]*tmtypes.Validator{validator})
	signers := []tmtypes.PrivValidator{privVal}

	// creating duplicate header
	newHeader := createTMClientHeader(t, dst.ChainID, int64(heightPlus1.RevisionHeight), height,
		header.GetTime().Add(time.Minute), valSet, valSet, signers, header)

	// update client with duplicate header
	updateMsg, err := clienttypes.NewMsgUpdateClient(src.PathEnd.ClientID, newHeader, src.MustGetAddress())
	require.NoError(t, err)

	res, success, err := src.SendMsg(updateMsg)
	require.NoError(t, err)
	require.True(t, success)
	require.Equal(t, uint32(0), res.Code)

	// wait for packet processing
	require.NoError(t, dst.WaitForNBlocks(6))

	// kill relayer routine
	rlyDone()

	clientStateRes, err = src.QueryClientState(0)
	require.NoError(t, err)

	// unpack any into ibc tendermint client state
	clientStateExported, err = clienttypes.UnpackClientState(clientStateRes.ClientState)
	require.NoError(t, err)

	// cast from interface to concrete type
	clientState, ok = clientStateExported.(*ibctmtypes.ClientState)
	require.True(t, ok, "error when casting exported clientstate")

	// clientstate should be frozen
	require.True(t, clientState.IsFrozen())
}

func createTMClientHeader(t *testing.T, chainID string, blockHeight int64, trustedHeight clienttypes.Height,
	timestamp time.Time, tmValSet, tmTrustedVals *tmtypes.ValidatorSet, signers []tmtypes.PrivValidator,
	oldHeader *ibctmtypes.Header) *ibctmtypes.Header {
	var (
		valSet      *tmproto.ValidatorSet
		trustedVals *tmproto.ValidatorSet
	)
	require.NotNil(t, tmValSet)

	vsetHash := tmValSet.Hash()

	tmHeader := tmtypes.Header{
		Version:            tmprotoversion.Consensus{Block: tmversion.BlockProtocol, App: 2},
		ChainID:            chainID,
		Height:             blockHeight,
		Time:               timestamp,
		LastBlockID:        ibctesting.MakeBlockID(make([]byte, tmhash.Size), 10_000, make([]byte, tmhash.Size)),
		LastCommitHash:     oldHeader.Header.LastCommitHash,
		DataHash:           tmhash.Sum([]byte("data_hash")),
		ValidatorsHash:     vsetHash,
		NextValidatorsHash: vsetHash,
		ConsensusHash:      tmhash.Sum([]byte("consensus_hash")),
		AppHash:            tmhash.Sum([]byte("app_hash")),
		LastResultsHash:    tmhash.Sum([]byte("last_results_hash")),
		EvidenceHash:       tmhash.Sum([]byte("evidence_hash")),
		ProposerAddress:    tmValSet.Proposer.Address, //nolint:staticcheck
	}
	hhash := tmHeader.Hash()
	blockID := ibctesting.MakeBlockID(hhash, 3, tmhash.Sum([]byte("part_set")))
	voteSet := tmtypes.NewVoteSet(chainID, blockHeight, 1, tmproto.PrecommitType, tmValSet)

	commit, err := tmtypes.MakeCommit(blockID, blockHeight, 1, voteSet, signers, timestamp)
	require.NoError(t, err)

	signedHeader := &tmproto.SignedHeader{
		Header: tmHeader.ToProto(),
		Commit: commit.ToProto(),
	}

	if tmValSet != nil {
		valSet, err = tmValSet.ToProto()
		if err != nil {
			panic(err)
		}
	}

	if tmTrustedVals != nil {
		trustedVals, err = tmTrustedVals.ToProto()
		if err != nil {
			panic(err)
		}
	}

	// The trusted fields may be nil. They may be filled before relaying messages to a client.
	// The relayer is responsible for querying client and injecting appropriate trusted fields.
	return &ibctmtypes.Header{
		SignedHeader:      signedHeader,
		ValidatorSet:      valSet,
		TrustedHeight:     trustedHeight,
		TrustedValidators: trustedVals,
	}
>>>>>>> 2629d721
}<|MERGE_RESOLUTION|>--- conflicted
+++ resolved
@@ -46,11 +46,7 @@
 	require.NoError(t, err)
 
 	// create path
-<<<<<<< HEAD
-	_, err = src.CreateClients(dst, false)
-=======
-	_, err = src.CreateClients(dst, true, true)
->>>>>>> 2629d721
+	_, err = src.CreateClients(dst, true, true, false)
 	require.NoError(t, err)
 	testClientPair(t, src, dst)
 
@@ -124,11 +120,7 @@
 	require.NoError(t, err)
 
 	// create path
-<<<<<<< HEAD
-	_, err = src.CreateClients(dst, false)
-=======
-	_, err = src.CreateClients(dst, true, true)
->>>>>>> 2629d721
+	_, err = src.CreateClients(dst, true, true, false)
 	require.NoError(t, err)
 	testClientPair(t, src, dst)
 
@@ -151,11 +143,7 @@
 	dst.PathEnd.ConnectionID = ""
 	dst.PathEnd.ChannelID = ""
 
-<<<<<<< HEAD
-	_, err = src.CreateClients(dst, false)
-=======
-	_, err = src.CreateClients(dst, true, true)
->>>>>>> 2629d721
+	_, err = src.CreateClients(dst, true, true, false)
 	require.NoError(t, err)
 	testClientPair(t, src, dst)
 
@@ -169,7 +157,6 @@
 
 	require.Equal(t, expectedSrc, src)
 	require.Equal(t, expectedDst, dst)
-<<<<<<< HEAD
 
 	expectedSrcClient := src.PathEnd.ClientID
 	expectedDstClient := dst.PathEnd.ClientID
@@ -178,13 +165,12 @@
 	src.PathEnd.ClientID = ""
 	dst.PathEnd.ClientID = ""
 
-	_, err = src.CreateClients(dst, true)
+	_, err = src.CreateClients(dst, true, true, true)
 	require.NoError(t, err)
 	testClientPair(t, src, dst)
 
 	require.NotEqual(t, expectedSrcClient, src.PathEnd.ClientID)
 	require.NotEqual(t, expectedDstClient, dst.PathEnd.ClientID)
-=======
 }
 
 func TestGaiaMisbehaviourMonitoring(t *testing.T) {
@@ -199,7 +185,7 @@
 	require.NoError(t, err)
 
 	// create path
-	_, err = src.CreateClients(dst, true, true)
+	_, err = src.CreateClients(dst, true, true, false)
 	require.NoError(t, err)
 	testClientPair(t, src, dst)
 
@@ -346,5 +332,4 @@
 		TrustedHeight:     trustedHeight,
 		TrustedValidators: trustedVals,
 	}
->>>>>>> 2629d721
 }