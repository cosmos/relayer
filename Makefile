--- conflicted
+++ resolved
@@ -1,14 +1,8 @@
 VERSION := $(shell echo $(shell git describe --tags) | sed 's/^v//')
 COMMIT  := $(shell git log -1 --format='%H')
-<<<<<<< HEAD
-GAIA_VERSION := v7.0.0
-AKASH_VERSION := v0.12.1
-OSMOSIS_VERSION := v6.4.0
-=======
 GAIA_VERSION := v7.0.1
 AKASH_VERSION := v0.16.3
 OSMOSIS_VERSION := v8.0.0
->>>>>>> 2bf5c32f
 WASMD_VERSION := v0.25.0
 
 GOPATH := $(shell go env GOPATH)
