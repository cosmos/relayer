module github.com/cosmos/relayer/v2

go 1.21

require (
	cosmossdk.io/api v0.3.1
<<<<<<< HEAD
	cosmossdk.io/errors v1.0.0-beta.7
=======
	cosmossdk.io/errors v1.0.0
>>>>>>> 256544cc
	cosmossdk.io/math v1.1.2
	github.com/avast/retry-go/v4 v4.3.2
	github.com/btcsuite/btcd v0.23.4
	github.com/btcsuite/btcd/btcutil v1.1.3
	github.com/cometbft/cometbft v0.37.2
	github.com/cosmos/cosmos-proto v1.0.0-beta.2
	github.com/cosmos/cosmos-sdk v0.47.5
	github.com/cosmos/go-bip39 v1.0.0
	github.com/cosmos/gogoproto v1.4.10
	github.com/cosmos/ibc-go/modules/capability v1.0.0-rc1
	github.com/cosmos/ibc-go/v7 v7.3.0
	github.com/cosmos/ics23/go v0.10.0
	github.com/ethereum/go-ethereum v1.10.26
	github.com/gofrs/flock v0.8.1
	github.com/google/go-cmp v0.5.9
	github.com/google/go-github/v43 v43.0.0
	github.com/grpc-ecosystem/grpc-gateway v1.16.0
	github.com/jsternberg/zap-logfmt v1.3.0
	github.com/prometheus/client_golang v1.14.0
	github.com/spf13/cobra v1.7.0
	github.com/spf13/viper v1.16.0
	github.com/stretchr/testify v1.8.4
	github.com/tyler-smith/go-bip39 v1.1.0
	go.uber.org/multierr v1.8.0
	go.uber.org/zap v1.24.0
	golang.org/x/mod v0.11.0
	golang.org/x/sync v0.2.0
	golang.org/x/text v0.12.0
	google.golang.org/grpc v1.56.2
	gopkg.in/yaml.v2 v2.4.0
	gopkg.in/yaml.v3 v3.0.1
)

require (
	cloud.google.com/go v0.110.4 // indirect
	cloud.google.com/go/compute v1.20.1 // indirect
	cloud.google.com/go/compute/metadata v0.2.3 // indirect
	cloud.google.com/go/iam v1.1.0 // indirect
	cloud.google.com/go/storage v1.30.1 // indirect
	cosmossdk.io/core v0.5.1 // indirect
	cosmossdk.io/depinject v1.0.0-alpha.4 // indirect
	cosmossdk.io/log v1.2.1 // indirect
	cosmossdk.io/tools/rosetta v0.2.1 // indirect
	filippo.io/edwards25519 v1.0.0 // indirect
	github.com/99designs/go-keychain v0.0.0-20191008050251-8e49817e8af4 // indirect
	github.com/99designs/keyring v1.2.1 // indirect
	github.com/ChainSafe/go-schnorrkel v0.0.0-20200405005733-88cbf1b4c40d // indirect
	github.com/armon/go-metrics v0.4.1 // indirect
	github.com/aws/aws-sdk-go v1.44.203 // indirect
	github.com/benbjohnson/clock v1.3.0 // indirect
	github.com/beorn7/perks v1.0.1 // indirect
	github.com/bgentry/go-netrc v0.0.0-20140422174119-9fd32a8b3d3d // indirect
	github.com/bgentry/speakeasy v0.1.1-0.20220910012023-760eaf8b6816 // indirect
	github.com/btcsuite/btcd/btcec/v2 v2.3.2 // indirect
	github.com/btcsuite/btcd/chaincfg/chainhash v1.0.1 // indirect
	github.com/cenkalti/backoff/v4 v4.1.3 // indirect
	github.com/cespare/xxhash v1.1.0 // indirect
	github.com/cespare/xxhash/v2 v2.2.0 // indirect
	github.com/chzyer/readline v1.5.1 // indirect
	github.com/cockroachdb/errors v1.10.0 // indirect
	github.com/cockroachdb/logtags v0.0.0-20230118201751-21c54148d20b // indirect
	github.com/cockroachdb/redact v1.1.5 // indirect
	github.com/coinbase/rosetta-sdk-go/types v1.0.0 // indirect
	github.com/cometbft/cometbft-db v0.8.0 // indirect
	github.com/confio/ics23/go v0.9.0 // indirect
	github.com/cosmos/btcutil v1.0.5 // indirect
	github.com/cosmos/gogogateway v1.2.0 // indirect
	github.com/cosmos/iavl v0.20.0 // indirect
	github.com/cosmos/ledger-cosmos-go v0.12.2 // indirect
	github.com/cosmos/rosetta-sdk-go v0.10.0 // indirect
	github.com/creachadair/taskgroup v0.4.2 // indirect
	github.com/danieljoos/wincred v1.1.2 // indirect
	github.com/davecgh/go-spew v1.1.1 // indirect
	github.com/decred/dcrd/dcrec/secp256k1/v4 v4.1.0 // indirect
	github.com/desertbit/timer v0.0.0-20180107155436-c41aec40b27f // indirect
	github.com/dgraph-io/badger/v2 v2.2007.4 // indirect
	github.com/dgraph-io/ristretto v0.1.1 // indirect
	github.com/dgryski/go-farm v0.0.0-20200201041132-a6ae2369ad13 // indirect
	github.com/dustin/go-humanize v1.0.1 // indirect
	github.com/dvsekhvalnov/jose2go v1.5.0 // indirect
	github.com/felixge/httpsnoop v1.0.2 // indirect
	github.com/fsnotify/fsnotify v1.6.0 // indirect
	github.com/getsentry/sentry-go v0.23.0 // indirect
	github.com/go-kit/kit v0.12.0 // indirect
	github.com/go-kit/log v0.2.1 // indirect
	github.com/go-logfmt/logfmt v0.6.0 // indirect
	github.com/go-stack/stack v1.8.0 // indirect
	github.com/godbus/dbus v0.0.0-20190726142602-4481cbc300e2 // indirect
	github.com/gogo/googleapis v1.4.1 // indirect
	github.com/gogo/protobuf v1.3.2 // indirect
	github.com/golang/glog v1.1.0 // indirect
	github.com/golang/groupcache v0.0.0-20210331224755-41bb18bfe9da // indirect
	github.com/golang/mock v1.6.0 // indirect
	github.com/golang/protobuf v1.5.3 // indirect
	github.com/golang/snappy v0.0.4 // indirect
	github.com/google/btree v1.1.2 // indirect
	github.com/google/go-querystring v1.1.0 // indirect
	github.com/google/orderedcode v0.0.1 // indirect
	github.com/google/s2a-go v0.1.4 // indirect
	github.com/google/uuid v1.3.0 // indirect
	github.com/googleapis/enterprise-certificate-proxy v0.2.3 // indirect
	github.com/googleapis/gax-go/v2 v2.11.0 // indirect
	github.com/gorilla/handlers v1.5.1 // indirect
	github.com/gorilla/mux v1.8.0 // indirect
	github.com/gorilla/websocket v1.5.0 // indirect
	github.com/grpc-ecosystem/go-grpc-middleware v1.3.0 // indirect
	github.com/gsterjov/go-libsecret v0.0.0-20161001094733-a6f4afe4910c // indirect
	github.com/gtank/merlin v0.1.1 // indirect
	github.com/gtank/ristretto255 v0.1.2 // indirect
	github.com/hashicorp/go-cleanhttp v0.5.2 // indirect
	github.com/hashicorp/go-getter v1.7.1 // indirect
	github.com/hashicorp/go-immutable-radix v1.3.1 // indirect
	github.com/hashicorp/go-safetemp v1.0.0 // indirect
	github.com/hashicorp/go-version v1.6.0 // indirect
	github.com/hashicorp/golang-lru v0.5.5-0.20210104140557-80c98217689d // indirect
	github.com/hashicorp/hcl v1.0.0 // indirect
	github.com/hdevalence/ed25519consensus v0.1.0 // indirect
	github.com/holiman/uint256 v1.2.0 // indirect
	github.com/huandu/skiplist v1.2.0 // indirect
	github.com/improbable-eng/grpc-web v0.15.0 // indirect
	github.com/inconshreveable/mousetrap v1.1.0 // indirect
	github.com/jmespath/go-jmespath v0.4.0 // indirect
	github.com/jmhodges/levigo v1.0.0 // indirect
	github.com/klauspost/compress v1.16.3 // indirect
	github.com/kr/pretty v0.3.1 // indirect
	github.com/kr/text v0.2.0 // indirect
	github.com/lib/pq v1.10.7 // indirect
	github.com/libp2p/go-buffer-pool v0.1.0 // indirect
	github.com/linxGnu/grocksdb v1.7.16 // indirect
	github.com/magiconair/properties v1.8.7 // indirect
	github.com/manifoldco/promptui v0.9.0 // indirect
	github.com/mattn/go-colorable v0.1.13 // indirect
	github.com/mattn/go-isatty v0.0.19 // indirect
	github.com/mattn/go-runewidth v0.0.13 // indirect
	github.com/matttproud/golang_protobuf_extensions v1.0.4 // indirect
	github.com/mimoo/StrobeGo v0.0.0-20210601165009-122bf33a46e0 // indirect
	github.com/minio/highwayhash v1.0.2 // indirect
	github.com/mitchellh/go-homedir v1.1.0 // indirect
	github.com/mitchellh/go-testing-interface v1.14.1 // indirect
	github.com/mitchellh/mapstructure v1.5.0 // indirect
	github.com/mtibben/percent v0.2.1 // indirect
	github.com/pelletier/go-toml/v2 v2.0.8 // indirect
	github.com/petermattis/goid v0.0.0-20230317030725-371a4b8eda08 // indirect
	github.com/pkg/errors v0.9.1 // indirect
	github.com/pmezard/go-difflib v1.0.0 // indirect
	github.com/prometheus/client_model v0.3.0 // indirect
	github.com/prometheus/common v0.42.0 // indirect
	github.com/prometheus/procfs v0.9.0 // indirect
	github.com/rakyll/statik v0.1.7 // indirect
	github.com/rcrowley/go-metrics v0.0.0-20201227073835-cf1acfcdf475 // indirect
	github.com/rogpeppe/go-internal v1.11.0 // indirect
	github.com/rs/cors v1.8.3 // indirect
	github.com/rs/zerolog v1.30.0 // indirect
	github.com/sasha-s/go-deadlock v0.3.1 // indirect
	github.com/spf13/afero v1.9.5 // indirect
	github.com/spf13/cast v1.5.1 // indirect
	github.com/spf13/jwalterweatherman v1.1.0 // indirect
	github.com/spf13/pflag v1.0.5 // indirect
	github.com/subosito/gotenv v1.4.2 // indirect
	github.com/syndtr/goleveldb v1.0.1-0.20220721030215-126854af5e6d // indirect
	github.com/tendermint/go-amino v0.16.0 // indirect
	github.com/tidwall/btree v1.6.0 // indirect
	github.com/tklauser/numcpus v0.4.0 // indirect
	github.com/ulikunitz/xz v0.5.11 // indirect
	github.com/zondax/hid v0.9.1 // indirect
	github.com/zondax/ledger-go v0.14.1 // indirect
	go.etcd.io/bbolt v1.3.7 // indirect
	go.opencensus.io v0.24.0 // indirect
	go.uber.org/atomic v1.10.0 // indirect
	golang.org/x/crypto v0.11.0 // indirect
	golang.org/x/exp v0.0.0-20230711153332-06a737ee72cb // indirect
	golang.org/x/net v0.12.0 // indirect
	golang.org/x/oauth2 v0.8.0 // indirect
	golang.org/x/sys v0.11.0 // indirect
	golang.org/x/term v0.10.0 // indirect
	golang.org/x/xerrors v0.0.0-20220907171357-04be3eba64a2 // indirect
	google.golang.org/api v0.126.0 // indirect
	google.golang.org/appengine v1.6.7 // indirect
	google.golang.org/genproto v0.0.0-20230706204954-ccb25ca9f130 // indirect
	google.golang.org/genproto/googleapis/api v0.0.0-20230629202037-9506855d4529 // indirect
	google.golang.org/genproto/googleapis/rpc v0.0.0-20230711160842-782d3b101e98 // indirect
	google.golang.org/protobuf v1.31.0 // indirect
	gopkg.in/ini.v1 v1.67.0 // indirect
	nhooyr.io/websocket v1.8.6 // indirect
	pgregory.net/rapid v0.5.5 // indirect
	sigs.k8s.io/yaml v1.3.0 // indirect
)<|MERGE_RESOLUTION|>--- conflicted
+++ resolved
@@ -4,11 +4,7 @@
 
 require (
 	cosmossdk.io/api v0.3.1
-<<<<<<< HEAD
-	cosmossdk.io/errors v1.0.0-beta.7
-=======
 	cosmossdk.io/errors v1.0.0
->>>>>>> 256544cc
 	cosmossdk.io/math v1.1.2
 	github.com/avast/retry-go/v4 v4.3.2
 	github.com/btcsuite/btcd v0.23.4
