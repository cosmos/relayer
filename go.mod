--- conflicted
+++ resolved
@@ -5,28 +5,17 @@
 require (
 	cosmossdk.io/api v0.3.1
 	cosmossdk.io/errors v1.0.0-beta.7
-<<<<<<< HEAD
-	cosmossdk.io/math v1.0.0-rc.0
-=======
 	cosmossdk.io/math v1.0.0
->>>>>>> e95dd806
 	github.com/avast/retry-go/v4 v4.3.2
 	github.com/btcsuite/btcd v0.23.4
 	github.com/btcsuite/btcd/btcutil v1.1.3
 	github.com/cometbft/cometbft v0.37.1
 	github.com/cosmos/cosmos-proto v1.0.0-beta.2
-<<<<<<< HEAD
-	github.com/cosmos/cosmos-sdk v0.47.0
-	github.com/cosmos/go-bip39 v1.0.0
-	github.com/cosmos/gogoproto v1.4.6
-	github.com/cosmos/ibc-go/v7 v7.0.0-20230321120216-89ecf25f3619
-=======
 	github.com/cosmos/cosmos-sdk v0.47.2
 	github.com/cosmos/go-bip39 v1.0.0
 	github.com/cosmos/gogoproto v1.4.8
 	github.com/cosmos/ibc-go/v7 v7.1.0-rc0
 	github.com/cosmos/ics23/go v0.10.0
->>>>>>> e95dd806
 	github.com/ethereum/go-ethereum v1.10.26
 	github.com/gofrs/flock v0.8.1
 	github.com/gogo/protobuf v1.3.2
@@ -43,14 +32,8 @@
 	go.uber.org/zap v1.24.0
 	golang.org/x/mod v0.8.0
 	golang.org/x/sync v0.1.0
-<<<<<<< HEAD
-	golang.org/x/term v0.6.0
-	golang.org/x/text v0.8.0
-	google.golang.org/grpc v1.53.0
-=======
 	golang.org/x/text v0.9.0
 	google.golang.org/grpc v1.54.0
->>>>>>> e95dd806
 	gopkg.in/yaml.v2 v2.4.0
 	gopkg.in/yaml.v3 v3.0.1
 )
@@ -86,10 +69,6 @@
 	github.com/cosmos/btcutil v1.0.5 // indirect
 	github.com/cosmos/gogogateway v1.2.0 // indirect
 	github.com/cosmos/iavl v0.20.0 // indirect
-<<<<<<< HEAD
-	github.com/cosmos/ics23/go v0.9.1-0.20221207100636-b1abd8678aab // indirect
-=======
->>>>>>> e95dd806
 	github.com/cosmos/ledger-cosmos-go v0.12.2 // indirect
 	github.com/cosmos/rosetta-sdk-go v0.10.0 // indirect
 	github.com/creachadair/taskgroup v0.4.2 // indirect
@@ -186,29 +165,17 @@
 	go.etcd.io/bbolt v1.3.7 // indirect
 	go.opencensus.io v0.24.0 // indirect
 	go.uber.org/atomic v1.10.0 // indirect
-<<<<<<< HEAD
-	golang.org/x/crypto v0.7.0 // indirect
-	golang.org/x/exp v0.0.0-20230310171629-522b1b587ee0 // indirect
-	golang.org/x/net v0.8.0 // indirect
-	golang.org/x/oauth2 v0.5.0 // indirect
-	golang.org/x/sys v0.6.0 // indirect
-=======
 	golang.org/x/crypto v0.8.0 // indirect
 	golang.org/x/exp v0.0.0-20230321023759-10a507213a29 // indirect
 	golang.org/x/net v0.9.0 // indirect
 	golang.org/x/oauth2 v0.5.0 // indirect
 	golang.org/x/sys v0.7.0 // indirect
 	golang.org/x/term v0.7.0 // indirect
->>>>>>> e95dd806
 	golang.org/x/xerrors v0.0.0-20220907171357-04be3eba64a2 // indirect
 	google.golang.org/api v0.110.0 // indirect
 	google.golang.org/appengine v1.6.7 // indirect
 	google.golang.org/genproto v0.0.0-20230216225411-c8e22ba71e44 // indirect
-<<<<<<< HEAD
-	google.golang.org/protobuf v1.29.1 // indirect
-=======
 	google.golang.org/protobuf v1.30.0 // indirect
->>>>>>> e95dd806
 	gopkg.in/ini.v1 v1.67.0 // indirect
 	nhooyr.io/websocket v1.8.6 // indirect
 	pgregory.net/rapid v0.5.5 // indirect
