module github.com/cosmos/relayer/v2

go 1.20

require (
	cosmossdk.io/api v0.3.1
	cosmossdk.io/errors v1.0.0
<<<<<<< HEAD
	cosmossdk.io/math v1.0.1
=======
	cosmossdk.io/math v1.1.2
>>>>>>> 256544cc
	github.com/avast/retry-go/v4 v4.3.2
	github.com/btcsuite/btcd v0.23.4
	github.com/btcsuite/btcd/btcutil v1.1.3
	github.com/cometbft/cometbft v0.37.2
	github.com/cosmos/cosmos-proto v1.0.0-beta.2
	github.com/cosmos/cosmos-sdk v0.47.5
	github.com/cosmos/go-bip39 v1.0.0
	github.com/cosmos/gogoproto v1.4.10
	github.com/cosmos/ibc-go/modules/capability v1.0.0-rc1
	github.com/cosmos/ibc-go/v7 v7.3.0
	github.com/cosmos/ics23/go v0.10.0
	github.com/ethereum/go-ethereum v1.10.26
	github.com/evmos/ethermint v0.0.0-00010101000000-000000000000
	github.com/gofrs/flock v0.8.1
	github.com/google/go-cmp v0.5.9
	github.com/google/go-github/v43 v43.0.0
	github.com/grpc-ecosystem/grpc-gateway v1.16.0
	github.com/jsternberg/zap-logfmt v1.3.0
	github.com/prometheus/client_golang v1.14.0
	github.com/spf13/cobra v1.7.0
	github.com/spf13/viper v1.16.0
	github.com/stretchr/testify v1.8.4
	github.com/tyler-smith/go-bip39 v1.1.0
	go.uber.org/multierr v1.8.0
	go.uber.org/zap v1.24.0
<<<<<<< HEAD
	golang.org/x/mod v0.8.0
	golang.org/x/sync v0.2.0
	golang.org/x/text v0.11.0
=======
	golang.org/x/mod v0.11.0
	golang.org/x/sync v0.2.0
	golang.org/x/text v0.12.0
>>>>>>> 256544cc
	google.golang.org/grpc v1.56.2
	gopkg.in/yaml.v2 v2.4.0
	gopkg.in/yaml.v3 v3.0.1
)

require (
	cloud.google.com/go v0.110.4 // indirect
	cloud.google.com/go/compute v1.20.1 // indirect
	cloud.google.com/go/compute/metadata v0.2.3 // indirect
	cloud.google.com/go/iam v1.1.0 // indirect
	cloud.google.com/go/storage v1.30.1 // indirect
	cosmossdk.io/core v0.5.1 // indirect
<<<<<<< HEAD
	cosmossdk.io/depinject v1.0.0-alpha.3 // indirect
	cosmossdk.io/log v1.1.1-0.20230704160919-88f2c830b0ca // indirect
=======
	cosmossdk.io/depinject v1.0.0-alpha.4 // indirect
	cosmossdk.io/log v1.2.1 // indirect
>>>>>>> 256544cc
	cosmossdk.io/tools/rosetta v0.2.1 // indirect
	filippo.io/edwards25519 v1.0.0 // indirect
	github.com/99designs/go-keychain v0.0.0-20191008050251-8e49817e8af4 // indirect
	github.com/99designs/keyring v1.2.1 // indirect
	github.com/ChainSafe/go-schnorrkel v1.0.0 // indirect
	github.com/StackExchange/wmi v0.0.0-20180116203802-5d049714c4a6 // indirect
	github.com/VictoriaMetrics/fastcache v1.6.0 // indirect
	github.com/armon/go-metrics v0.4.1 // indirect
	github.com/aws/aws-sdk-go v1.44.203 // indirect
	github.com/benbjohnson/clock v1.3.0 // indirect
	github.com/beorn7/perks v1.0.1 // indirect
	github.com/bgentry/go-netrc v0.0.0-20140422174119-9fd32a8b3d3d // indirect
	github.com/bgentry/speakeasy v0.1.1-0.20220910012023-760eaf8b6816 // indirect
	github.com/btcsuite/btcd/btcec/v2 v2.3.2 // indirect
	github.com/btcsuite/btcd/chaincfg/chainhash v1.0.1 // indirect
	github.com/cenkalti/backoff/v4 v4.1.3 // indirect
	github.com/cespare/xxhash v1.1.0 // indirect
	github.com/cespare/xxhash/v2 v2.2.0 // indirect
	github.com/chzyer/readline v1.5.1 // indirect
	github.com/cockroachdb/errors v1.10.0 // indirect
	github.com/cockroachdb/logtags v0.0.0-20230118201751-21c54148d20b // indirect
	github.com/cockroachdb/redact v1.1.5 // indirect
	github.com/coinbase/rosetta-sdk-go/types v1.0.0 // indirect
	github.com/cometbft/cometbft-db v0.8.0 // indirect
	github.com/confio/ics23/go v0.9.0 // indirect
	github.com/cosmos/btcutil v1.0.5 // indirect
	github.com/cosmos/gogogateway v1.2.0 // indirect
	github.com/cosmos/iavl v0.20.0 // indirect
	github.com/cosmos/ledger-cosmos-go v0.12.2 // indirect
	github.com/cosmos/rosetta-sdk-go v0.10.0 // indirect
	github.com/creachadair/taskgroup v0.4.2 // indirect
	github.com/danieljoos/wincred v1.1.2 // indirect
	github.com/davecgh/go-spew v1.1.1 // indirect
	github.com/deckarep/golang-set v1.8.0 // indirect
	github.com/decred/dcrd/dcrec/secp256k1/v4 v4.1.0 // indirect
	github.com/desertbit/timer v0.0.0-20180107155436-c41aec40b27f // indirect
	github.com/dgraph-io/badger/v2 v2.2007.4 // indirect
	github.com/dgraph-io/ristretto v0.1.1 // indirect
	github.com/dgryski/go-farm v0.0.0-20200201041132-a6ae2369ad13 // indirect
	github.com/dustin/go-humanize v1.0.1 // indirect
	github.com/dvsekhvalnov/jose2go v1.5.0 // indirect
	github.com/felixge/httpsnoop v1.0.2 // indirect
	github.com/fsnotify/fsnotify v1.6.0 // indirect
<<<<<<< HEAD
	github.com/gin-gonic/gin v1.8.1 // indirect
=======
	github.com/getsentry/sentry-go v0.23.0 // indirect
>>>>>>> 256544cc
	github.com/go-kit/kit v0.12.0 // indirect
	github.com/go-kit/log v0.2.1 // indirect
	github.com/go-logfmt/logfmt v0.6.0 // indirect
	github.com/go-ole/go-ole v1.2.6 // indirect
	github.com/go-playground/validator/v10 v10.11.1 // indirect
	github.com/go-stack/stack v1.8.0 // indirect
	github.com/goccy/go-json v0.9.11 // indirect
	github.com/godbus/dbus v0.0.0-20190726142602-4481cbc300e2 // indirect
	github.com/gogo/googleapis v1.4.1 // indirect
	github.com/gogo/protobuf v1.3.2 // indirect
	github.com/golang/glog v1.1.0 // indirect
	github.com/golang/groupcache v0.0.0-20210331224755-41bb18bfe9da // indirect
	github.com/golang/mock v1.6.0 // indirect
	github.com/golang/protobuf v1.5.3 // indirect
	github.com/golang/snappy v0.0.4 // indirect
	github.com/google/btree v1.1.2 // indirect
	github.com/google/go-querystring v1.1.0 // indirect
	github.com/google/orderedcode v0.0.1 // indirect
	github.com/google/s2a-go v0.1.4 // indirect
	github.com/google/uuid v1.3.0 // indirect
	github.com/googleapis/enterprise-certificate-proxy v0.2.3 // indirect
	github.com/googleapis/gax-go/v2 v2.11.0 // indirect
	github.com/gorilla/handlers v1.5.1 // indirect
	github.com/gorilla/mux v1.8.0 // indirect
	github.com/gorilla/websocket v1.5.0 // indirect
	github.com/grpc-ecosystem/go-grpc-middleware v1.3.0 // indirect
	github.com/gsterjov/go-libsecret v0.0.0-20161001094733-a6f4afe4910c // indirect
	github.com/gtank/merlin v0.1.1 // indirect
	github.com/gtank/ristretto255 v0.1.2 // indirect
	github.com/hashicorp/go-cleanhttp v0.5.2 // indirect
	github.com/hashicorp/go-getter v1.7.1 // indirect
	github.com/hashicorp/go-immutable-radix v1.3.1 // indirect
	github.com/hashicorp/go-safetemp v1.0.0 // indirect
	github.com/hashicorp/go-version v1.6.0 // indirect
	github.com/hashicorp/golang-lru v0.5.5-0.20210104140557-80c98217689d // indirect
	github.com/hashicorp/hcl v1.0.0 // indirect
	github.com/hdevalence/ed25519consensus v0.1.0 // indirect
	github.com/holiman/bloomfilter/v2 v2.0.3 // indirect
	github.com/holiman/uint256 v1.2.1 // indirect
	github.com/huandu/skiplist v1.2.0 // indirect
	github.com/improbable-eng/grpc-web v0.15.0 // indirect
	github.com/inconshreveable/mousetrap v1.1.0 // indirect
	github.com/jmespath/go-jmespath v0.4.0 // indirect
	github.com/jmhodges/levigo v1.0.0 // indirect
	github.com/klauspost/compress v1.16.3 // indirect
	github.com/kr/pretty v0.3.1 // indirect
	github.com/kr/text v0.2.0 // indirect
	github.com/lib/pq v1.10.7 // indirect
	github.com/libp2p/go-buffer-pool v0.1.0 // indirect
	github.com/linxGnu/grocksdb v1.8.0 // indirect
	github.com/magiconair/properties v1.8.7 // indirect
	github.com/manifoldco/promptui v0.9.0 // indirect
	github.com/mattn/go-colorable v0.1.13 // indirect
	github.com/mattn/go-isatty v0.0.19 // indirect
	github.com/mattn/go-runewidth v0.0.13 // indirect
	github.com/matttproud/golang_protobuf_extensions v1.0.4 // indirect
	github.com/mimoo/StrobeGo v0.0.0-20210601165009-122bf33a46e0 // indirect
	github.com/minio/highwayhash v1.0.2 // indirect
	github.com/mitchellh/go-homedir v1.1.0 // indirect
	github.com/mitchellh/go-testing-interface v1.14.1 // indirect
	github.com/mitchellh/mapstructure v1.5.0 // indirect
	github.com/mtibben/percent v0.2.1 // indirect
	github.com/olekukonko/tablewriter v0.0.5 // indirect
	github.com/pelletier/go-toml/v2 v2.0.8 // indirect
	github.com/petermattis/goid v0.0.0-20230317030725-371a4b8eda08 // indirect
	github.com/pkg/errors v0.9.1 // indirect
	github.com/pmezard/go-difflib v1.0.0 // indirect
	github.com/prometheus/client_model v0.3.0 // indirect
	github.com/prometheus/common v0.42.0 // indirect
	github.com/prometheus/procfs v0.9.0 // indirect
	github.com/prometheus/tsdb v0.7.1 // indirect
	github.com/rakyll/statik v0.1.7 // indirect
	github.com/rcrowley/go-metrics v0.0.0-20201227073835-cf1acfcdf475 // indirect
<<<<<<< HEAD
	github.com/rivo/uniseg v0.2.0 // indirect
=======
	github.com/rogpeppe/go-internal v1.11.0 // indirect
>>>>>>> 256544cc
	github.com/rs/cors v1.8.3 // indirect
	github.com/rs/zerolog v1.30.0 // indirect
	github.com/sasha-s/go-deadlock v0.3.1 // indirect
	github.com/shirou/gopsutil v3.21.4-0.20210419000835-c7a38de76ee5+incompatible // indirect
	github.com/spf13/afero v1.9.5 // indirect
	github.com/spf13/cast v1.5.1 // indirect
	github.com/spf13/jwalterweatherman v1.1.0 // indirect
	github.com/spf13/pflag v1.0.5 // indirect
	github.com/subosito/gotenv v1.4.2 // indirect
	github.com/syndtr/goleveldb v1.0.1-0.20220721030215-126854af5e6d // indirect
	github.com/tendermint/go-amino v0.16.0 // indirect
	github.com/tidwall/btree v1.6.0 // indirect
	github.com/tklauser/go-sysconf v0.3.10 // indirect
	github.com/tklauser/numcpus v0.4.0 // indirect
	github.com/ulikunitz/xz v0.5.11 // indirect
	github.com/zondax/hid v0.9.1 // indirect
	github.com/zondax/ledger-go v0.14.1 // indirect
	go.etcd.io/bbolt v1.3.7 // indirect
	go.opencensus.io v0.24.0 // indirect
	go.uber.org/atomic v1.10.0 // indirect
	golang.org/x/crypto v0.11.0 // indirect
<<<<<<< HEAD
	golang.org/x/exp v0.0.0-20230515195305-f3d0a9c9a5cc // indirect
	golang.org/x/net v0.12.0 // indirect
	golang.org/x/oauth2 v0.8.0 // indirect
	golang.org/x/sys v0.10.0 // indirect
=======
	golang.org/x/exp v0.0.0-20230711153332-06a737ee72cb // indirect
	golang.org/x/net v0.12.0 // indirect
	golang.org/x/oauth2 v0.8.0 // indirect
	golang.org/x/sys v0.11.0 // indirect
>>>>>>> 256544cc
	golang.org/x/term v0.10.0 // indirect
	golang.org/x/xerrors v0.0.0-20220907171357-04be3eba64a2 // indirect
	google.golang.org/api v0.126.0 // indirect
	google.golang.org/appengine v1.6.7 // indirect
	google.golang.org/genproto v0.0.0-20230706204954-ccb25ca9f130 // indirect
	google.golang.org/genproto/googleapis/api v0.0.0-20230629202037-9506855d4529 // indirect
	google.golang.org/genproto/googleapis/rpc v0.0.0-20230711160842-782d3b101e98 // indirect
	google.golang.org/protobuf v1.31.0 // indirect
	gopkg.in/ini.v1 v1.67.0 // indirect
	gopkg.in/natefinch/npipe.v2 v2.0.0-20160621034901-c1b8fa8bdcce // indirect
	nhooyr.io/websocket v1.8.6 // indirect
	pgregory.net/rapid v0.5.5 // indirect
	sigs.k8s.io/yaml v1.3.0 // indirect
)

replace (
	github.com/ChainSafe/go-schnorrkel => github.com/ChainSafe/go-schnorrkel v0.0.0-20200405005733-88cbf1b4c40d
	github.com/evmos/ethermint => github.com/crypto-org-chain/ethermint v0.0.0-20230801014829-2df053357655
)<|MERGE_RESOLUTION|>--- conflicted
+++ resolved
@@ -5,11 +5,7 @@
 require (
 	cosmossdk.io/api v0.3.1
 	cosmossdk.io/errors v1.0.0
-<<<<<<< HEAD
-	cosmossdk.io/math v1.0.1
-=======
 	cosmossdk.io/math v1.1.2
->>>>>>> 256544cc
 	github.com/avast/retry-go/v4 v4.3.2
 	github.com/btcsuite/btcd v0.23.4
 	github.com/btcsuite/btcd/btcutil v1.1.3
@@ -35,15 +31,9 @@
 	github.com/tyler-smith/go-bip39 v1.1.0
 	go.uber.org/multierr v1.8.0
 	go.uber.org/zap v1.24.0
-<<<<<<< HEAD
-	golang.org/x/mod v0.8.0
-	golang.org/x/sync v0.2.0
-	golang.org/x/text v0.11.0
-=======
 	golang.org/x/mod v0.11.0
 	golang.org/x/sync v0.2.0
 	golang.org/x/text v0.12.0
->>>>>>> 256544cc
 	google.golang.org/grpc v1.56.2
 	gopkg.in/yaml.v2 v2.4.0
 	gopkg.in/yaml.v3 v3.0.1
@@ -56,13 +46,8 @@
 	cloud.google.com/go/iam v1.1.0 // indirect
 	cloud.google.com/go/storage v1.30.1 // indirect
 	cosmossdk.io/core v0.5.1 // indirect
-<<<<<<< HEAD
-	cosmossdk.io/depinject v1.0.0-alpha.3 // indirect
-	cosmossdk.io/log v1.1.1-0.20230704160919-88f2c830b0ca // indirect
-=======
 	cosmossdk.io/depinject v1.0.0-alpha.4 // indirect
 	cosmossdk.io/log v1.2.1 // indirect
->>>>>>> 256544cc
 	cosmossdk.io/tools/rosetta v0.2.1 // indirect
 	filippo.io/edwards25519 v1.0.0 // indirect
 	github.com/99designs/go-keychain v0.0.0-20191008050251-8e49817e8af4 // indirect
@@ -106,18 +91,12 @@
 	github.com/dvsekhvalnov/jose2go v1.5.0 // indirect
 	github.com/felixge/httpsnoop v1.0.2 // indirect
 	github.com/fsnotify/fsnotify v1.6.0 // indirect
-<<<<<<< HEAD
-	github.com/gin-gonic/gin v1.8.1 // indirect
-=======
 	github.com/getsentry/sentry-go v0.23.0 // indirect
->>>>>>> 256544cc
 	github.com/go-kit/kit v0.12.0 // indirect
 	github.com/go-kit/log v0.2.1 // indirect
 	github.com/go-logfmt/logfmt v0.6.0 // indirect
 	github.com/go-ole/go-ole v1.2.6 // indirect
-	github.com/go-playground/validator/v10 v10.11.1 // indirect
 	github.com/go-stack/stack v1.8.0 // indirect
-	github.com/goccy/go-json v0.9.11 // indirect
 	github.com/godbus/dbus v0.0.0-20190726142602-4481cbc300e2 // indirect
 	github.com/gogo/googleapis v1.4.1 // indirect
 	github.com/gogo/protobuf v1.3.2 // indirect
@@ -184,11 +163,8 @@
 	github.com/prometheus/tsdb v0.7.1 // indirect
 	github.com/rakyll/statik v0.1.7 // indirect
 	github.com/rcrowley/go-metrics v0.0.0-20201227073835-cf1acfcdf475 // indirect
-<<<<<<< HEAD
 	github.com/rivo/uniseg v0.2.0 // indirect
-=======
 	github.com/rogpeppe/go-internal v1.11.0 // indirect
->>>>>>> 256544cc
 	github.com/rs/cors v1.8.3 // indirect
 	github.com/rs/zerolog v1.30.0 // indirect
 	github.com/sasha-s/go-deadlock v0.3.1 // indirect
@@ -210,17 +186,10 @@
 	go.opencensus.io v0.24.0 // indirect
 	go.uber.org/atomic v1.10.0 // indirect
 	golang.org/x/crypto v0.11.0 // indirect
-<<<<<<< HEAD
-	golang.org/x/exp v0.0.0-20230515195305-f3d0a9c9a5cc // indirect
-	golang.org/x/net v0.12.0 // indirect
-	golang.org/x/oauth2 v0.8.0 // indirect
-	golang.org/x/sys v0.10.0 // indirect
-=======
 	golang.org/x/exp v0.0.0-20230711153332-06a737ee72cb // indirect
 	golang.org/x/net v0.12.0 // indirect
 	golang.org/x/oauth2 v0.8.0 // indirect
 	golang.org/x/sys v0.11.0 // indirect
->>>>>>> 256544cc
 	golang.org/x/term v0.10.0 // indirect
 	golang.org/x/xerrors v0.0.0-20220907171357-04be3eba64a2 // indirect
 	google.golang.org/api v0.126.0 // indirect
