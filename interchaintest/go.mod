module github.com/cosmos/relayer/v2/interchaintest

go 1.23.3

require (
	cosmossdk.io/math v1.4.0
	cosmossdk.io/simapp v0.0.0-20230224204036-a6adb0821462
	cosmossdk.io/x/feegrant v0.1.0
	cosmossdk.io/x/upgrade v0.1.4
	github.com/avast/retry-go/v4 v4.5.1
	github.com/cometbft/cometbft v0.38.12
	github.com/cosmos/cosmos-sdk v0.50.11
	github.com/cosmos/go-bip39 v1.0.0
	github.com/cosmos/gogoproto v1.7.0
	github.com/cosmos/ibc-go/modules/capability v1.0.1
	github.com/cosmos/ibc-go/v9 v9.0.2
	github.com/cosmos/relayer/v2 v2.0.0
	github.com/docker/docker v25.0.6+incompatible
	github.com/google/uuid v1.6.0
	github.com/icza/dyno v0.0.0-20220812133438-f0b6f8a18845
	github.com/moby/moby v24.0.9+incompatible
	github.com/strangelove-ventures/interchaintest/v9 v9.0.0-20240909174840-a2cf6f99d73a
	github.com/stretchr/testify v1.9.0
	go.uber.org/zap v1.27.0
	golang.org/x/sync v0.10.0
	gopkg.in/yaml.v3 v3.0.1
)

require (
	cloud.google.com/go v0.115.0 // indirect
	cloud.google.com/go/auth v0.6.0 // indirect
	cloud.google.com/go/auth/oauth2adapt v0.2.2 // indirect
	cloud.google.com/go/compute/metadata v0.5.0 // indirect
	cloud.google.com/go/iam v1.1.9 // indirect
	cloud.google.com/go/storage v1.41.0 // indirect
	cosmossdk.io/api v0.7.6 // indirect
	cosmossdk.io/client/v2 v2.0.0-beta.3 // indirect
	cosmossdk.io/collections v0.4.0 // indirect
	cosmossdk.io/core v0.11.1 // indirect
	cosmossdk.io/depinject v1.1.0 // indirect
	cosmossdk.io/errors v1.0.1 // indirect
	cosmossdk.io/log v1.4.1 // indirect
	cosmossdk.io/store v1.1.1 // indirect
	cosmossdk.io/x/tx v0.13.7 // indirect
	filippo.io/edwards25519 v1.1.0 // indirect
	github.com/99designs/go-keychain v0.0.0-20191008050251-8e49817e8af4 // indirect
	github.com/99designs/keyring v1.2.2 // indirect
	github.com/BurntSushi/toml v1.4.0 // indirect
	github.com/ChainSafe/go-schnorrkel v0.0.0-20200405005733-88cbf1b4c40d // indirect
	github.com/ChainSafe/go-schnorrkel/1 v0.0.0-00010101000000-000000000000 // indirect
	github.com/ComposableFi/go-subkey/v2 v2.0.0-tm03420 // indirect
	github.com/DataDog/datadog-go v4.8.3+incompatible // indirect
	github.com/DataDog/zstd v1.5.5 // indirect
	github.com/FactomProject/basen v0.0.0-20150613233007-fe3947df716e // indirect
	github.com/FactomProject/btcutilecc v0.0.0-20130527213604-d3a63a5752ec // indirect
	github.com/Microsoft/go-winio v0.6.2 // indirect
	github.com/StackExchange/wmi v1.2.1 // indirect
	github.com/StirlingMarketingGroup/go-namecase v1.0.0 // indirect
	github.com/VictoriaMetrics/fastcache v1.12.2 // indirect
	github.com/aws/aws-sdk-go v1.44.312 // indirect
	github.com/beorn7/perks v1.0.1 // indirect
	github.com/bgentry/go-netrc v0.0.0-20140422174119-9fd32a8b3d3d // indirect
	github.com/bgentry/speakeasy v0.2.0 // indirect
	github.com/bits-and-blooms/bitset v1.10.0 // indirect
	github.com/btcsuite/btcd v0.24.2 // indirect
	github.com/btcsuite/btcd/btcec/v2 v2.3.4 // indirect
	github.com/btcsuite/btcd/btcutil v1.1.6 // indirect
	github.com/btcsuite/btcd/chaincfg/chainhash v1.1.0 // indirect
	github.com/cenkalti/backoff/v4 v4.3.0 // indirect
	github.com/cespare/xxhash/v2 v2.3.0 // indirect
	github.com/chzyer/readline v1.5.1 // indirect
	github.com/cockroachdb/apd/v2 v2.0.2 // indirect
	github.com/cockroachdb/errors v1.11.3 // indirect
	github.com/cockroachdb/fifo v0.0.0-20240616162244-4768e80dfb9a // indirect
	github.com/cockroachdb/logtags v0.0.0-20230118201751-21c54148d20b // indirect
	github.com/cockroachdb/pebble v1.1.2 // indirect
	github.com/cockroachdb/redact v1.1.5 // indirect
	github.com/cockroachdb/tokenbucket v0.0.0-20230807174530-cc333fc44b06 // indirect
	github.com/cometbft/cometbft-db v0.12.0 // indirect
	github.com/consensys/bavard v0.1.13 // indirect
	github.com/consensys/gnark-crypto v0.12.1 // indirect
	github.com/containerd/containerd v1.7.11 // indirect
	github.com/containerd/log v0.1.0 // indirect
	github.com/cosmos/btcutil v1.0.5 // indirect
	github.com/cosmos/cosmos-db v1.1.0 // indirect
	github.com/cosmos/cosmos-proto v1.0.0-beta.5 // indirect
	github.com/cosmos/gogogateway v1.2.0 // indirect
	github.com/cosmos/iavl v1.2.2 // indirect
	github.com/cosmos/ics23/go v0.11.0 // indirect
	github.com/cosmos/ledger-cosmos-go v0.13.3 // indirect
	github.com/crate-crypto/go-ipa v0.0.0-20240223125850-b1e8a79f509c // indirect
	github.com/crate-crypto/go-kzg-4844 v1.0.0 // indirect
	github.com/danieljoos/wincred v1.2.1 // indirect
	github.com/davecgh/go-spew v1.1.2-0.20180830191138-d8f796af33cc // indirect
	github.com/deckarep/golang-set v1.8.0 // indirect
	github.com/deckarep/golang-set/v2 v2.6.0 // indirect
	github.com/decred/base58 v1.0.4 // indirect
	github.com/decred/dcrd/crypto/blake256 v1.0.1 // indirect
	github.com/decred/dcrd/dcrec/secp256k1/v2 v2.0.1 // indirect
	github.com/decred/dcrd/dcrec/secp256k1/v4 v4.3.0 // indirect
	github.com/desertbit/timer v1.0.1 // indirect
	github.com/dgraph-io/badger/v4 v4.2.0 // indirect
	github.com/dgraph-io/ristretto v0.1.1 // indirect
	github.com/distribution/reference v0.6.0 // indirect
	github.com/docker/distribution v2.8.2+incompatible // indirect
	github.com/docker/go-connections v0.5.0 // indirect
	github.com/docker/go-units v0.5.0 // indirect
	github.com/dustin/go-humanize v1.0.1 // indirect
	github.com/dvsekhvalnov/jose2go v1.7.0 // indirect
	github.com/emicklei/dot v1.6.2 // indirect
	github.com/ethereum/c-kzg-4844 v1.0.0 // indirect
	github.com/ethereum/go-ethereum v1.14.5 // indirect
	github.com/ethereum/go-verkle v0.1.1-0.20240306133620-7d920df305f0 // indirect
	github.com/fatih/color v1.17.0 // indirect
	github.com/felixge/httpsnoop v1.0.4 // indirect
	github.com/fsnotify/fsnotify v1.7.0 // indirect
	github.com/getsentry/sentry-go v0.28.1 // indirect
	github.com/go-kit/kit v0.13.0 // indirect
	github.com/go-kit/log v0.2.1 // indirect
	github.com/go-logfmt/logfmt v0.6.0 // indirect
	github.com/go-logr/logr v1.4.1 // indirect
	github.com/go-logr/stdr v1.2.2 // indirect
	github.com/go-ole/go-ole v1.3.0 // indirect
	github.com/godbus/dbus v0.0.0-20190726142602-4481cbc300e2 // indirect
	github.com/gofrs/flock v0.8.1 // indirect
	github.com/gogo/googleapis v1.4.1 // indirect
	github.com/gogo/protobuf v1.3.3 // indirect
	github.com/golang/glog v1.2.2 // indirect
	github.com/golang/groupcache v0.0.0-20210331224755-41bb18bfe9da // indirect
	github.com/golang/mock v1.6.0 // indirect
	github.com/golang/protobuf v1.5.4 // indirect
	github.com/golang/snappy v0.0.5-0.20220116011046-fa5810519dcb // indirect
	github.com/google/btree v1.1.3 // indirect
	github.com/google/flatbuffers v24.3.25+incompatible // indirect
	github.com/google/go-cmp v0.6.0 // indirect
	github.com/google/go-github/v43 v43.0.0 // indirect
	github.com/google/go-querystring v1.1.0 // indirect
	github.com/google/orderedcode v0.0.1 // indirect
	github.com/google/s2a-go v0.1.7 // indirect
	github.com/googleapis/enterprise-certificate-proxy v0.3.2 // indirect
	github.com/googleapis/gax-go/v2 v2.12.5 // indirect
	github.com/gorilla/handlers v1.5.2 // indirect
	github.com/gorilla/mux v1.8.1 // indirect
	github.com/gorilla/websocket v1.5.3 // indirect
	github.com/grpc-ecosystem/go-grpc-middleware v1.4.0 // indirect
	github.com/grpc-ecosystem/grpc-gateway v1.16.0 // indirect
	github.com/gsterjov/go-libsecret v0.0.0-20161001094733-a6f4afe4910c // indirect
	github.com/gtank/merlin v0.1.1 // indirect
	github.com/gtank/ristretto255 v0.1.2 // indirect
	github.com/hashicorp/go-cleanhttp v0.5.2 // indirect
	github.com/hashicorp/go-getter v1.7.5 // indirect
	github.com/hashicorp/go-hclog v1.6.3 // indirect
	github.com/hashicorp/go-immutable-radix v1.3.1 // indirect
	github.com/hashicorp/go-metrics v0.5.3 // indirect
	github.com/hashicorp/go-plugin v1.6.1 // indirect
	github.com/hashicorp/go-safetemp v1.0.0 // indirect
	github.com/hashicorp/go-version v1.7.0 // indirect
	github.com/hashicorp/golang-lru v1.0.2 // indirect
	github.com/hashicorp/golang-lru/v2 v2.0.7 // indirect
	github.com/hashicorp/hcl v1.0.0 // indirect
	github.com/hashicorp/yamux v0.1.1 // indirect
	github.com/hdevalence/ed25519consensus v0.2.0 // indirect
	github.com/holiman/bloomfilter/v2 v2.0.3 // indirect
	github.com/holiman/uint256 v1.2.4 // indirect
	github.com/huandu/skiplist v1.2.0 // indirect
	github.com/iancoleman/strcase v0.3.0 // indirect
	github.com/improbable-eng/grpc-web v0.15.0 // indirect
	github.com/inconshreveable/mousetrap v1.1.0 // indirect
	github.com/ipfs/go-cid v0.4.1 // indirect
	github.com/jmespath/go-jmespath v0.4.0 // indirect
	github.com/jmhodges/levigo v1.0.0 // indirect
	github.com/jsternberg/zap-logfmt v1.3.0 // indirect
	github.com/klauspost/compress v1.17.9 // indirect
	github.com/klauspost/cpuid/v2 v2.2.7 // indirect
	github.com/kr/pretty v0.3.1 // indirect
	github.com/kr/text v0.2.0 // indirect
	github.com/lib/pq v1.10.7 // indirect
	github.com/libp2p/go-buffer-pool v0.1.0 // indirect
	github.com/libp2p/go-libp2p v0.31.0 // indirect
	github.com/linxGnu/grocksdb v1.9.2 // indirect
	github.com/magiconair/properties v1.8.7 // indirect
	github.com/manifoldco/promptui v0.9.0 // indirect
	github.com/mattn/go-colorable v0.1.13 // indirect
	github.com/mattn/go-isatty v0.0.20 // indirect
	github.com/mattn/go-runewidth v0.0.15 // indirect
	github.com/mimoo/StrobeGo v0.0.0-20220103164710-9a04d6ca976b // indirect
	github.com/minio/highwayhash v1.0.2 // indirect
	github.com/minio/sha256-simd v1.0.1 // indirect
	github.com/misko9/go-substrate-rpc-client/v4 v4.0.0-20240603204351-26b456ae3afe // indirect
	github.com/mitchellh/go-homedir v1.1.0 // indirect
	github.com/mitchellh/go-testing-interface v1.14.1 // indirect
	github.com/mitchellh/mapstructure v1.5.0 // indirect
	github.com/mmcloughlin/addchain v0.4.0 // indirect
	github.com/moby/patternmatcher v0.5.0 // indirect
	github.com/moby/sys/sequential v0.5.0 // indirect
	github.com/moby/sys/user v0.2.0 // indirect
	github.com/mr-tron/base58 v1.2.0 // indirect
	github.com/mtibben/percent v0.2.1 // indirect
	github.com/multiformats/go-base32 v0.1.0 // indirect
	github.com/multiformats/go-base36 v0.2.0 // indirect
	github.com/multiformats/go-multiaddr v0.11.0 // indirect
	github.com/multiformats/go-multibase v0.2.0 // indirect
	github.com/multiformats/go-multicodec v0.9.0 // indirect
	github.com/multiformats/go-multihash v0.2.3 // indirect
	github.com/multiformats/go-varint v0.0.7 // indirect
	github.com/munnerz/goautoneg v0.0.0-20191010083416-a7dc8b61c822 // indirect
	github.com/ncruces/go-strftime v0.1.9 // indirect
	github.com/oasisprotocol/curve25519-voi v0.0.0-20230904125328-1f23a7beb09a // indirect
	github.com/oklog/run v1.1.0 // indirect
	github.com/olekukonko/tablewriter v0.0.5 // indirect
	github.com/opencontainers/go-digest v1.0.0 // indirect
	github.com/opencontainers/image-spec v1.1.0-rc2.0.20221005185240-3a7f492d3f1b // indirect
	github.com/opencontainers/runc v1.1.14 // indirect
	github.com/pelletier/go-toml v1.9.5 // indirect
	github.com/pelletier/go-toml/v2 v2.2.2 // indirect
	github.com/petermattis/goid v0.0.0-20240607163614-bb94eb51e7a7 // indirect
	github.com/pierrec/xxHash v0.1.5 // indirect
	github.com/pkg/errors v0.9.1 // indirect
	github.com/pmezard/go-difflib v1.0.1-0.20181226105442-5d4384ee4fb2 // indirect
	github.com/prometheus/client_golang v1.20.1 // indirect
	github.com/prometheus/client_model v0.6.1 // indirect
	github.com/prometheus/common v0.55.0 // indirect
	github.com/prometheus/procfs v0.15.1 // indirect
	github.com/rcrowley/go-metrics v0.0.0-20201227073835-cf1acfcdf475 // indirect
	github.com/remyoudompheng/bigfft v0.0.0-20230129092748-24d4a6f8daec // indirect
	github.com/rivo/uniseg v0.4.3 // indirect
	github.com/rogpeppe/go-internal v1.12.0 // indirect
	github.com/rs/cors v1.11.1 // indirect
	github.com/rs/zerolog v1.33.0 // indirect
	github.com/sagikazarmark/locafero v0.6.0 // indirect
	github.com/sagikazarmark/slog-shim v0.1.0 // indirect
	github.com/sasha-s/go-deadlock v0.3.1 // indirect
	github.com/shirou/gopsutil v3.21.4-0.20210419000835-c7a38de76ee5+incompatible // indirect
	github.com/sirupsen/logrus v1.9.3 // indirect
	github.com/sourcegraph/conc v0.3.0 // indirect
	github.com/spaolacci/murmur3 v1.1.0 // indirect
	github.com/spf13/afero v1.11.0 // indirect
	github.com/spf13/cast v1.7.0 // indirect
	github.com/spf13/cobra v1.8.1 // indirect
	github.com/spf13/pflag v1.0.5 // indirect
	github.com/spf13/viper v1.19.0 // indirect
	github.com/strangelove-ventures/cometbft-client v0.1.1 // indirect
	github.com/subosito/gotenv v1.6.0 // indirect
	github.com/supranational/blst v0.3.11 // indirect
	github.com/syndtr/goleveldb v1.0.1-0.20220721030215-126854af5e6d // indirect
	github.com/tendermint/go-amino v0.16.0 // indirect
	github.com/tidwall/btree v1.7.0 // indirect
	github.com/tidwall/gjson v1.17.1 // indirect
	github.com/tidwall/match v1.1.1 // indirect
	github.com/tidwall/pretty v1.2.0 // indirect
	github.com/tklauser/go-sysconf v0.3.12 // indirect
	github.com/tklauser/numcpus v0.6.1 // indirect
	github.com/tyler-smith/go-bip32 v1.0.0 // indirect
	github.com/tyler-smith/go-bip39 v1.1.0 // indirect
	github.com/ulikunitz/xz v0.5.11 // indirect
	github.com/zondax/hid v0.9.2 // indirect
	github.com/zondax/ledger-go v0.14.3 // indirect
	go.etcd.io/bbolt v1.4.0-alpha.1 // indirect
	go.opencensus.io v0.24.0 // indirect
	go.opentelemetry.io/contrib/instrumentation/google.golang.org/grpc/otelgrpc v0.49.0 // indirect
	go.opentelemetry.io/contrib/instrumentation/net/http/otelhttp v0.49.0 // indirect
	go.opentelemetry.io/otel v1.24.0 // indirect
	go.opentelemetry.io/otel/metric v1.24.0 // indirect
	go.opentelemetry.io/otel/trace v1.24.0 // indirect
	go.uber.org/multierr v1.11.0 // indirect
<<<<<<< HEAD
	golang.org/x/crypto v0.27.0 // indirect
	golang.org/x/exp v0.0.0-20240613232115-7f521ea00fb8 // indirect
	golang.org/x/mod v0.18.0 // indirect
=======
	golang.org/x/crypto v0.31.0 // indirect
	golang.org/x/exp v0.0.0-20240404231335-c0f41cb1a7a0 // indirect
	golang.org/x/mod v0.17.0 // indirect
>>>>>>> e5204a97
	golang.org/x/net v0.29.0 // indirect
	golang.org/x/oauth2 v0.22.0 // indirect
	golang.org/x/sys v0.28.0 // indirect
	golang.org/x/term v0.27.0 // indirect
	golang.org/x/text v0.21.0 // indirect
	golang.org/x/time v0.5.0 // indirect
	golang.org/x/tools v0.22.0 // indirect
	google.golang.org/api v0.186.0 // indirect
	google.golang.org/genproto v0.0.0-20240701130421-f6361c86f094 // indirect
	google.golang.org/genproto/googleapis/api v0.0.0-20240814211410-ddb44dafa142 // indirect
	google.golang.org/genproto/googleapis/rpc v0.0.0-20240930140551-af27646dc61f // indirect
	google.golang.org/grpc v1.67.1 // indirect
	google.golang.org/protobuf v1.35.1 // indirect
	gopkg.in/ini.v1 v1.67.0 // indirect
	gopkg.in/natefinch/npipe.v2 v2.0.0-20160621034901-c1b8fa8bdcce // indirect
	gopkg.in/yaml.v2 v2.4.0 // indirect
	gotest.tools/v3 v3.5.1 // indirect
	lukechampine.com/blake3 v1.2.1 // indirect
	modernc.org/gc/v3 v3.0.0-20240107210532-573471604cb6 // indirect
	modernc.org/libc v1.52.1 // indirect
	modernc.org/mathutil v1.6.0 // indirect
	modernc.org/memory v1.8.0 // indirect
	modernc.org/sqlite v1.30.1 // indirect
	modernc.org/strutil v1.2.0 // indirect
	modernc.org/token v1.1.0 // indirect
	nhooyr.io/websocket v1.8.11 // indirect
	pgregory.net/rapid v1.1.0 // indirect
	rsc.io/tmplfunc v0.0.3 // indirect
	sigs.k8s.io/yaml v1.4.0 // indirect
)

replace (
	github.com/ChainSafe/go-schnorrkel => github.com/ChainSafe/go-schnorrkel v0.0.0-20200405005733-88cbf1b4c40d
	github.com/ChainSafe/go-schnorrkel/1 => github.com/ChainSafe/go-schnorrkel v1.0.0
	// For this nested module, you always want to replace the parent reference with the current worktree.
	github.com/cosmos/relayer/v2 => ../
	github.com/gogo/protobuf => github.com/regen-network/protobuf v1.3.3-alpha.regen.1
	github.com/misko9/go-substrate-rpc-client/v4 => github.com/mmsqe/go-substrate-rpc-client/v4 v4.0.0-20250123090201-90ee8052ef5c
	github.com/strangelove-ventures/interchaintest/v9 => github.com/mmsqe/interchaintest/v9 v9.0.0-20250123093253-c4caf6575e0a
	github.com/vedhavyas/go-subkey => github.com/strangelove-ventures/go-subkey v1.0.7
)<|MERGE_RESOLUTION|>--- conflicted
+++ resolved
@@ -263,15 +263,9 @@
 	go.opentelemetry.io/otel/metric v1.24.0 // indirect
 	go.opentelemetry.io/otel/trace v1.24.0 // indirect
 	go.uber.org/multierr v1.11.0 // indirect
-<<<<<<< HEAD
-	golang.org/x/crypto v0.27.0 // indirect
+	golang.org/x/crypto v0.31.0 // indirect
 	golang.org/x/exp v0.0.0-20240613232115-7f521ea00fb8 // indirect
 	golang.org/x/mod v0.18.0 // indirect
-=======
-	golang.org/x/crypto v0.31.0 // indirect
-	golang.org/x/exp v0.0.0-20240404231335-c0f41cb1a7a0 // indirect
-	golang.org/x/mod v0.17.0 // indirect
->>>>>>> e5204a97
 	golang.org/x/net v0.29.0 // indirect
 	golang.org/x/oauth2 v0.22.0 // indirect
 	golang.org/x/sys v0.28.0 // indirect
