--- conflicted
+++ resolved
@@ -4,12 +4,8 @@
 
 require (
 	cosmossdk.io/simapp v0.0.0-20230224204036-a6adb0821462
-	github.com/cometbft/cometbft v0.37.0
-<<<<<<< HEAD
-	github.com/cosmos/cosmos-sdk v0.47.0
-=======
-	github.com/cosmos/cosmos-sdk v0.47.1
->>>>>>> 45f478b5
+	github.com/cometbft/cometbft v0.37.1
+	github.com/cosmos/cosmos-sdk v0.47.2
 	github.com/cosmos/ibc-go/v7 v7.0.0
 	github.com/cosmos/relayer/v2 v2.0.0
 	github.com/docker/docker v20.10.24+incompatible
@@ -31,11 +27,7 @@
 	cosmossdk.io/core v0.5.1 // indirect
 	cosmossdk.io/depinject v1.0.0-alpha.3 // indirect
 	cosmossdk.io/errors v1.0.0-beta.7 // indirect
-<<<<<<< HEAD
-	cosmossdk.io/math v1.0.0-rc.0 // indirect
-=======
 	cosmossdk.io/math v1.0.0 // indirect
->>>>>>> 45f478b5
 	cosmossdk.io/tools/rosetta v0.2.1 // indirect
 	filippo.io/edwards25519 v1.0.0 // indirect
 	github.com/99designs/go-keychain v0.0.0-20191008050251-8e49817e8af4 // indirect
@@ -53,10 +45,10 @@
 	github.com/beorn7/perks v1.0.1 // indirect
 	github.com/bgentry/go-netrc v0.0.0-20140422174119-9fd32a8b3d3d // indirect
 	github.com/bgentry/speakeasy v0.1.1-0.20220910012023-760eaf8b6816 // indirect
-	github.com/btcsuite/btcd v0.22.3 // indirect
+	github.com/btcsuite/btcd v0.23.4 // indirect
 	github.com/btcsuite/btcd/btcec/v2 v2.3.2 // indirect
+	github.com/btcsuite/btcd/btcutil v1.1.3 // indirect
 	github.com/btcsuite/btcd/chaincfg/chainhash v1.0.1 // indirect
-	github.com/btcsuite/btcutil v1.0.3-0.20201208143702-a53e38424cce // indirect
 	github.com/cenkalti/backoff/v4 v4.1.3 // indirect
 	github.com/centrifuge/go-substrate-rpc-client/v4 v4.0.12 // indirect
 	github.com/cespare/xxhash v1.1.0 // indirect
@@ -72,7 +64,7 @@
 	github.com/cosmos/cosmos-proto v1.0.0-beta.2 // indirect
 	github.com/cosmos/go-bip39 v1.0.0 // indirect
 	github.com/cosmos/gogogateway v1.2.0 // indirect
-	github.com/cosmos/gogoproto v1.4.6 // indirect
+	github.com/cosmos/gogoproto v1.4.8 // indirect
 	github.com/cosmos/iavl v0.20.0 // indirect
 	github.com/cosmos/ics23/go v0.9.1-0.20221207100636-b1abd8678aab // indirect
 	github.com/cosmos/ledger-cosmos-go v0.12.2 // indirect
@@ -128,7 +120,7 @@
 	github.com/gtank/merlin v0.1.1 // indirect
 	github.com/gtank/ristretto255 v0.1.2 // indirect
 	github.com/hashicorp/go-cleanhttp v0.5.2 // indirect
-	github.com/hashicorp/go-getter v1.7.0 // indirect
+	github.com/hashicorp/go-getter v1.7.1 // indirect
 	github.com/hashicorp/go-immutable-radix v1.3.1 // indirect
 	github.com/hashicorp/go-safetemp v1.0.0 // indirect
 	github.com/hashicorp/go-version v1.6.0 // indirect
@@ -219,28 +211,20 @@
 	go.uber.org/atomic v1.10.0 // indirect
 	go.uber.org/multierr v1.8.0 // indirect
 	golang.org/x/crypto v0.7.0 // indirect
-<<<<<<< HEAD
-	golang.org/x/exp v0.0.0-20230310171629-522b1b587ee0 // indirect
-=======
 	golang.org/x/exp v0.0.0-20230321023759-10a507213a29 // indirect
->>>>>>> 45f478b5
 	golang.org/x/mod v0.9.0 // indirect
-	golang.org/x/net v0.8.0 // indirect
+	golang.org/x/net v0.9.0 // indirect
 	golang.org/x/oauth2 v0.5.0 // indirect
-	golang.org/x/sys v0.6.0 // indirect
-	golang.org/x/term v0.6.0 // indirect
-	golang.org/x/text v0.8.0 // indirect
+	golang.org/x/sys v0.7.0 // indirect
+	golang.org/x/term v0.7.0 // indirect
+	golang.org/x/text v0.9.0 // indirect
 	golang.org/x/tools v0.7.0 // indirect
 	golang.org/x/xerrors v0.0.0-20220907171357-04be3eba64a2 // indirect
 	google.golang.org/api v0.110.0 // indirect
 	google.golang.org/appengine v1.6.7 // indirect
 	google.golang.org/genproto v0.0.0-20230216225411-c8e22ba71e44 // indirect
-<<<<<<< HEAD
-	google.golang.org/grpc v1.53.0 // indirect
-=======
 	google.golang.org/grpc v1.54.0 // indirect
->>>>>>> 45f478b5
-	google.golang.org/protobuf v1.29.1 // indirect
+	google.golang.org/protobuf v1.30.0 // indirect
 	gopkg.in/ini.v1 v1.67.0 // indirect
 	gopkg.in/natefinch/npipe.v2 v2.0.0-20160621034901-c1b8fa8bdcce // indirect
 	gopkg.in/yaml.v2 v2.4.0 // indirect
@@ -253,11 +237,7 @@
 	modernc.org/mathutil v1.5.0 // indirect
 	modernc.org/memory v1.5.0 // indirect
 	modernc.org/opt v0.1.3 // indirect
-<<<<<<< HEAD
-	modernc.org/sqlite v1.21.0 // indirect
-=======
 	modernc.org/sqlite v1.21.1 // indirect
->>>>>>> 45f478b5
 	modernc.org/strutil v1.1.3 // indirect
 	modernc.org/token v1.0.1 // indirect
 	nhooyr.io/websocket v1.8.6 // indirect
