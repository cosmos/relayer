package cosmos

import (
	"context"
	"encoding/binary"
	"encoding/hex"
	"errors"
	"fmt"
	"strings"
	"time"

	"github.com/cosmos/cosmos-sdk/codec"
	sdk "github.com/cosmos/cosmos-sdk/types"
	sdkerrors "github.com/cosmos/cosmos-sdk/types/errors"
	querytypes "github.com/cosmos/cosmos-sdk/types/query"
	bankTypes "github.com/cosmos/cosmos-sdk/x/bank/types"
	stakingtypes "github.com/cosmos/cosmos-sdk/x/staking/types"
	upgradetypes "github.com/cosmos/cosmos-sdk/x/upgrade/types"
	transfertypes "github.com/cosmos/ibc-go/v3/modules/apps/transfer/types"
	clienttypes "github.com/cosmos/ibc-go/v3/modules/core/02-client/types"
	conntypes "github.com/cosmos/ibc-go/v3/modules/core/03-connection/types"
	chantypes "github.com/cosmos/ibc-go/v3/modules/core/04-channel/types"
	commitmenttypes "github.com/cosmos/ibc-go/v3/modules/core/23-commitment/types"
	host "github.com/cosmos/ibc-go/v3/modules/core/24-host"
	ibcexported "github.com/cosmos/ibc-go/v3/modules/core/exported"
	tmclient "github.com/cosmos/ibc-go/v3/modules/light-clients/07-tendermint/types"
	"github.com/cosmos/relayer/v2/relayer/provider"
	abci "github.com/tendermint/tendermint/abci/types"
	tmtypes "github.com/tendermint/tendermint/types"
	"golang.org/x/sync/errgroup"
)

var _ provider.QueryProvider = &CosmosProvider{}

// QueryTx takes a transaction hash and returns the transaction
func (cc *CosmosProvider) QueryTx(ctx context.Context, hashHex string) (*provider.RelayerTxResponse, error) {
	hash, err := hex.DecodeString(hashHex)
	if err != nil {
		return nil, err
	}

	resp, err := cc.RPCClient.Tx(ctx, hash, true)
	if err != nil {
		return nil, err
	}

	events := parseEventsFromResponseDeliverTx(resp.TxResult)

	return &provider.RelayerTxResponse{
		Height: resp.Height,
		TxHash: string(hash),
		Code:   resp.TxResult.Code,
		Data:   string(resp.TxResult.Data),
		Events: events,
	}, nil
}

// QueryTxs returns an array of transactions given a tag
func (cc *CosmosProvider) QueryTxs(ctx context.Context, page, limit int, events []string) ([]*provider.RelayerTxResponse, error) {
	if len(events) == 0 {
		return nil, errors.New("must declare at least one event to search")
	}

	if page <= 0 {
		return nil, errors.New("page must greater than 0")
	}

	if limit <= 0 {
		return nil, errors.New("limit must greater than 0")
	}

	res, err := cc.RPCClient.TxSearch(ctx, strings.Join(events, " AND "), true, &page, &limit, "")
	if err != nil {
		return nil, err
	}

	// Currently, we only call QueryTxs() in two spots and in both of them we are expecting there to only be,
	// at most, one tx in the response. Because of this we don't want to initialize the slice with an initial size.
	var txResps []*provider.RelayerTxResponse
	for _, tx := range res.Txs {
		relayerEvents := parseEventsFromResponseDeliverTx(tx.TxResult)
		txResps = append(txResps, &provider.RelayerTxResponse{
			Height: tx.Height,
			TxHash: string(tx.Hash),
			Code:   tx.TxResult.Code,
			Data:   string(tx.TxResult.Data),
			Events: relayerEvents,
		})
	}
	return txResps, nil
}

// parseEventsFromResponseDeliverTx parses the events from a ResponseDeliverTx and builds a slice
// of provider.RelayerEvent's.
func parseEventsFromResponseDeliverTx(resp abci.ResponseDeliverTx) []provider.RelayerEvent {
	var events []provider.RelayerEvent

	for _, event := range resp.Events {
		attributes := make(map[string]string)
		for _, attribute := range event.Attributes {
			attributes[string(attribute.Key)] = string(attribute.Value)
		}
		events = append(events, provider.RelayerEvent{
			EventType:  event.Type,
			Attributes: attributes,
		})
	}
	return events
}

// QueryBalance returns the amount of coins in the relayer account
func (cc *CosmosProvider) QueryBalance(ctx context.Context, keyName string) (sdk.Coins, error) {
	addr, err := cc.ShowAddress(keyName)
	if err != nil {
		return nil, err
	}

	return cc.QueryBalanceWithAddress(ctx, addr)
}

// QueryBalanceWithAddress returns the amount of coins in the relayer account with address as input
// TODO add pagination support
func (cc *CosmosProvider) QueryBalanceWithAddress(ctx context.Context, address string) (sdk.Coins, error) {
	p := &bankTypes.QueryAllBalancesRequest{Address: address, Pagination: DefaultPageRequest()}
	queryClient := bankTypes.NewQueryClient(cc)

	res, err := queryClient.AllBalances(ctx, p)
	if err != nil {
		return nil, err
	}

	return res.Balances, nil
}

// QueryUnbondingPeriod returns the unbonding period of the chain
func (cc *CosmosProvider) QueryUnbondingPeriod(ctx context.Context) (time.Duration, error) {
	req := stakingtypes.QueryParamsRequest{}
	queryClient := stakingtypes.NewQueryClient(cc)

	res, err := queryClient.Params(ctx, &req)
	if err != nil {
		return 0, err
	}

	return res.Params.UnbondingTime, nil
}

// QueryTendermintProof performs an ABCI query with the given key and returns
// the value of the query, the proto encoded merkle proof, and the height of
// the Tendermint block containing the state root. The desired tendermint height
// to perform the query should be set in the client context. The query will be
// performed at one below this height (at the IAVL version) in order to obtain
// the correct merkle proof. Proof queries at height less than or equal to 2 are
// not supported. Queries with a client context height of 0 will perform a query
// at the latest state available.
// Issue: https://github.com/cosmos/cosmos-sdk/issues/6567
func (cc *CosmosProvider) QueryTendermintProof(ctx context.Context, height int64, key []byte) ([]byte, []byte, clienttypes.Height, error) {
	// ABCI queries at heights 1, 2 or less than or equal to 0 are not supported.
	// Base app does not support queries for height less than or equal to 1.
	// Therefore, a query at height 2 would be equivalent to a query at height 3.
	// A height of 0 will query with the lastest state.
	if height != 0 && height <= 2 {
		return nil, nil, clienttypes.Height{}, fmt.Errorf("proof queries at height <= 2 are not supported")
	}

	// Use the IAVL height if a valid tendermint height is passed in.
	// A height of 0 will query with the latest state.
	if height != 0 {
		height--
	}

	req := abci.RequestQuery{
		Path:   fmt.Sprintf("store/%s/key", host.StoreKey),
		Height: height,
		Data:   key,
		Prove:  true,
	}

	res, err := cc.QueryABCI(ctx, req)
	if err != nil {
		return nil, nil, clienttypes.Height{}, err
	}

	merkleProof, err := commitmenttypes.ConvertProofs(res.ProofOps)
	if err != nil {
		return nil, nil, clienttypes.Height{}, err
	}

	cdc := codec.NewProtoCodec(cc.Codec.InterfaceRegistry)

	proofBz, err := cdc.Marshal(&merkleProof)
	if err != nil {
		return nil, nil, clienttypes.Height{}, err
	}

	revision := clienttypes.ParseChainID(cc.PCfg.ChainID)
	return res.Value, proofBz, clienttypes.NewHeight(revision, uint64(res.Height)+1), nil
}

// QueryClientStateResponse retrieves the latest consensus state for a client in state at a given height
func (cc *CosmosProvider) QueryClientStateResponse(ctx context.Context, height int64, srcClientId string) (*clienttypes.QueryClientStateResponse, error) {
	key := host.FullClientStateKey(srcClientId)

	value, proofBz, proofHeight, err := cc.QueryTendermintProof(ctx, height, key)
	if err != nil {
		return nil, err
	}

	// check if client exists
	if len(value) == 0 {
		return nil, sdkerrors.Wrap(clienttypes.ErrClientNotFound, srcClientId)
	}

	cdc := codec.NewProtoCodec(cc.Codec.InterfaceRegistry)

	clientState, err := clienttypes.UnmarshalClientState(cdc, value)
	if err != nil {
		return nil, err
	}

	anyClientState, err := clienttypes.PackClientState(clientState)
	if err != nil {
		return nil, err
	}

	return &clienttypes.QueryClientStateResponse{
		ClientState: anyClientState,
		Proof:       proofBz,
		ProofHeight: proofHeight,
	}, nil
}

// QueryClientState retrieves the latest consensus state for a client in state at a given height
// and unpacks it to exported client state interface
func (cc *CosmosProvider) QueryClientState(ctx context.Context, height int64, clientid string) (ibcexported.ClientState, error) {
	clientStateRes, err := cc.QueryClientStateResponse(ctx, height, clientid)
	if err != nil {
		return nil, err
	}

	clientStateExported, err := clienttypes.UnpackClientState(clientStateRes.ClientState)
	if err != nil {
		return nil, err
	}

	return clientStateExported, nil
}

// QueryClientConsensusState retrieves the latest consensus state for a client in state at a given height
func (cc *CosmosProvider) QueryClientConsensusState(ctx context.Context, chainHeight int64, clientid string, clientHeight ibcexported.Height) (*clienttypes.QueryConsensusStateResponse, error) {
	key := host.FullConsensusStateKey(clientid, clientHeight)

	value, proofBz, proofHeight, err := cc.QueryTendermintProof(ctx, chainHeight, key)
	if err != nil {
		return nil, err
	}

	// check if consensus state exists
	if len(value) == 0 {
		return nil, sdkerrors.Wrap(clienttypes.ErrConsensusStateNotFound, clientid)
	}

	cdc := codec.NewProtoCodec(cc.Codec.InterfaceRegistry)

	cs, err := clienttypes.UnmarshalConsensusState(cdc, value)
	if err != nil {
		return nil, err
	}

	anyConsensusState, err := clienttypes.PackConsensusState(cs)
	if err != nil {
		return nil, err
	}

	return &clienttypes.QueryConsensusStateResponse{
		ConsensusState: anyConsensusState,
		Proof:          proofBz,
		ProofHeight:    proofHeight,
	}, nil
}

<<<<<<< HEAD
//DefaultUpgradePath is the default IBC upgrade path set for an on-chain light client
var defaultUpgradePath = []string{"upgrade", "upgradedIBCState"}

func (cc *CosmosProvider) NewClientState(dstUpdateHeader ibcexported.ClientMessage, dstTrustingPeriod, dstUbdPeriod time.Duration, allowUpdateAfterExpiry, allowUpdateAfterMisbehaviour bool) (ibcexported.ClientState, error) {
	dstTmHeader, ok := dstUpdateHeader.(*tmclient.Header)
	if !ok {
		return nil, fmt.Errorf("got data of type %T but wanted tmclient.Header", dstUpdateHeader)
	}

	// Create the ClientState we want on 'c' tracking 'dst'
	return &tmclient.ClientState{
		ChainId:                      dstTmHeader.GetHeader().GetChainID(),
		TrustLevel:                   tmclient.NewFractionFromTm(light.DefaultTrustLevel),
		TrustingPeriod:               dstTrustingPeriod,
		UnbondingPeriod:              dstUbdPeriod,
		MaxClockDrift:                time.Minute * 10,
		FrozenHeight:                 clienttypes.ZeroHeight(),
		LatestHeight:                 dstUpdateHeader.GetHeight().(clienttypes.Height),
		ProofSpecs:                   commitmenttypes.GetSDKSpecs(),
		UpgradePath:                  defaultUpgradePath,
		AllowUpdateAfterExpiry:       allowUpdateAfterExpiry,
		AllowUpdateAfterMisbehaviour: allowUpdateAfterMisbehaviour,
	}, nil
}

=======
>>>>>>> 91a943d4
// QueryUpgradeProof performs an abci query with the given key and returns the proto encoded merkle proof
// for the query and the height at which the proof will succeed on a tendermint verifier.
func (cc *CosmosProvider) QueryUpgradeProof(ctx context.Context, key []byte, height uint64) ([]byte, clienttypes.Height, error) {
	res, err := cc.QueryABCI(ctx, abci.RequestQuery{
		Path:   "store/upgrade/key",
		Height: int64(height - 1),
		Data:   key,
		Prove:  true,
	})
	if err != nil {
		return nil, clienttypes.Height{}, err
	}

	merkleProof, err := commitmenttypes.ConvertProofs(res.ProofOps)
	if err != nil {
		return nil, clienttypes.Height{}, err
	}

	proof, err := cc.Codec.Marshaler.Marshal(&merkleProof)
	if err != nil {
		return nil, clienttypes.Height{}, err
	}

	revision := clienttypes.ParseChainID(cc.PCfg.ChainID)

	// proof height + 1 is returned as the proof created corresponds to the height the proof
	// was created in the IAVL tree. Tendermint and subsequently the clients that rely on it
	// have heights 1 above the IAVL tree. Thus we return proof height + 1
	return proof, clienttypes.Height{
		RevisionNumber: revision,
		RevisionHeight: uint64(res.Height + 1),
	}, nil
}

// QueryUpgradedClient returns upgraded client info
func (cc *CosmosProvider) QueryUpgradedClient(ctx context.Context, height int64) (*clienttypes.QueryClientStateResponse, error) {
	req := clienttypes.QueryUpgradedClientStateRequest{}

	queryClient := clienttypes.NewQueryClient(cc)

	res, err := queryClient.UpgradedClientState(ctx, &req)
	if err != nil {
		return nil, err
	}

	if res == nil || res.UpgradedClientState == nil {
		return nil, fmt.Errorf("upgraded client state plan does not exist at height %d", height)
	}

	proof, proofHeight, err := cc.QueryUpgradeProof(ctx, upgradetypes.UpgradedClientKey(height), uint64(height))
	if err != nil {
		return nil, err
	}

	return &clienttypes.QueryClientStateResponse{
		ClientState: res.UpgradedClientState,
		Proof:       proof,
		ProofHeight: proofHeight,
	}, nil
}

// QueryUpgradedConsState returns upgraded consensus state and height of client
func (cc *CosmosProvider) QueryUpgradedConsState(ctx context.Context, height int64) (*clienttypes.QueryConsensusStateResponse, error) {
	req := clienttypes.QueryUpgradedConsensusStateRequest{}

	queryClient := clienttypes.NewQueryClient(cc)

	res, err := queryClient.UpgradedConsensusState(ctx, &req)
	if err != nil {
		return nil, err
	}

	if res == nil || res.UpgradedConsensusState == nil {
		return nil, fmt.Errorf("upgraded consensus state plan does not exist at height %d", height)
	}

	proof, proofHeight, err := cc.QueryUpgradeProof(ctx, upgradetypes.UpgradedConsStateKey(height), uint64(height))
	if err != nil {
		return nil, err
	}

	return &clienttypes.QueryConsensusStateResponse{
		ConsensusState: res.UpgradedConsensusState,
		Proof:          proof,
		ProofHeight:    proofHeight,
	}, nil
}

// QueryConsensusState returns a consensus state for a given chain to be used as a
// client in another chain, fetches latest height when passed 0 as arg
func (cc *CosmosProvider) QueryConsensusState(ctx context.Context, height int64) (ibcexported.ConsensusState, int64, error) {
	commit, err := cc.RPCClient.Commit(ctx, &height)
	if err != nil {
		return &tmclient.ConsensusState{}, 0, err
	}

	page := 1
	count := 10_000

	nextHeight := height + 1
	nextVals, err := cc.RPCClient.Validators(ctx, &nextHeight, &page, &count)
	if err != nil {
		return &tmclient.ConsensusState{}, 0, err
	}

	state := &tmclient.ConsensusState{
		Timestamp:          commit.Time,
		Root:               commitmenttypes.NewMerkleRoot(commit.AppHash),
		NextValidatorsHash: tmtypes.NewValidatorSet(nextVals.Validators).Hash(),
	}

	return state, height, nil
}

// QueryClients queries all the clients!
// TODO add pagination support
func (cc *CosmosProvider) QueryClients(ctx context.Context) (clienttypes.IdentifiedClientStates, error) {
	qc := clienttypes.NewQueryClient(cc)
	state, err := qc.ClientStates(ctx, &clienttypes.QueryClientStatesRequest{
		Pagination: DefaultPageRequest(),
	})
	if err != nil {
		return nil, err
	}
	return state.ClientStates, nil
}

// QueryConnection returns the remote end of a given connection
func (cc *CosmosProvider) QueryConnection(ctx context.Context, height int64, connectionid string) (*conntypes.QueryConnectionResponse, error) {
	res, err := cc.queryConnectionABCI(ctx, height, connectionid)
	if err != nil && strings.Contains(err.Error(), "not found") {
		return &conntypes.QueryConnectionResponse{
			Connection: &conntypes.ConnectionEnd{
				ClientId: "client",
				Versions: []*conntypes.Version{},
				State:    conntypes.UNINITIALIZED,
				Counterparty: conntypes.Counterparty{
					ClientId:     "client",
					ConnectionId: "connection",
					Prefix:       commitmenttypes.MerklePrefix{KeyPrefix: []byte{}},
				},
				DelayPeriod: 0,
			},
			Proof:       []byte{},
			ProofHeight: clienttypes.Height{RevisionNumber: 0, RevisionHeight: 0},
		}, nil
	} else if err != nil {
		return nil, err
	}
	return res, nil
}

func (cc *CosmosProvider) queryConnectionABCI(ctx context.Context, height int64, connectionID string) (*conntypes.QueryConnectionResponse, error) {
	key := host.ConnectionKey(connectionID)

	value, proofBz, proofHeight, err := cc.QueryTendermintProof(ctx, height, key)
	if err != nil {
		return nil, err
	}

	// check if connection exists
	if len(value) == 0 {
		return nil, sdkerrors.Wrap(conntypes.ErrConnectionNotFound, connectionID)
	}

	cdc := codec.NewProtoCodec(cc.Codec.InterfaceRegistry)

	var connection conntypes.ConnectionEnd
	if err := cdc.Unmarshal(value, &connection); err != nil {
		return nil, err
	}

	return &conntypes.QueryConnectionResponse{
		Connection:  &connection,
		Proof:       proofBz,
		ProofHeight: proofHeight,
	}, nil
}

// QueryConnections gets any connections on a chain
// TODO add pagination support
func (cc *CosmosProvider) QueryConnections(ctx context.Context) (conns []*conntypes.IdentifiedConnection, err error) {
	qc := conntypes.NewQueryClient(cc)
	res, err := qc.Connections(ctx, &conntypes.QueryConnectionsRequest{
		Pagination: DefaultPageRequest(),
	})
	if err != nil || res == nil {
		return nil, err
	}
	return res.Connections, err
}

// QueryConnectionsUsingClient gets any connections that exist between chain and counterparty
// TODO add pagination support
func (cc *CosmosProvider) QueryConnectionsUsingClient(ctx context.Context, height int64, clientid string) (*conntypes.QueryConnectionsResponse, error) {
	qc := conntypes.NewQueryClient(cc)
	res, err := qc.Connections(ctx, &conntypes.QueryConnectionsRequest{
		Pagination: DefaultPageRequest(),
	})
	return res, err
}

// GenerateConnHandshakeProof generates all the proofs needed to prove the existence of the
// connection state on this chain. A counterparty should use these generated proofs.
func (cc *CosmosProvider) GenerateConnHandshakeProof(ctx context.Context, height int64, clientId, connId string) (clientState ibcexported.ClientState, clientStateProof []byte, consensusProof []byte, connectionProof []byte, connectionProofHeight ibcexported.Height, err error) {
	var (
		clientStateRes     *clienttypes.QueryClientStateResponse
		consensusStateRes  *clienttypes.QueryConsensusStateResponse
		connectionStateRes *conntypes.QueryConnectionResponse
		eg                 = new(errgroup.Group)
	)

	// query for the client state for the proof and get the height to query the consensus state at.
	clientStateRes, err = cc.QueryClientStateResponse(ctx, height, clientId)
	if err != nil {
		return nil, nil, nil, nil, clienttypes.Height{}, err
	}

	clientState, err = clienttypes.UnpackClientState(clientStateRes.ClientState)
	if err != nil {
		return nil, nil, nil, nil, clienttypes.Height{}, err
	}

	eg.Go(func() error {
		var err error
		consensusStateRes, err = cc.QueryClientConsensusState(ctx, height, clientId, clientState.GetLatestHeight())
		return err
	})
	eg.Go(func() error {
		var err error
		connectionStateRes, err = cc.QueryConnection(ctx, height, connId)
		return err
	})

	if err := eg.Wait(); err != nil {
		return nil, nil, nil, nil, clienttypes.Height{}, err
	}

	return clientState, clientStateRes.Proof, consensusStateRes.Proof, connectionStateRes.Proof, connectionStateRes.ProofHeight, nil
}

// QueryChannel returns the channel associated with a channelID
func (cc *CosmosProvider) QueryChannel(ctx context.Context, height int64, channelid, portid string) (chanRes *chantypes.QueryChannelResponse, err error) {
	res, err := cc.queryChannelABCI(ctx, height, portid, channelid)
	if err != nil && strings.Contains(err.Error(), "not found") {

		return &chantypes.QueryChannelResponse{
			Channel: &chantypes.Channel{
				State:    chantypes.UNINITIALIZED,
				Ordering: chantypes.UNORDERED,
				Counterparty: chantypes.Counterparty{
					PortId:    "port",
					ChannelId: "channel",
				},
				ConnectionHops: []string{},
				Version:        "version",
			},
			Proof: []byte{},
			ProofHeight: clienttypes.Height{
				RevisionNumber: 0,
				RevisionHeight: 0,
			},
		}, nil
	} else if err != nil {
		return nil, err
	}
	return res, nil
}

func (cc *CosmosProvider) queryChannelABCI(ctx context.Context, height int64, portID, channelID string) (*chantypes.QueryChannelResponse, error) {
	key := host.ChannelKey(portID, channelID)

	value, proofBz, proofHeight, err := cc.QueryTendermintProof(ctx, height, key)
	if err != nil {
		return nil, err
	}

	// check if channel exists
	if len(value) == 0 {
		return nil, sdkerrors.Wrapf(chantypes.ErrChannelNotFound, "portID (%s), channelID (%s)", portID, channelID)
	}

	cdc := codec.NewProtoCodec(cc.Codec.InterfaceRegistry)

	var channel chantypes.Channel
	if err := cdc.Unmarshal(value, &channel); err != nil {
		return nil, err
	}

	return &chantypes.QueryChannelResponse{
		Channel:     &channel,
		Proof:       proofBz,
		ProofHeight: proofHeight,
	}, nil
}

// QueryChannelClient returns the client state of the client supporting a given channel
func (cc *CosmosProvider) QueryChannelClient(ctx context.Context, height int64, channelid, portid string) (*clienttypes.IdentifiedClientState, error) {
	qc := chantypes.NewQueryClient(cc)
	cState, err := qc.ChannelClientState(ctx, &chantypes.QueryChannelClientStateRequest{
		PortId:    portid,
		ChannelId: channelid,
	})
	if err != nil {
		return nil, err
	}
	return cState.IdentifiedClientState, nil
}

// QueryConnectionChannels queries the channels associated with a connection
func (cc *CosmosProvider) QueryConnectionChannels(ctx context.Context, height int64, connectionid string) ([]*chantypes.IdentifiedChannel, error) {
	qc := chantypes.NewQueryClient(cc)
	chans, err := qc.ConnectionChannels(ctx, &chantypes.QueryConnectionChannelsRequest{
		Connection: connectionid,
		Pagination: DefaultPageRequest(),
	})
	if err != nil {
		return nil, err
	}
	return chans.Channels, nil
}

// QueryChannels returns all the channels that are registered on a chain
// TODO add pagination support
func (cc *CosmosProvider) QueryChannels(ctx context.Context) ([]*chantypes.IdentifiedChannel, error) {
	qc := chantypes.NewQueryClient(cc)
	res, err := qc.Channels(ctx, &chantypes.QueryChannelsRequest{
		Pagination: DefaultPageRequest(),
	})
	if err != nil {
		return nil, err
	}
	return res.Channels, nil
}

// QueryPacketCommitments returns an array of packet commitments
// TODO add pagination support
func (cc *CosmosProvider) QueryPacketCommitments(ctx context.Context, height uint64, channelid, portid string) (commitments *chantypes.QueryPacketCommitmentsResponse, err error) {
	qc := chantypes.NewQueryClient(cc)
	c, err := qc.PacketCommitments(ctx, &chantypes.QueryPacketCommitmentsRequest{
		PortId:     portid,
		ChannelId:  channelid,
		Pagination: DefaultPageRequest(),
	})
	if err != nil {
		return nil, err
	}
	return c, nil
}

// QueryPacketAcknowledgements returns an array of packet acks
// TODO add pagination support
func (cc *CosmosProvider) QueryPacketAcknowledgements(ctx context.Context, height uint64, channelid, portid string) (acknowledgements []*chantypes.PacketState, err error) {
	qc := chantypes.NewQueryClient(cc)
	acks, err := qc.PacketAcknowledgements(ctx, &chantypes.QueryPacketAcknowledgementsRequest{
		PortId:     portid,
		ChannelId:  channelid,
		Pagination: DefaultPageRequest(),
	})
	if err != nil {
		return nil, err
	}
	return acks.Acknowledgements, nil
}

// QueryUnreceivedPackets returns a list of unrelayed packet commitments
func (cc *CosmosProvider) QueryUnreceivedPackets(ctx context.Context, height uint64, channelid, portid string, seqs []uint64) ([]uint64, error) {
	qc := chantypes.NewQueryClient(cc)
	res, err := qc.UnreceivedPackets(ctx, &chantypes.QueryUnreceivedPacketsRequest{
		PortId:                    portid,
		ChannelId:                 channelid,
		PacketCommitmentSequences: seqs,
	})
	if err != nil {
		return nil, err
	}
	return res.Sequences, nil
}

// QueryUnreceivedAcknowledgements returns a list of unrelayed packet acks
func (cc *CosmosProvider) QueryUnreceivedAcknowledgements(ctx context.Context, height uint64, channelid, portid string, seqs []uint64) ([]uint64, error) {
	qc := chantypes.NewQueryClient(cc)
	res, err := qc.UnreceivedAcks(ctx, &chantypes.QueryUnreceivedAcksRequest{
		PortId:             portid,
		ChannelId:          channelid,
		PacketAckSequences: seqs,
	})
	if err != nil {
		return nil, err
	}
	return res.Sequences, nil
}

// QueryNextSeqRecv returns the next seqRecv for a configured channel
func (cc *CosmosProvider) QueryNextSeqRecv(ctx context.Context, height int64, channelid, portid string) (recvRes *chantypes.QueryNextSequenceReceiveResponse, err error) {
	key := host.NextSequenceRecvKey(portid, channelid)

	value, proofBz, proofHeight, err := cc.QueryTendermintProof(ctx, height, key)
	if err != nil {
		return nil, err
	}

	// check if next sequence receive exists
	if len(value) == 0 {
		return nil, sdkerrors.Wrapf(chantypes.ErrChannelNotFound, "portID (%s), channelID (%s)", portid, channelid)
	}

	sequence := binary.BigEndian.Uint64(value)

	return &chantypes.QueryNextSequenceReceiveResponse{
		NextSequenceReceive: sequence,
		Proof:               proofBz,
		ProofHeight:         proofHeight,
	}, nil
}

// QueryPacketCommitment returns the packet commitment proof at a given height
func (cc *CosmosProvider) QueryPacketCommitment(ctx context.Context, height int64, channelid, portid string, seq uint64) (comRes *chantypes.QueryPacketCommitmentResponse, err error) {
	key := host.PacketCommitmentKey(portid, channelid, seq)

	value, proofBz, proofHeight, err := cc.QueryTendermintProof(ctx, height, key)
	if err != nil {
		return nil, err
	}

	// check if packet commitment exists
	if len(value) == 0 {
		return nil, sdkerrors.Wrapf(chantypes.ErrPacketCommitmentNotFound, "portID (%s), channelID (%s), sequence (%d)", portid, channelid, seq)
	}

	return &chantypes.QueryPacketCommitmentResponse{
		Commitment:  value,
		Proof:       proofBz,
		ProofHeight: proofHeight,
	}, nil
}

// QueryPacketAcknowledgement returns the packet ack proof at a given height
func (cc *CosmosProvider) QueryPacketAcknowledgement(ctx context.Context, height int64, channelid, portid string, seq uint64) (ackRes *chantypes.QueryPacketAcknowledgementResponse, err error) {
	key := host.PacketAcknowledgementKey(portid, channelid, seq)

	value, proofBz, proofHeight, err := cc.QueryTendermintProof(ctx, height, key)
	if err != nil {
		return nil, err
	}

	if len(value) == 0 {
		return nil, sdkerrors.Wrapf(chantypes.ErrInvalidAcknowledgement, "portID (%s), channelID (%s), sequence (%d)", portid, channelid, seq)
	}

	return &chantypes.QueryPacketAcknowledgementResponse{
		Acknowledgement: value,
		Proof:           proofBz,
		ProofHeight:     proofHeight,
	}, nil
}

// QueryPacketReceipt returns the packet receipt proof at a given height
func (cc *CosmosProvider) QueryPacketReceipt(ctx context.Context, height int64, channelid, portid string, seq uint64) (recRes *chantypes.QueryPacketReceiptResponse, err error) {
	key := host.PacketReceiptKey(portid, channelid, seq)

	value, proofBz, proofHeight, err := cc.QueryTendermintProof(ctx, height, key)
	if err != nil {
		return nil, err
	}

	return &chantypes.QueryPacketReceiptResponse{
		Received:    value != nil,
		Proof:       proofBz,
		ProofHeight: proofHeight,
	}, nil
}

func (cc *CosmosProvider) QueryLatestHeight(ctx context.Context) (int64, error) {
	stat, err := cc.RPCClient.Status(ctx)
	if err != nil {
		return -1, err
	} else if stat.SyncInfo.CatchingUp {
		return -1, fmt.Errorf("node at %s running chain %s not caught up", cc.PCfg.RPCAddr, cc.PCfg.ChainID)
	}
	return stat.SyncInfo.LatestBlockHeight, nil
}

// QueryHeaderAtHeight returns the header at a given height
func (cc *CosmosProvider) QueryHeaderAtHeight(ctx context.Context, height int64) (ibcexported.ClientMessage, error) {
	var (
		page    = 1
		perPage = 100000
	)
	if height <= 0 {
		return nil, fmt.Errorf("must pass in valid height, %d not valid", height)
	}

	res, err := cc.RPCClient.Commit(ctx, &height)
	if err != nil {
		return nil, err
	}

	val, err := cc.RPCClient.Validators(ctx, &height, &page, &perPage)
	if err != nil {
		return nil, err
	}

	protoVal, err := tmtypes.NewValidatorSet(val.Validators).ToProto()
	if err != nil {
		return nil, err
	}

	return &tmclient.Header{
		// NOTE: This is not a SignedHeader
		// We are missing a light.Commit type here
		SignedHeader: res.SignedHeader.ToProto(),
		ValidatorSet: protoVal,
	}, nil
}

// QueryDenomTrace takes a denom from IBC and queries the information about it
func (cc *CosmosProvider) QueryDenomTrace(ctx context.Context, denom string) (*transfertypes.DenomTrace, error) {
	transfers, err := transfertypes.NewQueryClient(cc).DenomTrace(ctx,
		&transfertypes.QueryDenomTraceRequest{
			Hash: denom,
		})
	if err != nil {
		return nil, err
	}
	return transfers.DenomTrace, nil
}

// QueryDenomTraces returns all the denom traces from a given chain
// TODO add pagination support
func (cc *CosmosProvider) QueryDenomTraces(ctx context.Context, offset, limit uint64, height int64) ([]transfertypes.DenomTrace, error) {
	transfers, err := transfertypes.NewQueryClient(cc).DenomTraces(ctx,
		&transfertypes.QueryDenomTracesRequest{
			Pagination: DefaultPageRequest(),
		})
	if err != nil {
		return nil, err
	}
	return transfers.DenomTraces, nil
}

func (cc *CosmosProvider) QueryStakingParams(ctx context.Context) (*stakingtypes.Params, error) {
	res, err := stakingtypes.NewQueryClient(cc).Params(ctx, &stakingtypes.QueryParamsRequest{})
	if err != nil {
		return nil, err
	}
	return &res.Params, nil
}

func DefaultPageRequest() *querytypes.PageRequest {
	return &querytypes.PageRequest{
		Key:        []byte(""),
		Offset:     0,
		Limit:      1000,
		CountTotal: true,
	}
}

func (cc *CosmosProvider) QueryConsensusStateABCI(ctx context.Context, clientID string, height ibcexported.Height) (*clienttypes.QueryConsensusStateResponse, error) {
	key := host.FullConsensusStateKey(clientID, height)

	value, proofBz, proofHeight, err := cc.QueryTendermintProof(ctx, int64(height.GetRevisionHeight()), key)
	if err != nil {
		return nil, err
	}

	// check if consensus state exists
	if len(value) == 0 {
		return nil, sdkerrors.Wrap(clienttypes.ErrConsensusStateNotFound, clientID)
	}

	// TODO do we really want to create a new codec? ChainClient exposes proto.Marshaler
	cdc := codec.NewProtoCodec(cc.Codec.InterfaceRegistry)

	cs, err := clienttypes.UnmarshalConsensusState(cdc, value)
	if err != nil {
		return nil, err
	}

	anyConsensusState, err := clienttypes.PackConsensusState(cs)
	if err != nil {
		return nil, err
	}

	return &clienttypes.QueryConsensusStateResponse{
		ConsensusState: anyConsensusState,
		Proof:          proofBz,
		ProofHeight:    proofHeight,
	}, nil
}<|MERGE_RESOLUTION|>--- conflicted
+++ resolved
@@ -279,34 +279,6 @@
 	}, nil
 }
 
-<<<<<<< HEAD
-//DefaultUpgradePath is the default IBC upgrade path set for an on-chain light client
-var defaultUpgradePath = []string{"upgrade", "upgradedIBCState"}
-
-func (cc *CosmosProvider) NewClientState(dstUpdateHeader ibcexported.ClientMessage, dstTrustingPeriod, dstUbdPeriod time.Duration, allowUpdateAfterExpiry, allowUpdateAfterMisbehaviour bool) (ibcexported.ClientState, error) {
-	dstTmHeader, ok := dstUpdateHeader.(*tmclient.Header)
-	if !ok {
-		return nil, fmt.Errorf("got data of type %T but wanted tmclient.Header", dstUpdateHeader)
-	}
-
-	// Create the ClientState we want on 'c' tracking 'dst'
-	return &tmclient.ClientState{
-		ChainId:                      dstTmHeader.GetHeader().GetChainID(),
-		TrustLevel:                   tmclient.NewFractionFromTm(light.DefaultTrustLevel),
-		TrustingPeriod:               dstTrustingPeriod,
-		UnbondingPeriod:              dstUbdPeriod,
-		MaxClockDrift:                time.Minute * 10,
-		FrozenHeight:                 clienttypes.ZeroHeight(),
-		LatestHeight:                 dstUpdateHeader.GetHeight().(clienttypes.Height),
-		ProofSpecs:                   commitmenttypes.GetSDKSpecs(),
-		UpgradePath:                  defaultUpgradePath,
-		AllowUpdateAfterExpiry:       allowUpdateAfterExpiry,
-		AllowUpdateAfterMisbehaviour: allowUpdateAfterMisbehaviour,
-	}, nil
-}
-
-=======
->>>>>>> 91a943d4
 // QueryUpgradeProof performs an abci query with the given key and returns the proto encoded merkle proof
 // for the query and the height at which the proof will succeed on a tendermint verifier.
 func (cc *CosmosProvider) QueryUpgradeProof(ctx context.Context, key []byte, height uint64) ([]byte, clienttypes.Height, error) {
