--- conflicted
+++ resolved
@@ -81,11 +81,9 @@
 			return "", tmclient.ErrTrustingPeriodExpired
 		}
 
-		fmt.Printf("\nquery ibc header %v \n \n", existingClientState.GetLatestHeight().GetRevisionHeight())
 		// Construct a header for the consensus state of the counterparty chain.
 		ibcHeader, err := dst.QueryIBCHeader(ctx, int64(existingClientState.GetLatestHeight().GetRevisionHeight()))
 		if err != nil {
-			fmt.Printf("error quering header at height %v \n \n", existingClientState.GetLatestHeight().GetRevisionHeight())
 			return "", err
 		}
 
@@ -160,11 +158,7 @@
 
 		existingConsensusState, ok := exportedConsState.(*beefyclienttypes.ConsensusState)
 		if !ok {
-<<<<<<< HEAD
-			return "", fmt.Errorf("got type(%T) expected type(*tmclient.ConsensusState)", exportedConsState)
-=======
 			return "", fmt.Errorf("got type(%T) expected type(*beefyclient.ConsensusState)", exportedConsState)
->>>>>>> 8610712d
 		}
 
 		// If the existing client state has not been updated within the trusting period,
@@ -182,11 +176,7 @@
 
 		consensusState, ok := ibcHeader.ConsensusState().(*beefyclienttypes.ConsensusState)
 		if !ok {
-<<<<<<< HEAD
-			return "", fmt.Errorf("got type(%T) expected type(*tmclient.ConsensusState)", consensusState)
-=======
 			return "", fmt.Errorf("got type(%T) expected type(*beefyclient.ConsensusState)", consensusState)
->>>>>>> 8610712d
 		}
 
 		// Determine if the existing consensus state on src for the potential matching client is identical
