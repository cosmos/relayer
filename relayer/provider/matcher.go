package provider

import (
	"context"
	"fmt"
	"reflect"
	"time"

	sdkcodec "github.com/cosmos/cosmos-sdk/codec"
	"github.com/cosmos/cosmos-sdk/codec/types"
	clienttypes "github.com/cosmos/ibc-go/v7/modules/core/02-client/types"
	ibcexported "github.com/cosmos/ibc-go/v7/modules/core/exported"
	tmclient "github.com/cosmos/ibc-go/v7/modules/light-clients/07-tendermint"
)

var tendermintClientCodec = tmClientCodec()

func tmClientCodec() *sdkcodec.ProtoCodec {
	interfaceRegistry := types.NewInterfaceRegistry()
	tmclient.RegisterInterfaces(interfaceRegistry)
	return sdkcodec.NewProtoCodec(interfaceRegistry)
}

// ClientsMatch will check the type of an existing light client on the src chain, tracking the dst chain, and run
// an appropriate matcher function to determine if the existing client's state matches a proposed new client
// state constructed from the dst chain.
func ClientsMatch(ctx context.Context, src, dst ChainProvider, existingClient clienttypes.IdentifiedClientState, newClient ibcexported.ClientState) (string, error) {
	existingClientState, err := clienttypes.UnpackClientState(existingClient.ClientState)
	if err != nil {
		return "", err
	}

	if existingClientState.ClientType() != newClient.ClientType() {
		return "", nil
	}

	switch ec := existingClientState.(type) {
	case *tmclient.ClientState:
		nc := newClient.(*tmclient.ClientState)
		return cometMatcher(ctx, src, dst, existingClient.ClientId, ec, nc)
	}

	return "", nil
}

<<<<<<< HEAD
=======
// CheckForMisbehaviour checks that a proposed header, for updating a light client, contains a consensus state that matches
// the trusted consensus state from the counterparty for the same block height. If the consensus states for the proposed
// header and the trusted header match then both returned values will be nil.
func CheckForMisbehaviour(
	ctx context.Context,
	counterparty ChainProvider,
	clientID string,
	proposedHeader []byte,
	cachedHeader IBCHeader,
) (ibcexported.ClientMessage, error) {
	var (
		misbehavior ibcexported.ClientMessage
		err         error
	)

	clientMsg, err := clienttypes.UnmarshalClientMessage(tendermintClientCodec, proposedHeader)
	if err != nil {
		return nil, err
	}

	switch header := clientMsg.(type) {
	case *tmclient.Header:
		misbehavior, err = checkTendermintMisbehaviour(ctx, clientID, header, cachedHeader, counterparty)
		if err != nil {
			return nil, err
		}
		if misbehavior == nil && err == nil {
			return nil, nil
		}
	}

	return misbehavior, nil
}

>>>>>>> f9aaf3dd
// cometMatcher determines if there is an existing light client on the src chain, tracking the dst chain,
// with a state which matches a proposed new client state constructed from the dst chain.
func cometMatcher(ctx context.Context, src, dst ChainProvider, existingClientID string, existingClient, newClient ibcexported.ClientState) (string, error) {
	newClientState, ok := newClient.(*tmclient.ClientState)
	if !ok {
		return "", fmt.Errorf("got type(%T) expected type(*tmclient.ClientState)", newClient)
	}

	existingClientState, ok := existingClient.(*tmclient.ClientState)
	if !ok {
		return "", fmt.Errorf("got type(%T) expected type(*tmclient.ClientState)", existingClient)
	}

	// Check if the client states match.
	// NOTE: FrozenHeight.IsZero() is a sanity check, the client to be created should always
	// have a zero frozen height and therefore should never match with a frozen client.
	if isMatchingTendermintClient(*newClientState, *existingClientState) && existingClientState.FrozenHeight.IsZero() {
		srch, err := src.QueryLatestHeight(ctx)
		if err != nil {
			return "", err
		}

		// Query the src chain for the latest consensus state of the potential matching client.
		consensusStateResp, err := src.QueryClientConsensusState(ctx, srch, existingClientID, existingClientState.GetLatestHeight())
		if err != nil {
			return "", err
		}

		exportedConsState, err := clienttypes.UnpackConsensusState(consensusStateResp.ConsensusState)
		if err != nil {
			return "", err
		}

		existingConsensusState, ok := exportedConsState.(*tmclient.ConsensusState)
		if !ok {
			return "", fmt.Errorf("got type(%T) expected type(*tmclient.ConsensusState)", exportedConsState)
		}

		// If the existing client state has not been updated within the trusting period,
		// we do not want to use the existing client since it's in an expired state.
		if existingClientState.IsExpired(existingConsensusState.Timestamp, time.Now()) {
			return "", tmclient.ErrTrustingPeriodExpired
		}

		// Construct a header for the consensus state of the counterparty chain.
		ibcHeader, err := dst.QueryIBCHeader(ctx, int64(existingClientState.GetLatestHeight().GetRevisionHeight()))
		if err != nil {
			return "", err
		}

		consensusState, ok := ibcHeader.ConsensusState().(*tmclient.ConsensusState)
		if !ok {
			return "", fmt.Errorf("got type(%T) expected type(*tmclient.ConsensusState)", consensusState)
		}

		// Determine if the existing consensus state on src for the potential matching client is identical
		// to the consensus state of the counterparty chain.
		if isMatchingTendermintConsensusState(existingConsensusState, consensusState) {
			return existingClientID, nil // found matching client
		}
	}

	return "", nil
}

// isMatchingTendermintClient determines if the two provided clients match in all fields
// except latest height. They are assumed to be IBC tendermint light clients.
// NOTE: we don't pass in a pointer so upstream references don't have a modified
// latest height set to zero.
func isMatchingTendermintClient(a, b tmclient.ClientState) bool {
	// zero out latest client height since this is determined and incremented
	// by on-chain updates. Changing the latest height does not fundamentally
	// change the client. The associated consensus state at the latest height
	// determines this last check
	a.LatestHeight = clienttypes.ZeroHeight()
	b.LatestHeight = clienttypes.ZeroHeight()

	return reflect.DeepEqual(a, b)
}

// isMatchingTendermintConsensusState determines if the two provided consensus states are
// identical. They are assumed to be IBC tendermint light clients.
func isMatchingTendermintConsensusState(a, b *tmclient.ConsensusState) bool {
	return reflect.DeepEqual(*a, *b)
}

// checkTendermintMisbehaviour checks that a proposed consensus state, used to update a tendermint light client,
// matches the trusted consensus state from the counterparty chain. If there is no cached trusted header then
// it will be queried from the counterparty. If the consensus states for the proposed header and the trusted header
// match then both returned values will be nil.
func checkTendermintMisbehaviour(
	ctx context.Context,
	clientID string,
	proposedHeader *tmclient.Header,
	cachedHeader IBCHeader,
	counterparty ChainProvider,
) (ibcexported.ClientMessage, error) {
	var (
		trustedHeader *tmclient.Header
		err           error
	)

	if cachedHeader == nil {
		header, err := counterparty.QueryIBCHeader(ctx, proposedHeader.Header.Height)
		if err != nil {
			return nil, err
		}

		tmHeader, ok := header.(TendermintIBCHeader)
		if !ok {
			return nil, fmt.Errorf("failed to check for misbehaviour, expected %T, got %T", (*TendermintIBCHeader)(nil), header)
		}

		trustedHeader, err = tmHeader.TMHeader()
		if err != nil {
			return nil, err
		}
	} else {
		trustedHeader, err = cachedHeader.(TendermintIBCHeader).TMHeader()
		if err != nil {
			return nil, err
		}
	}

	if isMatchingTendermintConsensusState(proposedHeader.ConsensusState(), trustedHeader.ConsensusState()) {
		return nil, nil
	}

	// When we queried the light block in QueryIBCHeader we did not have the TrustedHeight or TrustedValidators,
	// it is the relayer's responsibility to inject these trusted fields i.e. we need a height < the proposed headers height.
	// The TrustedHeight is the height of a stored ConsensusState on the client that will be used to verify the new untrusted header.
	// The Trusted ConsensusState must be within the unbonding period of current time in order to correctly verify,
	// and the TrustedValidators must hash to TrustedConsensusState.NextValidatorsHash since that is the last trusted
	// validator set at the TrustedHeight.
	trustedHeader.TrustedValidators = proposedHeader.TrustedValidators
	trustedHeader.TrustedHeight = proposedHeader.TrustedHeight

	return tmclient.NewMisbehaviour(clientID, proposedHeader, trustedHeader), nil
}<|MERGE_RESOLUTION|>--- conflicted
+++ resolved
@@ -43,8 +43,6 @@
 	return "", nil
 }
 
-<<<<<<< HEAD
-=======
 // CheckForMisbehaviour checks that a proposed header, for updating a light client, contains a consensus state that matches
 // the trusted consensus state from the counterparty for the same block height. If the consensus states for the proposed
 // header and the trusted header match then both returned values will be nil.
@@ -79,7 +77,6 @@
 	return misbehavior, nil
 }
 
->>>>>>> f9aaf3dd
 // cometMatcher determines if there is an existing light client on the src chain, tracking the dst chain,
 // with a state which matches a proposed new client state constructed from the dst chain.
 func cometMatcher(ctx context.Context, src, dst ChainProvider, existingClientID string, existingClient, newClient ibcexported.ClientState) (string, error) {
