package relayer

import (
	"context"
	"fmt"

	clienttypes "github.com/cosmos/ibc-go/v3/modules/core/02-client/types"
	conntypes "github.com/cosmos/ibc-go/v3/modules/core/03-connection/types"
	"golang.org/x/sync/errgroup"
	"gopkg.in/yaml.v3"
)

const (
	check     = "✔"
	xIcon     = "✘"
	allowList = "allowlist"
	denyList  = "denylist"
)

// Paths represent connection paths between chains
type Paths map[string]*Path

// MustYAML returns the yaml string representation of the Paths
func (p Paths) MustYAML() string {
	out, err := yaml.Marshal(p)
	if err != nil {
		panic(err)
	}
	return string(out)
}

// Get returns the configuration for a given path
func (p Paths) Get(name string) (path *Path, err error) {
	if pth, ok := p[name]; ok {
		path = pth
	} else {
		err = fmt.Errorf("path with name %s does not exist", name)
	}
	return
}

// MustGet panics if path is not found
func (p Paths) MustGet(name string) *Path {
	pth, err := p.Get(name)
	if err != nil {
		panic(err)
	}
	return pth
}

// Add adds a path by its name
func (p Paths) Add(name string, path *Path) error {
	if _, found := p[name]; found {
		return fmt.Errorf("path with name %s already exists", name)
	}
	p[name] = path
	return nil
}

// MustYAML returns the yaml string representation of the Path
func (p *Path) MustYAML() string {
	out, err := yaml.Marshal(p)
	if err != nil {
		panic(err)
	}
	return string(out)
}

// PathsFromChains returns a path from the config between two chains
func (p Paths) PathsFromChains(src, dst string) (Paths, error) {
	out := Paths{}
	for name, path := range p {
		if (path.Dst.ChainID == src || path.Src.ChainID == src) &&
			(path.Dst.ChainID == dst || path.Src.ChainID == dst) {
			out[name] = path
		}
	}
	if len(out) == 0 {
		return Paths{}, fmt.Errorf("failed to find path in config between chains %s and %s", src, dst)
	}
	return out, nil
}

// PathAction is struct
type PathAction struct {
	*Path
	Type string `json:"type"`
}

// Path represents a pair of chains and the identifiers needed to relay over them along with a channel filter list.
type Path struct {
	Src    *PathEnd       `yaml:"src" json:"src"`
	Dst    *PathEnd       `yaml:"dst" json:"dst"`
	Filter *ChannelFilter `yaml:"src-channel-filter" json:"src-channel-filter"`
}

// ChannelFilter provides the means for either creating an allowlist or a denylist of channels on the src chain
// which will be used to narrow down the list of channels a user wants to relay on.
type ChannelFilter struct {
	Rule        string   `yaml:"rule" json:"rule"`
	ChannelList []string `yaml:"channel-list" json:"channel-list"`
}

// ValidateChannelFilterRule verifies that the configured ChannelFilter rule is set to an appropriate value.
func (p *Path) ValidateChannelFilterRule() error {
	if p.Filter.Rule != allowList && p.Filter.Rule != denyList && p.Filter.Rule != "" {
		return fmt.Errorf("%s is not a valid channel filter rule, please "+
			"ensure your channel filter rule is `%s` or '%s'", p.Filter.Rule, allowList, denyList)
	}
	return nil
}

// InChannelList returns true if the channelID argument is in the ChannelFilter's ChannelList or false otherwise.
func (cf *ChannelFilter) InChannelList(channelID string) bool {
	for _, channel := range cf.ChannelList {
		if channel == channelID {
			return true
		}
	}
	return false
}

// End returns the proper end given a chainID.
func (p *Path) End(chainID string) *PathEnd {
	if p.Dst.ChainID == chainID {
		return p.Dst
	}
	if p.Src.ChainID == chainID {
		return p.Src
	}
	return &PathEnd{}
}

func (p *Path) String() string {
	return fmt.Sprintf("%s -> %s", p.Src.String(), p.Dst.String())
}

// GenPath generates a path with unspecified client, connection and channel identifiers
// given chainIDs and portIDs.
func GenPath(srcChainID, dstChainID string) *Path {
	return &Path{
		Src: &PathEnd{
			ChainID:      srcChainID,
			ClientID:     "",
			ConnectionID: "",
		},
		Dst: &PathEnd{
			ChainID:      dstChainID,
			ClientID:     "",
			ConnectionID: "",
		},
	}
}

// PathStatus holds the status of the primitives in the path
type PathStatus struct {
	Chains     bool `yaml:"chains" json:"chains"`
	Clients    bool `yaml:"clients" json:"clients"`
	Connection bool `yaml:"connection" json:"connection"`
}

// PathWithStatus is used for showing the status of the path
type PathWithStatus struct {
	Path   *Path      `yaml:"path" json:"chains"`
	Status PathStatus `yaml:"status" json:"status"`
}

// QueryPathStatus returns an instance of the path struct with some attached data about
// the current status of the path
func (p *Path) QueryPathStatus(ctx context.Context, src, dst *Chain) *PathWithStatus {
	var (
<<<<<<< HEAD
		err              error
=======
		eg               errgroup.Group
>>>>>>> e5c972cc
		srch, dsth       int64
		srcCs, dstCs     *clienttypes.QueryClientStateResponse
		srcConn, dstConn *conntypes.QueryConnectionResponse

		out = &PathWithStatus{Path: p, Status: PathStatus{false, false, false}}
	)
	eg, egCtx := errgroup.WithContext(ctx)
	eg.Go(func() error {
<<<<<<< HEAD
		srch, err = src.ChainProvider.QueryLatestHeight(egCtx)
		return err
	})
	eg.Go(func() error {
		dsth, err = dst.ChainProvider.QueryLatestHeight(egCtx)
=======
		var err error
		srch, err = src.ChainProvider.QueryLatestHeight(ctx)
		return err
	})
	eg.Go(func() error {
		var err error
		dsth, err = dst.ChainProvider.QueryLatestHeight(ctx)
>>>>>>> e5c972cc
		return err
	})
	if err := eg.Wait(); err != nil {
		return out
	}
	out.Status.Chains = true
	if err := src.SetPath(p.Src); err != nil {
		return out
	}
	if err := dst.SetPath(p.Dst); err != nil {
		return out
	}

	eg = new(errgroup.Group)
	eg.Go(func() error {
		var err error
		srcCs, err = src.ChainProvider.QueryClientStateResponse(srch, src.ClientID())
		return err
	})
	eg.Go(func() error {
		var err error
		dstCs, err = dst.ChainProvider.QueryClientStateResponse(dsth, dst.ClientID())
		return err
	})
	if err := eg.Wait(); err != nil || srcCs == nil || dstCs == nil {
		return out
	}
	out.Status.Clients = true

	eg.Go(func() error {
		var err error
		srcConn, err = src.ChainProvider.QueryConnection(srch, src.ConnectionID())
		return err
	})
	eg.Go(func() error {
		var err error
		dstConn, err = dst.ChainProvider.QueryConnection(dsth, dst.ConnectionID())
		return err
	})
	if err := eg.Wait(); err != nil || srcConn.Connection.State != conntypes.OPEN ||
		dstConn.Connection.State != conntypes.OPEN {
		return out
	}
	out.Status.Connection = true
	return out
}

// PrintString prints a string representations of the path status
func (ps *PathWithStatus) PrintString(name string) string {
	pth := ps.Path
	return fmt.Sprintf(`Path "%s":
  SRC(%s)
    ClientID:     %s
    ConnectionID: %s
  DST(%s)
    ClientID:     %s
    ConnectionID: %s
  STATUS:
    Chains:       %s
    Clients:      %s
    Connection:   %s`, name, pth.Src.ChainID, pth.Src.ClientID, pth.Src.ConnectionID, pth.Dst.ChainID, pth.Dst.ClientID,
		pth.Dst.ConnectionID, checkmark(ps.Status.Chains), checkmark(ps.Status.Clients), checkmark(ps.Status.Connection))
}

func checkmark(status bool) string {
	if status {
		return check
	}
	return xIcon
}<|MERGE_RESOLUTION|>--- conflicted
+++ resolved
@@ -169,11 +169,6 @@
 // the current status of the path
 func (p *Path) QueryPathStatus(ctx context.Context, src, dst *Chain) *PathWithStatus {
 	var (
-<<<<<<< HEAD
-		err              error
-=======
-		eg               errgroup.Group
->>>>>>> e5c972cc
 		srch, dsth       int64
 		srcCs, dstCs     *clienttypes.QueryClientStateResponse
 		srcConn, dstConn *conntypes.QueryConnectionResponse
@@ -182,21 +177,13 @@
 	)
 	eg, egCtx := errgroup.WithContext(ctx)
 	eg.Go(func() error {
-<<<<<<< HEAD
+		var err error
 		srch, err = src.ChainProvider.QueryLatestHeight(egCtx)
 		return err
 	})
 	eg.Go(func() error {
+		var err error
 		dsth, err = dst.ChainProvider.QueryLatestHeight(egCtx)
-=======
-		var err error
-		srch, err = src.ChainProvider.QueryLatestHeight(ctx)
-		return err
-	})
-	eg.Go(func() error {
-		var err error
-		dsth, err = dst.ChainProvider.QueryLatestHeight(ctx)
->>>>>>> e5c972cc
 		return err
 	})
 	if err := eg.Wait(); err != nil {
