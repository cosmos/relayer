package relayer

import (
	"strings"

<<<<<<< HEAD
	chantypes "github.com/cosmos/ibc-go/v6/modules/core/04-channel/types"
=======
	chantypes "github.com/cosmos/ibc-go/v7/modules/core/04-channel/types"
>>>>>>> a75b26f0
)

// PathEnd represents the local connection identifiers for a relay path
// The path is set on the chain before performing operations
type PathEnd struct {
	ChainID      string `yaml:"chain-id,omitempty" json:"chain-id,omitempty"`
	ClientID     string `yaml:"client-id,omitempty" json:"client-id,omitempty"`
	ConnectionID string `yaml:"connection-id,omitempty" json:"connection-id,omitempty"`
}

// OrderFromString parses a string into a channel order byte
func OrderFromString(order string) chantypes.Order {
	switch strings.ToUpper(order) {
	case "UNORDERED":
		return chantypes.UNORDERED
	case "ORDERED":
		return chantypes.ORDERED
	default:
		return chantypes.NONE
	}
}

// StringFromOrder returns the string representation of a channel order.
func StringFromOrder(order chantypes.Order) string {
	switch order {
	case chantypes.UNORDERED:
		return "unordered"
	case chantypes.ORDERED:
		return "ordered"
	default:
		return ""
	}
}<|MERGE_RESOLUTION|>--- conflicted
+++ resolved
@@ -3,11 +3,7 @@
 import (
 	"strings"
 
-<<<<<<< HEAD
-	chantypes "github.com/cosmos/ibc-go/v6/modules/core/04-channel/types"
-=======
 	chantypes "github.com/cosmos/ibc-go/v7/modules/core/04-channel/types"
->>>>>>> a75b26f0
 )
 
 // PathEnd represents the local connection identifiers for a relay path
