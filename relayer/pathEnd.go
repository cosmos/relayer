--- conflicted
+++ resolved
@@ -8,10 +8,6 @@
 	clienttypes "github.com/cosmos/cosmos-sdk/x/ibc/core/02-client/types"
 	chantypes "github.com/cosmos/cosmos-sdk/x/ibc/core/04-channel/types"
 	commitmenttypes "github.com/cosmos/cosmos-sdk/x/ibc/core/23-commitment/types"
-<<<<<<< HEAD
-=======
-	tmclient "github.com/cosmos/cosmos-sdk/x/ibc/light-clients/07-tendermint/types"
->>>>>>> 0e005101
 )
 
 var (
@@ -65,100 +61,6 @@
 	return nil
 }
 
-<<<<<<< HEAD
-=======
-// CreateClient creates an sdk.Msg to update the client on src with consensus state from dst
-func (pe *PathEnd) CreateClient(
-	clientState *tmclient.ClientState,
-	dstHeader *tmclient.Header,
-	signer sdk.AccAddress) sdk.Msg {
-
-	if err := dstHeader.ValidateBasic(); err != nil {
-		panic(err)
-	}
-
-	msg, err := clienttypes.NewMsgCreateClient(
-		clientState,
-		dstHeader.ConsensusState(),
-		signer,
-	)
-
-	if err != nil {
-		panic(err)
-	}
-	if err = msg.ValidateBasic(); err != nil {
-		panic(err)
-	}
-	return msg
-}
-
-// ConnInit creates a MsgConnectionOpenInit
-func (pe *PathEnd) ConnInit(counterparty *PathEnd, signer sdk.AccAddress) sdk.Msg {
-	var version *conntypes.Version
-	return conntypes.NewMsgConnectionOpenInit(
-		pe.ClientID,
-		counterparty.ClientID,
-		defaultChainPrefix,
-		version,
-		defaultDelayPeriod,
-		signer,
-	)
-}
-
-// ConnConfirm creates a MsgConnectionOpenConfirm
-func (pe *PathEnd) ConnConfirm(counterpartyConnState *conntypes.QueryConnectionResponse, signer sdk.AccAddress) sdk.Msg {
-	return conntypes.NewMsgConnectionOpenConfirm(
-		pe.ConnectionID,
-		counterpartyConnState.Proof,
-		counterpartyConnState.ProofHeight,
-		signer,
-	)
-}
-
-// ChanInit creates a MsgChannelOpenInit
-func (pe *PathEnd) ChanInit(counterparty *PathEnd, signer sdk.AccAddress) sdk.Msg {
-	return chantypes.NewMsgChannelOpenInit(
-		pe.PortID,
-		pe.Version,
-		pe.GetOrder(),
-		[]string{pe.ConnectionID},
-		counterparty.PortID,
-		signer,
-	)
-}
-
-// ChanConfirm creates a MsgChannelOpenConfirm
-func (pe *PathEnd) ChanConfirm(dstChanState *chantypes.QueryChannelResponse, signer sdk.AccAddress) sdk.Msg {
-	return chantypes.NewMsgChannelOpenConfirm(
-		pe.PortID,
-		pe.ChannelID,
-		dstChanState.Proof,
-		dstChanState.ProofHeight,
-		signer,
-	)
-}
-
-// ChanCloseInit creates a MsgChannelCloseInit
-func (pe *PathEnd) ChanCloseInit(signer sdk.AccAddress) sdk.Msg {
-	return chantypes.NewMsgChannelCloseInit(
-		pe.PortID,
-		pe.ChannelID,
-		signer,
-	)
-}
-
-// ChanCloseConfirm creates a MsgChannelCloseConfirm
-func (pe *PathEnd) ChanCloseConfirm(dstChanState *chantypes.QueryChannelResponse, signer sdk.AccAddress) sdk.Msg {
-	return chantypes.NewMsgChannelCloseConfirm(
-		pe.PortID,
-		pe.ChannelID,
-		dstChanState.Proof,
-		dstChanState.ProofHeight,
-		signer,
-	)
-}
-
->>>>>>> 0e005101
 // NewPacket returns a new packet from src to dist w
 func (pe *PathEnd) NewPacket(dst *PathEnd, sequence uint64, packetData []byte,
 	timeoutHeight, timeoutStamp uint64) chantypes.Packet {
