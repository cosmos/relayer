package relayer

import (
	"context"
	"fmt"
	"time"

	sdk "github.com/cosmos/cosmos-sdk/types"
	clienttypes "github.com/cosmos/ibc-go/v3/modules/core/02-client/types"
	chantypes "github.com/cosmos/ibc-go/v3/modules/core/04-channel/types"
	ibcexported "github.com/cosmos/ibc-go/v3/modules/core/exported"
	"github.com/cosmos/relayer/v2/relayer/provider"
	"go.uber.org/zap"
)

//nolint:lll
// SendTransferMsg initiates an ics20 transfer from src to dst with the specified args
func (c *Chain) SendTransferMsg(ctx context.Context, log *zap.Logger, dst *Chain, amount sdk.Coin, dstAddr string, toHeightOffset uint64, toTimeOffset time.Duration, srcChannel *chantypes.IdentifiedChannel) error {
	var (
		timeoutHeight    uint64
		timeoutTimestamp uint64
	)

	// get header representing dst to check timeouts
	dsth, err := dst.ChainProvider.QueryLatestHeight(ctx)
	if err != nil {
		return err
	}
	h, err := dst.ChainProvider.GetIBCUpdateHeader(ctx, dsth, c.ChainProvider, c.PathEnd.ClientID)
	if err != nil {
		return err
	}

	// if the timestamp offset is set we need to query the dst chains consensus state to get the current time
	var consensusState ibcexported.ConsensusState
	if toTimeOffset > 0 {
		clientStateRes, err := dst.ChainProvider.QueryClientStateResponse(ctx, dsth, dst.ClientID())
		if err != nil {
			return fmt.Errorf("failed to query the client state response: %w", err)
		}
		clientState, err := clienttypes.UnpackClientState(clientStateRes.ClientState)
		if err != nil {
			return fmt.Errorf("failed to unpack client state: %w", err)
		}
		consensusStateRes, err := dst.ChainProvider.QueryClientConsensusState(ctx, dsth, dst.ClientID(), clientState.GetLatestHeight())
		if err != nil {
			return fmt.Errorf("failed to query client consensus state: %w", err)
		}
		consensusState, err = clienttypes.UnpackConsensusState(consensusStateRes.ConsensusState)
		if err != nil {
			return fmt.Errorf("failed to unpack consensus state: %w", err)
		}

		// use local clock time as reference time if it is later than the
		// consensus state timestamp of the counter party chain, otherwise
		// still use consensus state timestamp as reference.
<<<<<<< HEAD
		// see https://github.com/cosmos/ibc-go/blob/main/modules/apps/transfer/client/cli/tx.go#L94-L110
		now := time.Now().UnixNano()
		consensusTimestamp := consensusState.GetTimestamp()
		if now > 0 {
			now := uint64(now)
			if now > consensusTimestamp {
				timeoutTimestamp = now + uint64(toTimeOffset)
			} else {
				timeoutTimestamp = consensusTimestamp + uint64(toTimeOffset)
			}
		} else {
			return fmt.Errorf("local clock time is not greater than Jan 1st, 1970 12:00 AM")
=======
		// see https://github.com/cosmos/ibc-go/blob/ccc4cb804843f1a80acfb0d4dbf106d1ff2178bb/modules/apps/transfer/client/cli/tx.go#L94-L110
		tmpNow := time.Now().UnixNano()
		consensusTimestamp := consensusState.GetTimestamp()
		now := uint64(tmpNow)
		if now > consensusTimestamp {
			timeoutTimestamp = now + uint64(toTimeOffset)
		} else {
			timeoutTimestamp = consensusTimestamp + uint64(toTimeOffset)
>>>>>>> 74c92f54
		}
	}

	switch {
	case toHeightOffset > 0 && toTimeOffset > 0:
		timeoutHeight = h.GetHeight().GetRevisionHeight() + toHeightOffset
	case toHeightOffset > 0:
		timeoutHeight = h.GetHeight().GetRevisionHeight() + toHeightOffset
		timeoutTimestamp = 0
	case toTimeOffset > 0:
		timeoutHeight = 0
	case toHeightOffset == 0 && toTimeOffset == 0:
		timeoutHeight = h.GetHeight().GetRevisionHeight() + 1000
		timeoutTimestamp = 0
	}

	// MsgTransfer will call SendPacket on src chain
	msg, err := c.ChainProvider.MsgTransfer(amount, dst.PathEnd.ChainID, dstAddr, srcChannel.PortId, srcChannel.ChannelId, timeoutHeight, timeoutTimestamp)
	if err != nil {
		return err
	}

	txs := RelayMsgs{
		Src: []provider.RelayerMessage{msg},
	}

	result := txs.Send(ctx, log, AsRelayMsgSender(c), AsRelayMsgSender(dst))
	if err := result.Error(); err != nil {
		if result.PartiallySent() {
			c.log.Info(
				"Partial success when sending transfer",
				zap.String("src_chain_id", c.ChainID()),
				zap.String("dst_chain_id", dst.ChainID()),
				zap.Object("send_result", result),
			)
		}
		return err
	}

	return nil
}<|MERGE_RESOLUTION|>--- conflicted
+++ resolved
@@ -54,20 +54,6 @@
 		// use local clock time as reference time if it is later than the
 		// consensus state timestamp of the counter party chain, otherwise
 		// still use consensus state timestamp as reference.
-<<<<<<< HEAD
-		// see https://github.com/cosmos/ibc-go/blob/main/modules/apps/transfer/client/cli/tx.go#L94-L110
-		now := time.Now().UnixNano()
-		consensusTimestamp := consensusState.GetTimestamp()
-		if now > 0 {
-			now := uint64(now)
-			if now > consensusTimestamp {
-				timeoutTimestamp = now + uint64(toTimeOffset)
-			} else {
-				timeoutTimestamp = consensusTimestamp + uint64(toTimeOffset)
-			}
-		} else {
-			return fmt.Errorf("local clock time is not greater than Jan 1st, 1970 12:00 AM")
-=======
 		// see https://github.com/cosmos/ibc-go/blob/ccc4cb804843f1a80acfb0d4dbf106d1ff2178bb/modules/apps/transfer/client/cli/tx.go#L94-L110
 		tmpNow := time.Now().UnixNano()
 		consensusTimestamp := consensusState.GetTimestamp()
@@ -76,7 +62,6 @@
 			timeoutTimestamp = now + uint64(toTimeOffset)
 		} else {
 			timeoutTimestamp = consensusTimestamp + uint64(toTimeOffset)
->>>>>>> 74c92f54
 		}
 	}
 
