--- conflicted
+++ resolved
@@ -3,11 +3,7 @@
 import (
 	"fmt"
 
-<<<<<<< HEAD
-	host "github.com/cosmos/ibc-go/v6/modules/core/24-host"
-=======
 	host "github.com/cosmos/ibc-go/v7/modules/core/24-host"
->>>>>>> a75b26f0
 )
 
 // Vclient validates the client identifier in the path
