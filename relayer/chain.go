package relayer

import (
	"encoding/json"
	"fmt"
	"net/url"
<<<<<<< HEAD
	"os"
=======
	"strings"
>>>>>>> a3185c56
	"time"

	"github.com/avast/retry-go"
	"github.com/cosmos/cosmos-sdk/codec"
	"github.com/cosmos/cosmos-sdk/std"
	"github.com/cosmos/cosmos-sdk/types/module"
	"github.com/cosmos/cosmos-sdk/x/auth"
	"github.com/cosmos/cosmos-sdk/x/auth/tx"
	authz "github.com/cosmos/cosmos-sdk/x/authz/module"
	"github.com/cosmos/cosmos-sdk/x/bank"
	"github.com/cosmos/cosmos-sdk/x/capability"
	"github.com/cosmos/cosmos-sdk/x/crisis"
	"github.com/cosmos/cosmos-sdk/x/distribution"
	"github.com/cosmos/cosmos-sdk/x/gov"
	"github.com/cosmos/cosmos-sdk/x/mint"
	"github.com/cosmos/cosmos-sdk/x/slashing"
	"github.com/cosmos/cosmos-sdk/x/staking"
	"github.com/cosmos/cosmos-sdk/x/upgrade"
	"github.com/cosmos/ibc-go/v3/modules/apps/transfer"
	ibc "github.com/cosmos/ibc-go/v3/modules/core"

	cdctypes "github.com/cosmos/cosmos-sdk/codec/types"
	simparams "github.com/cosmos/cosmos-sdk/simapp/params"
	distrclient "github.com/cosmos/cosmos-sdk/x/distribution/client"
	feegrant "github.com/cosmos/cosmos-sdk/x/feegrant/module"
	"github.com/cosmos/cosmos-sdk/x/params"
	paramsclient "github.com/cosmos/cosmos-sdk/x/params/client"
	upgradeclient "github.com/cosmos/cosmos-sdk/x/upgrade/client"
	clienttypes "github.com/cosmos/ibc-go/v3/modules/core/02-client/types"
	"github.com/cosmos/relayer/relayer/provider"
	"github.com/gogo/protobuf/proto"
	"github.com/tendermint/tendermint/libs/log"
)

var (
	RtyAttNum = uint(5)
	RtyAtt    = retry.Attempts(RtyAttNum)
	RtyDel    = retry.Delay(time.Millisecond * 400)
	RtyErr    = retry.LastErrorOnly(true)

	ModuleBasics = []module.AppModuleBasic{
		auth.AppModuleBasic{},
		authz.AppModuleBasic{},
		bank.AppModuleBasic{},
		capability.AppModuleBasic{},
		gov.NewAppModuleBasic(
			paramsclient.ProposalHandler, distrclient.ProposalHandler, upgradeclient.ProposalHandler, upgradeclient.CancelProposalHandler,
		),
		crisis.AppModuleBasic{},
		distribution.AppModuleBasic{},
		feegrant.AppModuleBasic{},
		mint.AppModuleBasic{},
		params.AppModuleBasic{},
		slashing.AppModuleBasic{},
		staking.AppModuleBasic{},
		upgrade.AppModuleBasic{},
		transfer.AppModuleBasic{},
		ibc.AppModuleBasic{},
	}
)

// Chain represents the necessary data for connecting to and identifying a chain and its counterparties
// TODO revise Chain struct
type Chain struct {
	ChainProvider provider.ChainProvider
	Chainid       string `yaml:"chain-id" json:"chain-id"`
	RPCAddr       string `yaml:"rpc-addr" json:"rpc-addr"`

	PathEnd  *PathEnd                 `yaml:"-" json:"-"`
	Encoding simparams.EncodingConfig `yaml:"-" json:"-"`

	logger log.Logger
	debug  bool
}

func MakeCodec(moduleBasics []module.AppModuleBasic) simparams.EncodingConfig {
	modBasic := module.NewBasicManager(moduleBasics...)
	encodingConfig := MakeCodecConfig()
	std.RegisterLegacyAminoCodec(encodingConfig.Amino)
	std.RegisterInterfaces(encodingConfig.InterfaceRegistry)
	modBasic.RegisterLegacyAminoCodec(encodingConfig.Amino)
	modBasic.RegisterInterfaces(encodingConfig.InterfaceRegistry)
	return encodingConfig
}

func MakeCodecConfig() simparams.EncodingConfig {
	interfaceRegistry := cdctypes.NewInterfaceRegistry()
	marshaler := codec.NewProtoCodec(interfaceRegistry)
	return simparams.EncodingConfig{
		InterfaceRegistry: interfaceRegistry,
		Marshaler:         marshaler,
		TxConfig:          tx.NewTxConfig(marshaler, tx.DefaultSignModes),
		Amino:             codec.NewLegacyAmino(),
	}
}

// ValidatePaths takes two chains and validates their paths
func ValidatePaths(src, dst *Chain) error {
	if err := src.PathEnd.ValidateFull(); err != nil {
		return src.ErrCantSetPath(err)
	}
	if err := dst.PathEnd.ValidateFull(); err != nil {
		return dst.ErrCantSetPath(err)
	}
	return nil
}

// ValidateClientPaths takes two chains and validates their clients
func ValidateClientPaths(src, dst *Chain) error {
	if err := src.PathEnd.Vclient(); err != nil {
		return err
	}
	if err := dst.PathEnd.Vclient(); err != nil {
		return err
	}
	return nil
}

// ValidateConnectionPaths takes two chains and validates the connections
// and underlying client identifiers
func ValidateConnectionPaths(src, dst *Chain) error {
	if err := src.PathEnd.Vclient(); err != nil {
		return err
	}
	if err := dst.PathEnd.Vclient(); err != nil {
		return err
	}
	if err := src.PathEnd.Vconn(); err != nil {
		return err
	}
	if err := dst.PathEnd.Vconn(); err != nil {
		return err
	}
	return nil
}

// Init initializes the pieces of a chain that aren't set when it parses a config
// NOTE: All validation of the chain should happen here.
func (c *Chain) Init(logger log.Logger, debug bool) {
	if logger == nil {
		// If no logger is provided, that is a programmer error.
		panic(fmt.Errorf("chain incorrectly initialized without logger"))
	}

	c.logger = logger
	c.debug = debug

	// TODO logging/encoding needs refactored
	c.Encoding = MakeCodec(ModuleBasics)
}

func (c *Chain) ChainID() string {
	return c.ChainProvider.ChainId()
}

func (c *Chain) ConnectionID() string {
	return c.PathEnd.ConnectionID
}

func (c *Chain) ClientID() string {
	return c.PathEnd.ClientID
}

// GetSelfVersion returns the version of the given chain
func (c *Chain) GetSelfVersion() uint64 {
	return clienttypes.ParseChainID(c.ChainID())
}

// GetTrustingPeriod returns the trusting period for the chain
func (c *Chain) GetTrustingPeriod() (time.Duration, error) {
	return c.ChainProvider.TrustingPeriod()
}

// Log takes a string and logs the data
func (c *Chain) Log(s string) {
	c.logger.Info(s)
}

// Error takes an error, wraps it in the chainID and logs the error
func (c *Chain) Error(err error) {
	c.logger.Error(fmt.Sprintf("%s: err(%s)", c.ChainID(), err.Error()))
}

func (c *Chain) String() string {
	out, _ := json.Marshal(c)
	return string(out)
}

// Sprint returns the json or yaml representation of whatever is passed in.
// CONTRACT: The cmd calling this function needs to have the "json" and "indent" flags set
// TODO: better "text" printing here would be a nice to have
// TODO: fix indenting all over the code base
func (c *Chain) Sprint(toPrint proto.Message, text, indent bool) (string, error) {
	switch {
	case indent && text:
		return "", fmt.Errorf("must pass either indent or text, not both")
	case text:
		// TODO: This isn't really a good option,
		return fmt.Sprintf("%v", toPrint), nil
	default:
		out, err := c.Encoding.Marshaler.MarshalJSON(toPrint)
		if err != nil {
			return "", err
		}
		return string(out), nil
	}
}

//// SendAndPrint sends a transaction and prints according to the passed args
//func (c *Chain) SendAndPrint(txs []sdk.Msg, text, indent bool) (err error) {
//	if c.debug {
//		for _, msg := range txs {
//			if err = c.Print(msg, text, indent); err != nil {
//				return err
//			}
//		}
//	}
//	// SendAndPrint sends the transaction with printing options from the CLI
//	res, _, err := c.SendMsgs(txs)
//	if err != nil {
//		return err
//	}
//
//	return c.Print(res, text, indent)
//
//}

// Chains is a collection of Chain
type Chains []*Chain

// Get returns the configuration for a given chain
func (c Chains) Get(chainID string) (*Chain, error) {
	for _, chain := range c {
		if chainID == chain.ChainProvider.ChainId() {
			return chain, nil
		}
	}
	return nil, fmt.Errorf("chain with ID %s is not configured", chainID)
}

// MustGet returns the chain and panics on any error
func (c Chains) MustGet(chainID string) *Chain {
	out, err := c.Get(chainID)
	if err != nil {
		panic(err)
	}
	return out
}

// Gets returns a map chainIDs to their chains
func (c Chains) Gets(chainIDs ...string) (map[string]*Chain, error) {
	out := make(map[string]*Chain)
	for _, cid := range chainIDs {
		chain, err := c.Get(cid)
		if err != nil {
			return out, err
		}
		out[cid] = chain
	}
	return out, nil
}

// GetRPCPort returns the port configured for the chain
// TODO this needs to be exposed on the ChainProvider or rpc-addr needs to be persisted on the Chain struct still
func (c *Chain) GetRPCPort() string {
	u, _ := url.Parse(c.RPCAddr)
	return u.Port()
}

// CreateTestKey creates a key for test chain
func (c *Chain) CreateTestKey() error {
	if c.ChainProvider.KeyExists(c.ChainProvider.Key()) {
		return fmt.Errorf("key {%s} exists for chain {%s}", c.ChainProvider.Key(), c.ChainID())
	}
	_, err := c.ChainProvider.AddKey(c.ChainProvider.Key())
	return err
}

// GetTimeout returns the chain's configured timeout
func (c *Chain) GetTimeout() (time.Duration, error) {
	timeout, err := time.ParseDuration(c.ChainProvider.Timeout())
	if err != nil {
		return 0, fmt.Errorf("failed to parse timeout (%s) for chain %s. Err: %w", c.ChainProvider.Timeout(), c.ChainID(), err)
	}
	return timeout, nil
}

//// UpgradeChain submits and upgrade proposal using a zero'd out client state with an updated unbonding period.
//func (c *Chain) UpgradeChain(dst *Chain, plan *upgradetypes.Plan, deposit sdk.Coin,
//	unbondingPeriod time.Duration) error {
//	height, err := dst.ChainProvider.QueryLatestHeight()
//	if err != nil {
//		return err
//	}
//
//	clientState, err := dst.ChainProvider.QueryClientState(height, c.PathEnd.ClientID)
//	if err != nil {
//		return err
//	}
//
//	upgradedClientState := clientState.ZeroCustomFields().(*ibctmtypes.ClientState)
//	upgradedClientState.LatestHeight.RevisionHeight = uint64(plan.Height + 1)
//	upgradedClientState.UnbondingPeriod = unbondingPeriod
//
//	// TODO: make cli args for title and description
//	upgradeProposal, err := clienttypes.NewUpgradeProposal("upgrade",
//		"upgrade the chain's software and unbonding period", *plan, upgradedClientState)
//	if err != nil {
//		return err
//	}
//
//	addr, err := c.ChainProvider.ShowAddress(c.ChainProvider.Key())
//	if err != nil {
//		return err
//	}
//
//	msg, err := govtypes.NewMsgSubmitProposal(upgradeProposal, sdk.NewCoins(deposit), addr)
//	if err != nil {
//		return err
//	}
//
//	_, _, err = c.ChainProvider.SendMessage(msg)
//	if err != nil {
//		return err
//	}
//
//	return nil
//}<|MERGE_RESOLUTION|>--- conflicted
+++ resolved
@@ -4,11 +4,7 @@
 	"encoding/json"
 	"fmt"
 	"net/url"
-<<<<<<< HEAD
-	"os"
-=======
 	"strings"
->>>>>>> a3185c56
 	"time"
 
 	"github.com/avast/retry-go"
