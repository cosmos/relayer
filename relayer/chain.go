--- conflicted
+++ resolved
@@ -46,7 +46,6 @@
 	RtyAtt    = retry.Attempts(RtyAttNum)
 	RtyDel    = retry.Delay(time.Millisecond * 400)
 	RtyErr    = retry.LastErrorOnly(true)
-<<<<<<< HEAD
 
 	ModuleBasics = []module.AppModuleBasic{
 		auth.AppModuleBasic{},
@@ -67,8 +66,6 @@
 		transfer.AppModuleBasic{},
 		ibc.AppModuleBasic{},
 	}
-=======
->>>>>>> b11c34f0
 )
 
 // Chain represents the necessary data for connecting to and identifying a chain and its counterparties
