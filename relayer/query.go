package relayer

import (
	"encoding/binary"
	"encoding/hex"
	"errors"
	"fmt"
	"strings"
	"sync"
	"time"

	"github.com/cosmos/cosmos-sdk/codec"
	"github.com/cosmos/cosmos-sdk/store/rootmulti"
	sdk "github.com/cosmos/cosmos-sdk/types"
	authTypes "github.com/cosmos/cosmos-sdk/x/auth/types"
	bankTypes "github.com/cosmos/cosmos-sdk/x/bank/types"
	"github.com/cosmos/cosmos-sdk/x/ibc/02-client/exported"
	clientExported "github.com/cosmos/cosmos-sdk/x/ibc/02-client/exported"
	clientTypes "github.com/cosmos/cosmos-sdk/x/ibc/02-client/types"
	connState "github.com/cosmos/cosmos-sdk/x/ibc/03-connection/exported"
	connTypes "github.com/cosmos/cosmos-sdk/x/ibc/03-connection/types"
	chanState "github.com/cosmos/cosmos-sdk/x/ibc/04-channel/exported"
	chanTypes "github.com/cosmos/cosmos-sdk/x/ibc/04-channel/types"
	tmclient "github.com/cosmos/cosmos-sdk/x/ibc/07-tendermint/types"
	commitmenttypes "github.com/cosmos/cosmos-sdk/x/ibc/23-commitment/types"
	ibctypes "github.com/cosmos/cosmos-sdk/x/ibc/types"
	abci "github.com/tendermint/tendermint/abci/types"
	rpcclient "github.com/tendermint/tendermint/rpc/client"
	ctypes "github.com/tendermint/tendermint/rpc/core/types"
	tmtypes "github.com/tendermint/tendermint/types"
)

var eventFormat = "{eventType}.{eventAttribute}={value}"

// NOTE: This file contains logic for querying the Tendermint RPC port of a configured chain
// All the operations here hit the network and data coming back may be untrusted.
// These functions by convention are named Query*

// TODO: Validate all info coming back from these queries using the verifier

// QueryBalance returns the amount of coins in the relayer account
func (c *Chain) QueryBalance(keyName string) (sdk.Coins, error) {
	var (
		bz    []byte
		err   error
		coins sdk.Coins
		addr  sdk.AccAddress
		route = fmt.Sprintf("custom/%s/%s", bankTypes.QuerierRoute, bankTypes.QueryAllBalances)
	)
	if keyName == "" {
		addr = c.MustGetAddress()
	} else {
		info, err := c.Keybase.Key(keyName)
		if err != nil {
			return nil, err
		}
		addr = info.GetAddress()
	}

	if bz, err = c.Cdc.MarshalJSON(bankTypes.NewQueryAllBalancesParams(addr)); err != nil {
		return nil, qBalErr(addr, err)
	}

	if bz, _, err = c.QueryWithData(route, bz); err != nil {
		return nil, qBalErr(addr, err)
	}

	if err = c.Cdc.UnmarshalJSON(bz, &coins); err != nil {
		return nil, qBalErr(addr, err)
	}

	return coins, nil
}

func qBalErr(acc sdk.AccAddress, err error) error {
	return fmt.Errorf("query balance for acct %s failed: %w", acc.String(), err)
}

//////////////////////////////
//    ICS 02 -> CLIENTS     //
//////////////////////////////

// QueryConsensusState returns a consensus state for a given chain to be used as a
// client in another chain, fetches latest height when passed 0 as arg
func (c *Chain) QueryConsensusState(height int64) (*tmclient.ConsensusState, error) {
	var (
		commit     *ctypes.ResultCommit
		validators *ctypes.ResultValidators
		err        error
	)

	if height == 0 {
		commit, err = c.Client.Commit(nil)
		if err != nil {
			return nil, qConsStateErr(err)
		}
		validators, err = c.Client.Validators(nil, 1, 10000)
	} else {
		commit, err = c.Client.Commit(&height)
		if err != nil {
			return nil, qConsStateErr(err)
		}
		validators, err = c.Client.Validators(nil, 1, 10000)
	}

	if err != nil {
		return nil, qConsStateErr(err)
	}

	state := &tmclient.ConsensusState{
		Timestamp:    commit.Time,
		Root:         commitmenttypes.NewMerkleRoot(commit.AppHash),
		ValidatorSet: tmtypes.NewValidatorSet(validators.Validators),
	}

	return state, nil
}

func qConsStateErr(err error) error { return fmt.Errorf("query cons state failed: %w", err) }

// QueryClientConsensusState retrevies the latest consensus state for a client in state at a given height
// NOTE: dstHeight is the height from dst that is stored on src, it is needed to construct the appropriate store query
func (c *Chain) QueryClientConsensusState(srcHeight, srcClientConsHeight int64) (clientTypes.ConsensusStateResponse, error) {
	var conStateRes clientTypes.ConsensusStateResponse
	if !c.PathSet() {
		return conStateRes, c.ErrPathNotSet()
	}

	req := abci.RequestQuery{
		Path:   "store/ibc/key",
		Height: int64(srcHeight),
		Data:   prefixClientKey(c.PathEnd.ClientID, ibctypes.KeyConsensusState(uint64(srcClientConsHeight))),
		Prove:  true,
	}

	res, err := c.QueryABCI(req)
	if err != nil {
		return conStateRes, qClntConsStateErr(err)
	} else if res.Value == nil {
		// TODO: Better way to handle this?
		return clientTypes.NewConsensusStateResponse("notfound", nil, nil, 0), nil
	}

	var cs exported.ConsensusState
	if err = c.Amino.UnmarshalBinaryLengthPrefixed(res.Value, &cs); err != nil {
		if err = c.Amino.UnmarshalBinaryBare(res.Value, &cs); err != nil {
			return conStateRes, qClntConsStateErr(err)
		}
	}

	return clientTypes.NewConsensusStateResponse(c.PathEnd.ClientID, cs, res.Proof, res.Height), nil
}

type csstates struct {
	sync.Mutex
	Map  map[string]clientTypes.ConsensusStateResponse
	Errs errs
}

type chh struct {
	c   *Chain
	h   int64
	csh int64
}

// QueryClientConsensusStatePair allows for the querying of multiple client states at the same time
func QueryClientConsensusStatePair(src, dst *Chain, srcH, dstH, srcClientConsH, dstClientConsH int64) (map[string]clientTypes.ConsensusStateResponse, error) {
	hs := &csstates{
		Map:  make(map[string]clientTypes.ConsensusStateResponse),
		Errs: []error{},
	}

	var wg sync.WaitGroup

	chps := []chh{
		{src, srcH, srcClientConsH},
		{dst, dstH, dstClientConsH},
	}

	for _, chain := range chps {
		wg.Add(1)
		go func(hs *csstates, wg *sync.WaitGroup, chp chh) {
			conn, err := chp.c.QueryClientConsensusState(chp.h, chp.csh)
			if err != nil {
				hs.Lock()
				hs.Errs = append(hs.Errs, err)
				hs.Unlock()
			}
			hs.Lock()
			hs.Map[chp.c.ChainID] = conn
			hs.Unlock()
			wg.Done()
		}(hs, &wg, chain)
	}
	wg.Wait()
	return hs.Map, hs.Errs.err()
}

func qClntConsStateErr(err error) error { return fmt.Errorf("query client cons state failed: %w", err) }

// QueryClientState retrevies the latest consensus state for a client in state at a given height
func (c *Chain) QueryClientState() (*clientTypes.StateResponse, error) {
	var conStateRes *clientTypes.StateResponse
	if !c.PathSet() {
		return nil, c.ErrPathNotSet()
	}

	req := abci.RequestQuery{
		Path:  "store/ibc/key",
		Data:  prefixClientKey(c.PathEnd.ClientID, ibctypes.KeyClientState()),
		Prove: true,
	}

	res, err := c.QueryABCI(req)
	if err != nil {
		return conStateRes, qClntStateErr(err)
	} else if res.Value == nil {
		// TODO: Better way to handle this?
		return nil, nil
	}

	var cs exported.ClientState
<<<<<<< HEAD
	if err := c.Amino.UnmarshalBinaryLengthPrefixed(res.Value, &cs); err != nil {
		if err = c.Amino.UnmarshalBinaryBare(res.Value, &cs); err != nil {
			return nil, qClntConsStateErr(err)
		}
=======
	if err := c.Amino.UnmarshalBinaryBare(res.Value, &cs); err != nil || cs == nil {
		return nil, qClntStateErr(err)
>>>>>>> c2e4c99b
	}

	csr := clientTypes.NewClientStateResponse(c.PathEnd.ClientID, cs, res.Proof, res.Height)
	return &csr, nil
}

type cstates struct {
	sync.Mutex
	Map  map[string]*clientTypes.StateResponse
	Errs errs
}

// QueryClientStatePair returns a pair of connection responses
func QueryClientStatePair(src, dst *Chain) (map[string]*clientTypes.StateResponse, error) {
	hs := &cstates{
		Map:  make(map[string]*clientTypes.StateResponse),
		Errs: []error{},
	}

	var wg sync.WaitGroup

	chps := []*Chain{src, dst}

	for _, chain := range chps {
		wg.Add(1)
		go func(hs *cstates, wg *sync.WaitGroup, c *Chain) {
			conn, err := c.QueryClientState()
			if err != nil {
				hs.Lock()
				hs.Errs = append(hs.Errs, err)
				hs.Unlock()
			}
			hs.Lock()
			hs.Map[c.ChainID] = conn
			hs.Unlock()
			wg.Done()
		}(hs, &wg, chain)
	}
	wg.Wait()
	return hs.Map, hs.Errs.err()
}

func qClntStateErr(err error) error { return fmt.Errorf("query client state failed: %w", err) }

// QueryClients queries all the clients!
func (c *Chain) QueryClients(page, limit int) ([]clientExported.ClientState, error) {
	var (
		bz      []byte
		err     error
		clients []clientExported.ClientState
	)

	if bz, err = c.Cdc.MarshalJSON(clientTypes.NewQueryAllClientsParams(page, limit)); err != nil {
		return nil, qClntsErr(err)
	}

	if bz, _, err = c.QueryWithData(ibcQuerierRoute(clientTypes.QuerierRoute, clientTypes.QueryAllClients), bz); err != nil {
		return nil, qClntsErr(err)
	}

	if err = c.Cdc.UnmarshalJSON(bz, &clients); err != nil {
		return nil, qClntsErr(err)
	}

	return clients, nil
}

func qClntsErr(err error) error { return fmt.Errorf("query clients failed: %w", err) }

//////////////////////////////
//  ICS 03 -> CONNECTIONS   //
//////////////////////////////

// QueryConnections gets any connections on a chain
func (c *Chain) QueryConnections(page, limit int) (conns []connTypes.IdentifiedConnectionEnd, err error) {
	var bz []byte
	if bz, err = c.Cdc.MarshalJSON(connTypes.NewQueryAllConnectionsParams(page, limit)); err != nil {
		return nil, qConnsErr(err)
	}

	if bz, _, err = c.QueryWithData(ibcQuerierRoute(connTypes.QuerierRoute, connTypes.QueryAllConnections), bz); err != nil {
		return nil, qConnsErr(err)
	}

	if err = c.Cdc.UnmarshalJSON(bz, &conns); err != nil {
		return nil, qConnsErr(err)
	}

	return conns, nil
}

func qConnsErr(err error) error { return fmt.Errorf("query connections failed: %w", err) }

// QueryConnectionsUsingClient gets any connections that exist between chain and counterparty
func (c *Chain) QueryConnectionsUsingClient(height int64) (clientConns connTypes.ClientConnectionsResponse, err error) {
	if !c.PathSet() {
		return clientConns, c.ErrPathNotSet()
	}

	req := abci.RequestQuery{
		Path:   "store/ibc/key",
		Height: height,
		Data:   ibctypes.KeyClientConnections(c.PathEnd.ClientID),
		Prove:  true,
	}

	res, err := c.QueryABCI(req)
	if err != nil {
		return clientConns, qConnsUsingClntsErr(err)
	}

	var paths []string
	if err = c.Amino.UnmarshalBinaryLengthPrefixed(res.Value, &paths); err != nil {
		if err = c.Amino.UnmarshalBinaryBare(res.Value, &paths); err != nil {
			return clientConns, qConnsUsingClntsErr(err)
		}
	}

	return connTypes.NewClientConnectionsResponse(c.PathEnd.ClientID, paths, res.Proof, res.Height), nil
}

func qConnsUsingClntsErr(err error) error {
	return fmt.Errorf("query connections using clients failed: %w", err)
}

// QueryConnection returns the remote end of a given connection
func (c *Chain) QueryConnection(height int64) (connTypes.ConnectionResponse, error) {
	if !c.PathSet() {
		return connTypes.ConnectionResponse{}, c.ErrPathNotSet()
	}

	req := abci.RequestQuery{
		Path:   "store/ibc/key",
		Data:   ibctypes.KeyConnection(c.PathEnd.ConnectionID),
		Height: height,
		Prove:  true,
	}

	res, err := c.QueryABCI(req)
	if err != nil {
		return connTypes.ConnectionResponse{}, qConnErr(err)
	} else if res.Value == nil {
		// NOTE: This is returned so that the switch statement in ConnectionStep works properly
		return emptyConnRes, nil
	}

	var connection connTypes.ConnectionEnd
	if err = c.Amino.UnmarshalBinaryLengthPrefixed(res.Value, &connection); err != nil {
		if err = c.Amino.UnmarshalBinaryBare(res.Value, &connection); err != nil {
			return connTypes.ConnectionResponse{}, qConnErr(err)
		}
	}

	return connTypes.NewConnectionResponse(c.PathEnd.ConnectionID, connection, res.Proof, res.Height), nil
}

type conns struct {
	sync.Mutex
	Map  map[string]connTypes.ConnectionResponse
	Errs errs
}

type chpair struct {
	c *Chain
	h int64
}

// QueryConnectionPair returns a pair of connection responses
func QueryConnectionPair(src, dst *Chain, srcH, dstH int64) (map[string]connTypes.ConnectionResponse, error) {
	hs := &conns{
		Map:  make(map[string]connTypes.ConnectionResponse),
		Errs: []error{},
	}

	var wg sync.WaitGroup

	chps := []chpair{
		{src, srcH},
		{dst, dstH},
	}

	for _, chain := range chps {
		wg.Add(1)
		go func(hs *conns, wg *sync.WaitGroup, chp chpair) {
			conn, err := chp.c.QueryConnection(chp.h)
			if err != nil {
				hs.Lock()
				hs.Errs = append(hs.Errs, err)
				hs.Unlock()
			}
			hs.Lock()
			hs.Map[chp.c.ChainID] = conn
			hs.Unlock()
			wg.Done()
		}(hs, &wg, chain)
	}
	wg.Wait()
	return hs.Map, hs.Errs.err()
}

// // QueryLatestHeights returns the heights of multiple chains at once
// func QueryLatestHeights(chains ...*Chain) (map[string]int64, error) {

// }

func qConnErr(err error) error { return fmt.Errorf("query connection failed: %w", err) }

var emptyConn = connTypes.ConnectionEnd{State: connState.UNINITIALIZED}
var emptyConnRes = connTypes.ConnectionResponse{Connection: connTypes.IdentifiedConnectionEnd{Connection: emptyConn, Identifier: ""}}

//////////////////////////////
//    ICS 04 -> CHANNEL     //
//////////////////////////////

// QueryConnectionChannels queries the channels associated with a connection
func (c *Chain) QueryConnectionChannels(connectionID string, page, limit int) ([]chanTypes.IdentifiedChannel, error) {
	var (
		bz       []byte
		err      error
		channels []chanTypes.IdentifiedChannel
	)

	if bz, err = c.Cdc.MarshalJSON(chanTypes.NewQueryConnectionChannelsParams(connectionID, page, limit)); err != nil {
		return nil, qChansErr(err)
	}

	if bz, _, err = c.QueryWithData(ibcQuerierRoute(chanTypes.QuerierRoute, chanTypes.QueryConnectionChannels), bz); err != nil {
		return nil, qChansErr(err)
	}

	if err = c.Cdc.UnmarshalJSON(bz, &channels); err != nil {
		return nil, qChansErr(err)
	}

	return channels, nil
}

// QueryChannel returns the channel associated with a channelID
func (c *Chain) QueryChannel(height int64) (chanRes chanTypes.ChannelResponse, err error) {
	if !c.PathSet() {
		return chanRes, c.ErrPathNotSet()
	}

	req := abci.RequestQuery{
		Path:   "store/ibc/key",
		Data:   ibctypes.KeyChannel(c.PathEnd.PortID, c.PathEnd.ChannelID),
		Height: height,
		Prove:  true,
	}

	res, err := c.QueryABCI(req)
	if err != nil {
		return chanRes, qChanErr(err)
	} else if res.Value == nil {
		// NOTE: This is returned so that the switch statement in ChannelStep works properly
		return chanTypes.NewChannelResponse(c.PathEnd.PortID, c.PathEnd.ChannelID, chanTypes.Channel{State: chanState.UNINITIALIZED}, nil, 0), nil
	}

	var channel chanTypes.Channel
	if err = c.Amino.UnmarshalBinaryLengthPrefixed(res.Value, &channel); err != nil {
		if err = c.Amino.UnmarshalBinaryBare(res.Value, &channel); err != nil {
			return chanRes, qChanErr(err)
		}
	}

	return chanTypes.NewChannelResponse(c.PathEnd.PortID, c.PathEnd.ChannelID, channel, res.Proof, res.Height), nil
}

type chans struct {
	sync.Mutex
	Map  map[string]chanTypes.ChannelResponse
	Errs errs
}

// QueryChannelPair returns a pair of channel responses
func QueryChannelPair(src, dst *Chain, srcH, dstH int64) (map[string]chanTypes.ChannelResponse, error) {
	hs := &chans{
		Map:  make(map[string]chanTypes.ChannelResponse),
		Errs: []error{},
	}

	var wg sync.WaitGroup

	chps := []chpair{
		{src, srcH},
		{dst, dstH},
	}

	for _, chain := range chps {
		wg.Add(1)
		go func(hs *chans, wg *sync.WaitGroup, chp chpair) {
			conn, err := chp.c.QueryChannel(chp.h)
			if err != nil {
				hs.Lock()
				hs.Errs = append(hs.Errs, err)
				hs.Unlock()
			}
			hs.Lock()
			hs.Map[chp.c.ChainID] = conn
			hs.Unlock()
			wg.Done()
		}(hs, &wg, chain)
	}
	wg.Wait()
	return hs.Map, hs.Errs.err()
}

func qChanErr(err error) error { return fmt.Errorf("query channel failed: %w", err) }

// QueryChannels returns all the channels that are registered on a chain
func (c *Chain) QueryChannels(page, limit int) ([]chanTypes.IdentifiedChannel, error) {
	var (
		bz       []byte
		err      error
		channels []chanTypes.IdentifiedChannel
	)

	if bz, err = c.Cdc.MarshalJSON(chanTypes.NewQueryAllChannelsParams(page, limit)); err != nil {
		return nil, qChansErr(err)
	}

	if bz, _, err = c.QueryWithData(ibcQuerierRoute(chanTypes.QuerierRoute, chanTypes.QueryAllChannels), bz); err != nil {
		return nil, qChansErr(err)
	}

	if err = c.Cdc.UnmarshalJSON(bz, &channels); err != nil {
		return nil, qChansErr(err)
	}

	return channels, nil
}

func qChansErr(err error) error { return fmt.Errorf("query channels failed: %w", err) }

// WaitForNBlocks blocks until the next block on a given chain
func (c *Chain) WaitForNBlocks(n int64) error {
	var initial int64
	h, err := c.Client.Status()
	if err != nil {
		return err
	}
	if h.SyncInfo.CatchingUp {
		return fmt.Errorf("chain catching up")
	}
	initial = h.SyncInfo.LatestBlockHeight
	for {
		h, err = c.Client.Status()
		if err != nil {
			return err
		}
		if h.SyncInfo.LatestBlockHeight > initial+n {
			return nil
		}
		time.Sleep(10 * time.Millisecond)
	}
}

// QueryNextSeqRecv returns the next seqRecv for a configured channel
func (c *Chain) QueryNextSeqRecv(height int64) (recvRes chanTypes.RecvResponse, err error) {
	if !c.PathSet() {
		return recvRes, c.ErrPathNotSet()
	}

	req := abci.RequestQuery{
		Path:   "store/ibc/key",
		Data:   ibctypes.KeyNextSequenceRecv(c.PathEnd.PortID, c.PathEnd.ChannelID),
		Height: height,
		Prove:  true,
	}

	res, err := c.QueryABCI(req)
	if err != nil {
		return recvRes, err
	} else if res.Value == nil {
		// TODO: figure out how to return not found error
		return recvRes, nil
	}

	return chanTypes.NewRecvResponse(
		c.PathEnd.PortID,
		c.PathEnd.ChannelID,
		binary.BigEndian.Uint64(res.Value),
		res.Proof,
		res.Height,
	), nil
}

// SeqPairs represents the next recv and send seqs from both sides of a given channel
type SeqPairs struct {
	sync.Mutex `json:"-" yaml:"-"`
	Src        *SeqPair `json:"src" yaml:"src"`
	Dst        *SeqPair `json:"dst" yaml:"dst"`
	errs       errs
}

// SeqPair represents the next recv and send seq from a given channel
type SeqPair struct {
	sync.Mutex `json:"-" yaml:"-"`
	Recv       uint64 `json:"recv" yaml:"recv"`
	Send       uint64 `json:"send" yaml:"send"`
}

// RelaySequences represents the unrelayed sequence numbers on src and dst
type RelaySequences struct {
	Src []uint64 `json:"src,omitempty" yaml:"src,omitempty"`
	Dst []uint64 `json:"dst,omitempty" yaml:"dst,omitempty"`
}

// ToRelay represents an array of sequence numbers on each chain that need to be relayed
func (sp *SeqPairs) ToRelay() *RelaySequences {
	return &RelaySequences{
		Src: newRlySeq(sp.Dst.Recv, sp.Src.Send),
		Dst: newRlySeq(sp.Src.Recv, sp.Dst.Send),
	}
}

func newRlySeq(start, end uint64) []uint64 {
	if end < start {
		return []uint64{}
	}
	s := make([]uint64, 0, 1+(end-start))
	for start < end {
		s = append(s, start)
		start++
	}
	return s
}

// UnrelayedSequences returns the unrelayed sequence numbers between two chains
func UnrelayedSequences(src, dst *Chain, sh *SyncHeaders) (*RelaySequences, error) {
	seqP, err := QueryNextSeqPairs(src, dst, sh)
	if err != nil {
		return nil, err
	}
	return seqP.ToRelay(), err
}

// QueryNextSeqPairs returns a pair of chain's next sequences for the configured channel
func QueryNextSeqPairs(src, dst *Chain, sh *SyncHeaders) (*SeqPairs, error) {
	sps := &SeqPairs{Src: &SeqPair{}, Dst: &SeqPair{}, errs: errs{}}
	var wg sync.WaitGroup
	wg.Add(4)
	go src.queryNextSendWG(sps, int64(sh.GetHeight(src.ChainID)), &wg, true)
	go src.queryNextRecvWG(sps, int64(sh.GetHeight(src.ChainID)), &wg, true)
	go dst.queryNextSendWG(sps, int64(sh.GetHeight(dst.ChainID)), &wg, false)
	go dst.queryNextRecvWG(sps, int64(sh.GetHeight(dst.ChainID)), &wg, false)
	wg.Wait()
	return sps, sps.errs.err()
}

func (c *Chain) queryNextSendWG(sps *SeqPairs, h int64, wg *sync.WaitGroup, src bool) {
	defer wg.Done()
	seqSend, err := c.QueryNextSeqSend(h)
	sps.Lock()
	defer sps.Unlock()
	if err != nil {
		sps.errs = append(sps.errs, err)
	}
	if src {
		sps.Src.Send = seqSend
	} else {
		sps.Dst.Send = seqSend
	}
}

func (c *Chain) queryNextRecvWG(sps *SeqPairs, h int64, wg *sync.WaitGroup, src bool) {
	defer wg.Done()
	seqRecv, err := c.QueryNextSeqRecv(h)
	sps.Lock()
	defer sps.Unlock()
	if err != nil {
		sps.errs = append(sps.errs, err)
	}
	if src {
		sps.Src.Recv = seqRecv.NextSequenceRecv
	} else {
		sps.Dst.Recv = seqRecv.NextSequenceRecv
	}
}

// QueryNextSeqSend returns the next seqSend for a configured channel
func (c *Chain) QueryNextSeqSend(height int64) (uint64, error) {
	if !c.PathSet() {
		return 0, c.ErrPathNotSet()
	}

	req := abci.RequestQuery{
		Path:   "store/ibc/key",
		Data:   ibctypes.KeyNextSequenceSend(c.PathEnd.PortID, c.PathEnd.ChannelID),
		Height: height,
		Prove:  true,
	}

	res, err := c.QueryABCI(req)
	if err != nil {
		return 0, err
	} else if res.Value == nil {
		// NOTE: figure out how to return not found error
		return 0, nil
	}

	return binary.BigEndian.Uint64(res.Value), nil
}

// QueryPacketCommitment returns the packet commitment proof at a given height
func (c *Chain) QueryPacketCommitment(height, seq int64) (comRes CommitmentResponse, err error) {
	if !c.PathSet() {
		return comRes, c.ErrPathNotSet()
	}

	req := abci.RequestQuery{
		Path:   "store/ibc/key",
		Data:   ibctypes.KeyPacketCommitment(c.PathEnd.PortID, c.PathEnd.ChannelID, uint64(seq)),
		Height: height,
		Prove:  true,
	}

	res, err := c.QueryABCI(req)
	if err != nil {
		return comRes, qPacketCommitmentErr(err)
	} else if res.Value == nil {
		// TODO: Is this the not found error we want to return here?
		return comRes, nil
	}

	return CommitmentResponse{
		Data:  res.Value,
		Proof: commitmenttypes.MerkleProof{Proof: res.Proof},
		ProofPath: commitmenttypes.NewMerklePath(
			strings.Split(
				string(ibctypes.KeyPacketCommitment(c.PathEnd.PortID, c.PathEnd.ChannelID, uint64(seq))),
				"/",
			),
		),
		ProofHeight: uint64(res.Height),
	}, nil
}

func qPacketCommitmentErr(err error) error {
	return fmt.Errorf("query packet commitment failed: %w", err)
}

// CommitmentResponse returns the commiment hash along with the proof data
// NOTE: CommitmentResponse is used to wrap query response from querying PacketCommitment AND PacketAcknowledgement
type CommitmentResponse struct {
	Data        []byte                      `json:"data" yaml:"data"`
	Proof       commitmenttypes.MerkleProof `json:"proof,omitempty" yaml:"proof,omitempty"`
	ProofPath   commitmenttypes.MerklePath  `json:"proof_path,omitempty" yaml:"proof_path,omitempty"`
	ProofHeight uint64                      `json:"proof_height,omitempty" yaml:"proof_height,omitempty"`
}

// QueryPacketAck returns the packet commitment proof at a given height
func (c *Chain) QueryPacketAck(height, seq int64) (comRes CommitmentResponse, err error) {
	if !c.PathSet() {
		return comRes, c.ErrPathNotSet()
	}

	req := abci.RequestQuery{
		Path:   "store/ibc/key",
		Data:   ibctypes.KeyPacketAcknowledgement(c.PathEnd.PortID, c.PathEnd.ChannelID, uint64(seq)),
		Height: height,
		Prove:  true,
	}

	res, err := c.QueryABCI(req)
	if err != nil {
		return comRes, qPacketAckErr(err)
	} else if res.Value == nil {
		return comRes, nil
	}

	return CommitmentResponse{
		Data:  res.Value,
		Proof: commitmenttypes.MerkleProof{Proof: res.Proof},
		ProofPath: commitmenttypes.NewMerklePath(
			strings.Split(
				string(ibctypes.KeyPacketAcknowledgement(c.PathEnd.PortID, c.PathEnd.ChannelID, uint64(seq))),
				"/",
			),
		),
		ProofHeight: uint64(res.Height),
	}, nil
}

func qPacketAckErr(err error) error {
	return fmt.Errorf("query packet acknowledgement failed: %w", err)
}

// PathStatus returns the status of a given path
type PathStatus struct {
	Chains       map[string]*ChainStatus `json:"chains" yaml:"chains"`
	UnrelayedSeq *RelaySequences         `json:"unrelayed-seq" yaml:"unrelayed-seq"`
	src          string
	dst          string
}

// ChainStatus is for printing a chain's link status
type ChainStatus struct {
	Reachable  bool              `json:"reachable" yaml:"reachable"`
	Height     int64             `json:"height" yaml:"height"`
	Client     *ClientStatus     `json:"client" yaml:"client"`
	Connection *ConnectionStatus `json:"connection" yaml:"connection"`
	Channel    *ChannelStatus    `json:"channel" yaml:"channel"`
}

// ClientStatus is for printing client status
type ClientStatus struct {
	ID     string `json:"id,omitempty" yaml:"id,omitempty"`
	Height uint64 `json:"height,omitempty" yaml:"height,omitempty"`
}

// ConnectionStatus is for printing connection status
type ConnectionStatus struct {
	ID    string `json:"id,omitempty" yaml:"id,omitempty"`
	State string `json:"state,omitempty" yaml:"state,omitempty"`
}

// ChannelStatus is for printing channel status
type ChannelStatus struct {
	ID    string `json:"id,omitempty" yaml:"id,omitempty"`
	Port  string `json:"port,omitempty" yaml:"port,omitempty"`
	State string `json:"state,omitempty" yaml:"state,omitempty"`
	Order string `json:"order,omitempty" yaml:"order,omitempty"`
}

// QueryPathStatus takes both ends of a path and queries all the data about the link
func QueryPathStatus(src, dst *Chain, path *Path) (stat *PathStatus, err error) {
	stat = &PathStatus{
		Chains: map[string]*ChainStatus{
			src.ChainID: {
				Reachable:  false,
				Height:     -1,
				Client:     &ClientStatus{},
				Connection: &ConnectionStatus{},
				Channel:    &ChannelStatus{},
			},
			dst.ChainID: {
				Reachable:  false,
				Height:     -1,
				Client:     &ClientStatus{},
				Connection: &ConnectionStatus{},
				Channel:    &ChannelStatus{},
			},
		},
		UnrelayedSeq: &RelaySequences{},
		src:          src.ChainID,
		dst:          dst.ChainID,
	}

	if err = src.SetPath(path.Src); err != nil {
		return
	}
	if err = dst.SetPath(path.Dst); err != nil {
		return
	}

	sh, err := NewSyncHeaders(src, dst)
	if err != nil {
		return
	}

	stat.Chains[src.ChainID].Height = int64(sh.GetHeight(src.ChainID))
	stat.Chains[src.ChainID].Reachable = true

	stat.Chains[dst.ChainID].Height = int64(sh.GetHeight(dst.ChainID))
	stat.Chains[dst.ChainID].Reachable = true

	srcCs, err := src.QueryClientState()
	if err != nil {
		return
	}
	stat.Chains[src.ChainID].Client.ID = srcCs.ClientState.GetID()
	stat.Chains[src.ChainID].Client.Height = srcCs.ClientState.GetLatestHeight()

	dstCs, err := dst.QueryClientState()
	if err != nil {
		return
	}
	stat.Chains[dst.ChainID].Client.ID = dstCs.ClientState.GetID()
	stat.Chains[dst.ChainID].Client.Height = dstCs.ClientState.GetLatestHeight()

	srcConn, err := src.QueryConnection(int64(sh.GetHeight(src.ChainID)))
	if err != nil {
		return
	}
	stat.Chains[src.ChainID].Connection.ID = srcConn.Connection.Identifier
	stat.Chains[src.ChainID].Connection.State = srcConn.Connection.Connection.GetState().String()

	dstConn, err := dst.QueryConnection(int64(sh.GetHeight(dst.ChainID)))
	if err != nil {
		return
	}
	stat.Chains[dst.ChainID].Connection.ID = dstConn.Connection.Identifier
	stat.Chains[dst.ChainID].Connection.State = dstConn.Connection.Connection.GetState().String()

	srcChan, err := src.QueryChannel(int64(sh.GetHeight(src.ChainID)))
	if err != nil {
		return
	}
	stat.Chains[src.ChainID].Channel.ID = srcChan.Channel.ChannelIdentifier
	stat.Chains[src.ChainID].Channel.Port = srcChan.Channel.PortIdentifier
	stat.Chains[src.ChainID].Channel.State = srcChan.Channel.Channel.GetState().String()
	stat.Chains[src.ChainID].Channel.Order = srcChan.Channel.Channel.GetOrdering().String()

	dstChan, err := dst.QueryChannel(int64(sh.GetHeight(dst.ChainID)))
	if err != nil {
		return
	}
	stat.Chains[dst.ChainID].Channel.ID = dstChan.Channel.ChannelIdentifier
	stat.Chains[dst.ChainID].Channel.Port = dstChan.Channel.PortIdentifier
	stat.Chains[dst.ChainID].Channel.State = dstChan.Channel.Channel.GetState().String()
	stat.Chains[dst.ChainID].Channel.Order = dstChan.Channel.Channel.GetOrdering().String()

	unrelayed, err := UnrelayedSequences(src, dst, sh)
	if err != nil {
		return
	}
	stat.UnrelayedSeq = unrelayed
	return
}

// QueryTx takes a transaction hash and returns the transaction
func (c *Chain) QueryTx(hashHex string) (sdk.TxResponse, error) {
	hash, err := hex.DecodeString(hashHex)
	if err != nil {
		return sdk.TxResponse{}, err
	}

	resTx, err := c.Client.Tx(hash, true)
	if err != nil {
		return sdk.TxResponse{}, err
	}

	// TODO: validate data coming back with local lite client

	resBlocks, err := c.queryBlocksForTxResults([]*ctypes.ResultTx{resTx})
	if err != nil {
		return sdk.TxResponse{}, err
	}

	out, err := c.formatTxResult(resTx, resBlocks[resTx.Height])
	if err != nil {
		return out, err
	}

	return out, nil
}

// QueryTxs returns an array of transactions given a tag
func (c *Chain) QueryTxs(height uint64, page, limit int, events []string) (*sdk.SearchTxsResult, error) {
	if len(events) == 0 {
		return nil, errors.New("must declare at least one event to search")
	}

	if page <= 0 {
		return nil, errors.New("page must greater than 0")
	}

	if limit <= 0 {
		return nil, errors.New("limit must greater than 0")
	}

	resTxs, err := c.Client.TxSearch(strings.Join(events, " AND "), true, page, limit, "")
	if err != nil {
		return nil, err
	}

	// TODO: Enable lite client validation
	// for _, tx := range resTxs.Txs {
	// 	if err = c.ValidateTxResult(tx); err != nil {
	// 		return nil, err
	// 	}
	// }

	resBlocks, err := c.queryBlocksForTxResults(resTxs.Txs)
	if err != nil {
		return nil, err
	}

	txs, err := c.formatTxResults(resTxs.Txs, resBlocks)
	if err != nil {
		return nil, err
	}

	res := sdk.NewSearchTxsResult(resTxs.TotalCount, len(txs), page, limit, txs)
	return &res, nil
}

// QueryABCI is an affordance for querying the ABCI server associated with a chain
// Similar to cliCtx.QueryABCI
func (c *Chain) QueryABCI(req abci.RequestQuery) (res abci.ResponseQuery, err error) {
	opts := rpcclient.ABCIQueryOptions{
		Height: req.GetHeight(),
		Prove:  req.Prove,
	}

	result, err := c.Client.ABCIQueryWithOptions(req.Path, req.Data, opts)
	if err != nil {
		// retry queries on EOF
		if strings.Contains(err.Error(), "EOF") {
			if c.debug {
				c.Error(err)
			}
			return c.QueryABCI(req)
		}
		return res, err
	}

	if !result.Response.IsOK() {
		return res, errors.New(result.Response.Log)
	}

	// data from trusted node or subspace query doesn't need verification
	if !isQueryStoreWithProof(req.Path) {
		return result.Response, nil
	}

	if err = c.VerifyProof(req.Path, result.Response); err != nil {
		return res, err
	}

	return result.Response, nil
}

// QueryWithData satisfies auth.NodeQuerier interface and used for fetching account details
func (c *Chain) QueryWithData(p string, d []byte) (byt []byte, i int64, err error) {
	var res abci.ResponseQuery
	if res, err = c.QueryABCI(abci.RequestQuery{Path: p, Height: 0, Data: d}); err != nil {
		return byt, i, err
	}

	return res.Value, res.Height, nil
}

// QueryLatestHeight queries the chain for the latest height and returns it
func (c *Chain) QueryLatestHeight() (int64, error) {
	res, err := c.Client.Status()
	if err != nil {
		return -1, err
	} else if res.SyncInfo.CatchingUp {
		return -1, fmt.Errorf("node at %s running chain %s not caught up", c.RPCAddr, c.ChainID)
	}

	return res.SyncInfo.LatestBlockHeight, nil
}

type heights struct {
	sync.Mutex
	Map  map[string]int64
	Errs errs
}

type errs []error

func (e errs) err() error {
	var out error
	for _, err := range e {
		out = fmt.Errorf("err: %w ", err)
	}
	return out
}

// QueryLatestHeights returns the heights of multiple chains at once
func QueryLatestHeights(chains ...*Chain) (map[string]int64, error) {
	hs := &heights{Map: make(map[string]int64), Errs: []error{}}
	var wg sync.WaitGroup
	for _, chain := range chains {
		wg.Add(1)
		go func(hs *heights, wg *sync.WaitGroup, chain *Chain) {
			height, err := chain.QueryLatestHeight()

			if err != nil {
				hs.Lock()
				hs.Errs = append(hs.Errs, err)
				hs.Unlock()
			}
			hs.Lock()
			hs.Map[chain.ChainID] = height
			hs.Unlock()
			wg.Done()
		}(hs, &wg, chain)
	}
	wg.Wait()
	return hs.Map, hs.Errs.err()
}

// QueryLatestHeader returns the latest header from the chain
func (c *Chain) QueryLatestHeader() (out *tmclient.Header, err error) {
	var h int64
	if h, err = c.QueryLatestHeight(); err != nil {
		return nil, err
	}
	if out, err = c.QueryHeaderAtHeight(h); err != nil {
		return nil, err
	}
	return out, nil
}

// QueryHeaderAtHeight returns the header at a given height
func (c *Chain) QueryHeaderAtHeight(height int64) (*tmclient.Header, error) {
	if height <= 0 {
		return nil, fmt.Errorf("must pass in valid height, %d not valid", height)
	}

	res, err := c.Client.Commit(&height)
	if err != nil {
		return nil, err
	}

	val, err := c.Client.Validators(&height, 0, 10000)
	if err != nil {
		return nil, err
	}

	return &tmclient.Header{
		// NOTE: This is not a SignedHeader
		// We are missing a lite.Commit type here
		SignedHeader: res.SignedHeader,
		ValidatorSet: tmtypes.NewValidatorSet(val.Validators),
	}, nil
}

// isQueryStoreWithProof expects a format like /<queryType>/<storeName>/<subpath>
// queryType must be "store" and subpath must be "key" to require a proof.
func isQueryStoreWithProof(path string) bool {
	if !strings.HasPrefix(path, "/") {
		return false
	}

	paths := strings.SplitN(path[1:], "/", 3)
	switch {
	case len(paths) != 3:
		return false
	case paths[0] != "store":
		return false
	case rootmulti.RequireProof("/" + paths[2]):
		return true
	}

	return false
}

// queryBlocksForTxResults returns a map[blockHeight]txResult
func (c *Chain) queryBlocksForTxResults(resTxs []*ctypes.ResultTx) (map[int64]*ctypes.ResultBlock, error) {
	resBlocks := make(map[int64]*ctypes.ResultBlock)
	for _, resTx := range resTxs {
		if _, ok := resBlocks[resTx.Height]; !ok {
			resBlock, err := c.Client.Block(&resTx.Height)
			if err != nil {
				return nil, err
			}
			resBlocks[resTx.Height] = resBlock
		}
	}
	return resBlocks, nil
}

// formatTxResults parses the indexed txs into a slice of TxResponse objects.
func (c *Chain) formatTxResults(resTxs []*ctypes.ResultTx, resBlocks map[int64]*ctypes.ResultBlock) ([]sdk.TxResponse, error) {
	var err error
	out := make([]sdk.TxResponse, len(resTxs))
	for i := range resTxs {
		out[i], err = c.formatTxResult(resTxs[i], resBlocks[resTxs[i].Height])
		if err != nil {
			return nil, err
		}
	}
	return out, nil
}

// formatTxResult parses a tx into a TxResponse object
func (c *Chain) formatTxResult(resTx *ctypes.ResultTx, resBlock *ctypes.ResultBlock) (sdk.TxResponse, error) {
	defer c.UseSDKContext()()
	tx, err := parseTx(c.Amino.Codec, resTx.Tx)
	if err != nil {
		return sdk.TxResponse{}, err
	}
	res := sdk.NewResponseResultTx(resTx, tx, resBlock.Block.Time.Format(time.RFC3339))
	if !c.debug {
		res.RawLog = ""
	}
	return res, nil
}

// Takes some bytes and a codec and returns an sdk.Tx
func parseTx(cdc *codec.Codec, txBytes []byte) (sdk.Tx, error) {
	var tx authTypes.StdTx
	err := cdc.UnmarshalBinaryBare(txBytes, &tx)
	if err != nil {
		return nil, err
	}

	return tx, nil
}

func ibcQuerierRoute(module, path string) string {
	return fmt.Sprintf("custom/%s/%s/%s", ibctypes.QuerierRoute, module, path)
}

// ParseEvents takes events in the query format and reutrns
func ParseEvents(e string) ([]string, error) {
	eventsStr := strings.Trim(e, "'")
	var events []string
	if strings.Contains(eventsStr, "&") {
		events = strings.Split(eventsStr, "&")
	} else {
		events = append(events, eventsStr)
	}

	var tmEvents []string

	for _, event := range events {
		if !strings.Contains(event, "=") {
			return []string{}, fmt.Errorf("invalid event; event %s should be of the format: %s", event, eventFormat)
		} else if strings.Count(event, "=") > 1 {
			return []string{}, fmt.Errorf("invalid event; event %s should be of the format: %s", event, eventFormat)
		}

		tokens := strings.Split(event, "=")
		if tokens[0] == tmtypes.TxHeightKey {
			event = fmt.Sprintf("%s=%s", tokens[0], tokens[1])
		} else {
			event = fmt.Sprintf("%s='%s'", tokens[0], tokens[1])
		}

		tmEvents = append(tmEvents, event)
	}
	return tmEvents, nil
}

func prefixClientKey(clientID string, key []byte) []byte {
	return append([]byte(fmt.Sprintf("clients/%s/", clientID)), key...)
}<|MERGE_RESOLUTION|>--- conflicted
+++ resolved
@@ -220,15 +220,8 @@
 	}
 
 	var cs exported.ClientState
-<<<<<<< HEAD
-	if err := c.Amino.UnmarshalBinaryLengthPrefixed(res.Value, &cs); err != nil {
-		if err = c.Amino.UnmarshalBinaryBare(res.Value, &cs); err != nil {
-			return nil, qClntConsStateErr(err)
-		}
-=======
 	if err := c.Amino.UnmarshalBinaryBare(res.Value, &cs); err != nil || cs == nil {
 		return nil, qClntStateErr(err)
->>>>>>> c2e4c99b
 	}
 
 	csr := clientTypes.NewClientStateResponse(c.PathEnd.ClientID, cs, res.Proof, res.Height)
