--- conflicted
+++ resolved
@@ -29,37 +29,9 @@
 		provider: c.ChainProvider,
 		pathEnd:  processor.NewPathEnd(c.PathEnd.ChainID, c.PathEnd.ClientID, "", []processor.ChannelKey{}),
 	}
-<<<<<<< HEAD
-
-	panic("unreachable")
-}
-
-// ExecuteConnectionStep executes the next connection step based on the
-// states of two connection ends specified by the relayer configuration
-// file. The booleans return indicate if the message was successfully
-// executed and if this was the last handshake step.
-func ExecuteConnectionStep(ctx context.Context, src, dst *Chain) (success, last, modified bool, err error) {
-	var (
-		msgs                 []provider.RelayerMessage
-		res                  *provider.RelayerTxResponse
-		srcHeader, dstHeader exported.ClientMessage
-		srch, dsth           int64
-	)
-
-	// Query the latest heights on src and dst and retry if the query fails
-	if err = retry.Do(func() error {
-		srch, dsth, err = QueryLatestHeights(ctx, src, dst)
-		if err != nil || srch == 0 || dsth == 0 {
-			return fmt.Errorf("failed to query latest heights. Err: %w", err)
-		}
-		return err
-	}, retry.Context(ctx), RtyAtt, RtyDel, RtyErr); err != nil {
-		return success, last, modified, err
-=======
 	dstpathChain := pathChain{
 		provider: dst.ChainProvider,
 		pathEnd:  processor.NewPathEnd(dst.PathEnd.ChainID, dst.PathEnd.ClientID, "", []processor.ChannelKey{}),
->>>>>>> e1c87405
 	}
 
 	// Timeout is per message. Four connection handshake messages, allowing maxRetries for each.
@@ -68,42 +40,11 @@
 	ctx, cancel := context.WithTimeout(ctx, processorTimeout)
 	defer cancel()
 
-<<<<<<< HEAD
-		res, success, err = dst.ChainProvider.SendMessages(ctx, msgs)
-		if err != nil {
-			dst.LogFailedTx(res, err, msgs)
-		}
-		if !success {
-			return false, false, false, err
-		}
-
-		last = true
-
-	case srcConn.Connection.State == conntypes.OPEN && dstConn.Connection.State == conntypes.OPEN:
-		last = true
-
-	}
-
-	return true, last, false, nil
-}
-
-// InitializeConnection creates a new connection on either the source or destination chain .
-// The identifiers set in the PathEnd's are used to determine which connection ends need to be
-// initialized. The PathEnds are updated upon a successful transaction.
-// NOTE: This function may need to be called twice if neither connection exists.
-func InitializeConnection(ctx context.Context, src, dst *Chain) (success, modified bool, err error) {
-	var (
-		srcHeader, dstHeader exported.ClientMessage
-		srch, dsth           int64
-		msgs                 []provider.RelayerMessage
-		res                  *provider.RelayerTxResponse
-=======
 	pp := processor.NewPathProcessor(
 		c.log,
 		srcpathChain.pathEnd,
 		dstpathChain.pathEnd,
 		memo,
->>>>>>> e1c87405
 	)
 
 	pp.OnConnectionMessage(dst.PathEnd.ChainID, conntypes.EventTypeConnectionOpenConfirm, func(ci provider.ConnectionInfo) {
