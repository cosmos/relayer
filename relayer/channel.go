--- conflicted
+++ resolved
@@ -44,36 +44,9 @@
 		}
 	}
 
-<<<<<<< HEAD
-	panic("unreachable")
-}
-
-// ExecuteChannelStep executes the next channel step based on the
-// states of two channel ends specified by the provided channel identifiers passed in as arguments.
-// The booleans returned indicate if the message was successfully executed and if this was the last handshake step.
-func ExecuteChannelStep(ctx context.Context, src, dst *Chain, srcChanID, dstChanID, srcPortID, dstPortID, order, version string, override bool) (
-	newSrcChanID, newDstChanID string, success, last, modified bool, err error) {
-
-	var (
-		srch, dsth           int64
-		srcHeader, dstHeader exported.ClientMessage
-		msgs                 []provider.RelayerMessage
-		res                  *provider.RelayerTxResponse
-	)
-
-	if err = retry.Do(func() error {
-		srch, dsth, err = QueryLatestHeights(ctx, src, dst)
-		if err != nil || srch == 0 || dsth == 0 {
-			return fmt.Errorf("failed to query latest heights: %w", err)
-		}
-		return nil
-	}, retry.Context(ctx), RtyAtt, RtyDel, RtyErr); err != nil {
-		return srcChanID, dstChanID, success, last, modified, err
-=======
 	srcPathChain := pathChain{
 		provider: c.ChainProvider,
 		pathEnd:  processor.NewPathEnd(c.PathEnd.ChainID, c.PathEnd.ClientID, "", []processor.ChannelKey{}),
->>>>>>> e1c87405
 	}
 	dstPathChain := pathChain{
 		provider: dst.ChainProvider,
@@ -86,192 +59,11 @@
 	ctx, cancel := context.WithTimeout(ctx, processorTimeout)
 	defer cancel()
 
-<<<<<<< HEAD
-		if err = retry.Do(func() error {
-			dstHeader, err = dst.ChainProvider.GetIBCUpdateHeader(ctx, dsth, src.ChainProvider, src.ClientID())
-			if err != nil || dsth == 0 {
-				return fmt.Errorf("failed to get IBC update header. Err: %w", err)
-			}
-			return err
-		}, retry.Context(ctx), RtyAtt, RtyDel, RtyErr, retry.OnRetry(func(n uint, err error) {
-			dst.LogRetryGetIBCUpdateHeader(n, err)
-			dsth, _ = dst.ChainProvider.QueryLatestHeight(ctx)
-		})); err != nil {
-			return srcChanID, dstChanID, success, last, modified, err
-		}
-
-		msgs, err = src.ChainProvider.ChannelOpenAck(ctx, dst.ChainProvider, dstHeader, src.ClientID(), srcPortID, srcChanID, dstChanID, dstPortID)
-		if err != nil {
-			return srcChanID, dstChanID, false, false, false, err
-		}
-
-		res, success, err = src.ChainProvider.SendMessages(ctx, msgs)
-		if err != nil {
-			src.LogFailedTx(res, err, msgs)
-		}
-		if !success {
-			return srcChanID, dstChanID, false, false, false, err
-		}
-
-	// OpenAck on counterparty
-	// obtain proof of source in TRYOPEN state and submit to counterparty chain to update state
-	// from INIT to OPEN.
-	case srcChan.Channel.State == chantypes.TRYOPEN && dstChan.Channel.State == chantypes.INIT:
-		if dst.debug {
-			logChannelStates(dst, src, dstChan, srcChan)
-		}
-
-		if err = retry.Do(func() error {
-			srch, err = src.ChainProvider.QueryLatestHeight(ctx)
-			if err != nil || srch == 0 {
-				return fmt.Errorf("failed to query latest heights. Err: %w", err)
-			}
-			return err
-		}, retry.Context(ctx), RtyAtt, RtyDel, RtyErr); err != nil {
-			return srcChanID, dstChanID, success, last, modified, err
-		}
-
-		if err = retry.Do(func() error {
-			srcHeader, err = src.ChainProvider.GetIBCUpdateHeader(ctx, srch, dst.ChainProvider, dst.ClientID())
-			if err != nil || srch == 0 {
-				return fmt.Errorf("failed to get IBC update header. Err: %w", err)
-			}
-			return err
-		}, retry.Context(ctx), RtyAtt, RtyDel, RtyErr, retry.OnRetry(func(n uint, err error) {
-			src.LogRetryGetIBCUpdateHeader(n, err)
-			srch, _ = src.ChainProvider.QueryLatestHeight(ctx)
-		})); err != nil {
-			return srcChanID, dstChanID, success, last, modified, err
-		}
-
-		msgs, err = dst.ChainProvider.ChannelOpenAck(ctx, src.ChainProvider, srcHeader, dst.ClientID(), dstPortID, dstChanID, srcChanID, srcPortID)
-		if err != nil {
-			return srcChanID, dstChanID, false, false, false, err
-		}
-
-		res, success, err = dst.ChainProvider.SendMessages(ctx, msgs)
-		if err != nil {
-			dst.LogFailedTx(res, err, msgs)
-		}
-		if !success {
-			return srcChanID, dstChanID, false, false, false, err
-		}
-
-	// OpenConfirm on source
-	case srcChan.Channel.State == chantypes.TRYOPEN && dstChan.Channel.State == chantypes.OPEN:
-		if src.debug {
-			logChannelStates(src, dst, srcChan, dstChan)
-		}
-
-		if err = retry.Do(func() error {
-			dsth, err = dst.ChainProvider.QueryLatestHeight(ctx)
-			if err != nil || dsth == 0 {
-				return fmt.Errorf("failed to query latest heights. Err: %w", err)
-			}
-			return err
-		}, retry.Context(ctx), RtyAtt, RtyDel, RtyErr); err != nil {
-			return srcChanID, dstChanID, success, last, modified, err
-		}
-
-		if err = retry.Do(func() error {
-			dstHeader, err = dst.ChainProvider.GetIBCUpdateHeader(ctx, dsth, src.ChainProvider, src.ClientID())
-			if err != nil || dsth == 0 {
-				return fmt.Errorf("failed to get IBC update header. Err: %w", err)
-			}
-			return err
-		}, retry.Context(ctx), RtyAtt, RtyDel, RtyErr, retry.OnRetry(func(n uint, err error) {
-			dst.LogRetryGetIBCUpdateHeader(n, err)
-			dsth, _ = dst.ChainProvider.QueryLatestHeight(ctx)
-		})); err != nil {
-			return srcChanID, dstChanID, success, last, modified, err
-		}
-
-		msgs, err = src.ChainProvider.ChannelOpenConfirm(ctx, dst.ChainProvider, dstHeader, src.ClientID(), srcPortID, srcChanID, dstPortID, dstChanID)
-		if err != nil {
-			return srcChanID, dstChanID, false, false, false, err
-		}
-
-		last = true
-
-		res, success, err = src.ChainProvider.SendMessages(ctx, msgs)
-		if err != nil {
-			src.LogFailedTx(res, err, msgs)
-		}
-		if !success {
-			return srcChanID, dstChanID, false, false, false, err
-		}
-
-	// OpenConfirm on counterparty
-	case srcChan.Channel.State == chantypes.OPEN && dstChan.Channel.State == chantypes.TRYOPEN:
-		if dst.debug {
-			logChannelStates(dst, src, dstChan, srcChan)
-		}
-
-		if err = retry.Do(func() error {
-			srch, err = src.ChainProvider.QueryLatestHeight(ctx)
-			if err != nil || srch == 0 {
-				return fmt.Errorf("failed to query latest heights. Err: %w", err)
-			}
-			return err
-		}, retry.Context(ctx), RtyAtt, RtyDel, RtyErr); err != nil {
-			return srcChanID, dstChanID, success, last, modified, err
-		}
-
-		if err = retry.Do(func() error {
-			srcHeader, err = src.ChainProvider.GetIBCUpdateHeader(ctx, srch, dst.ChainProvider, dst.ClientID())
-			if err != nil || srch == 0 {
-				return fmt.Errorf("failed to get IBC update header. Err: %w", err)
-			}
-			return err
-		}, retry.Context(ctx), RtyAtt, RtyDel, RtyErr, retry.OnRetry(func(n uint, err error) {
-			src.LogRetryGetIBCUpdateHeader(n, err)
-			srch, _ = src.ChainProvider.QueryLatestHeight(ctx)
-		})); err != nil {
-			return srcChanID, dstChanID, success, last, modified, err
-		}
-
-		msgs, err = dst.ChainProvider.ChannelOpenConfirm(ctx, src.ChainProvider, srcHeader, dst.ClientID(), dstPortID, dstChanID, srcPortID, srcChanID)
-		if err != nil {
-			return srcChanID, dstChanID, false, false, false, err
-		}
-
-		res, success, err = dst.ChainProvider.SendMessages(ctx, msgs)
-		if err != nil {
-			dst.LogFailedTx(res, err, msgs)
-		}
-		if !success {
-			return srcChanID, dstChanID, false, false, false, err
-		}
-
-		last = true
-
-	case srcChan.Channel.State == chantypes.OPEN && dstChan.Channel.State == chantypes.OPEN:
-		last = true
-
-	}
-
-	return srcChanID, dstChanID, true, last, false, nil
-}
-
-// InitializeChannel creates a new channel on either the source or destination chain.
-// NOTE: This function may need to be called twice if neither channel exists.
-func InitializeChannel(ctx context.Context, src, dst *Chain, srcChanID, dstChanID, srcPortID, dstPortID, order, version string, override bool) (
-	newSrcChanID, newDstChanID string, success, modified bool, err error) {
-
-	var (
-		srch, dsth           int64
-		srcHeader, dstHeader exported.ClientMessage
-		msgs                 []provider.RelayerMessage
-		res                  *provider.RelayerTxResponse
-		existingChanID       string
-		found                bool
-=======
 	pp := processor.NewPathProcessor(
 		c.log,
 		srcPathChain.pathEnd,
 		dstPathChain.pathEnd,
 		memo,
->>>>>>> e1c87405
 	)
 
 	c.log.Info("Starting event processor for channel handshake",
