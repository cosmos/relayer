--- conflicted
+++ resolved
@@ -202,7 +202,6 @@
 
 	ctx, cancel := context.WithTimeout(ctx, processorTimeout)
 	defer cancel()
-<<<<<<< HEAD
 	relayPathEndsSrcToDst, relayPathEndsDstToSrc := newRelayPathEnds(pathName, hops)
 	chainProcessors := []processor.ChainProcessor{
 		c.chainProcessor(c.log, nil),
@@ -211,7 +210,6 @@
 	for _, hop := range hops {
 		chainProcessors = append(chainProcessors, hop.chainProcessor(c.log, nil))
 	}
-=======
 
 	c.log.Info("Starting event processor for channel close",
 		zap.String("src_chain_id", c.PathEnd.ChainID),
@@ -219,7 +217,6 @@
 		zap.String("dst_chain_id", dst.PathEnd.ChainID),
 	)
 
->>>>>>> 45f478b5
 	return processor.NewEventProcessor().
 		WithChainProcessors(chainProcessors...).
 		WithPathProcessors(processor.NewPathProcessor(
