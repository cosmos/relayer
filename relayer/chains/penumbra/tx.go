--- conflicted
+++ resolved
@@ -2024,32 +2024,7 @@
 	PrehashKeyBeforeComparison: true,
 }
 
-<<<<<<< HEAD
 var PenumbraProofSpecs = []*ics23.ProofSpec{JmtSpec, JmtSpec}
-=======
-var ApphashSpec = &ics23.ProofSpec{
-	LeafSpec: &ics23.LeafOp{
-		Prefix:       nil,
-		Hash:         ics23.HashOp_SHA256,
-		Length:       ics23.LengthOp_NO_PREFIX,
-		PrehashKey:   ics23.HashOp_NO_HASH,
-		PrehashValue: ics23.HashOp_NO_HASH,
-	},
-	InnerSpec: &ics23.InnerSpec{
-		Hash:            ics23.HashOp_SHA256,
-		MaxPrefixLength: 0,
-		MinPrefixLength: 0,
-		ChildOrder:      []int32{0, 1},
-		ChildSize:       32,
-		EmptyChild:      nil,
-	},
-	MinDepth:                   0,
-	MaxDepth:                   1,
-	PrehashKeyBeforeComparison: false,
-}
-
-var PenumbraProofSpecs = []*ics23.ProofSpec{JmtSpec, ApphashSpec}
->>>>>>> 7f03bc72
 
 // NewClientState creates a new tendermint client state tracking the dst chain.
 func (cc *PenumbraProvider) NewClientState(
