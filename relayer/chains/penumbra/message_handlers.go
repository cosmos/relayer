package penumbra

import (
	conntypes "github.com/cosmos/ibc-go/v7/modules/core/03-connection/types"
	chantypes "github.com/cosmos/ibc-go/v7/modules/core/04-channel/types"
	"github.com/cosmos/relayer/v2/relayer/chains"
	"github.com/cosmos/relayer/v2/relayer/processor"
	"github.com/cosmos/relayer/v2/relayer/provider"
	"go.uber.org/zap"
	"go.uber.org/zap/zapcore"
)

func (pcp *PenumbraChainProcessor) handleMessage(m chains.IbcMessage, c processor.IBCMessagesCache) {
	switch t := m.Info.(type) {
	case *chains.PacketInfo:
		pcp.handlePacketMessage(m.EventType, provider.PacketInfo(*t), c)
	case *chains.ChannelInfo:
		pcp.handleChannelMessage(m.EventType, provider.ChannelInfo(*t), c)
	case *chains.ConnectionInfo:
		pcp.handleConnectionMessage(m.EventType, provider.ConnectionInfo(*t), c)
	case *chains.ClientInfo:
		pcp.handleClientMessage(m.EventType, *t)
	}
}

func (pcp *PenumbraChainProcessor) handlePacketMessage(action string, pi provider.PacketInfo, c processor.IBCMessagesCache) {
	channelKey, err := processor.PacketInfoChannelKey(action, pi)
	if err != nil {
		pcp.log.Error("Unexpected error handling packet message",
			zap.String("action", action),
			zap.Uint64("sequence", pi.Sequence),
			zap.Any("channel", channelKey),
			zap.Error(err),
		)
		return
	}

	if !c.PacketFlow.ShouldRetainSequence(pcp.pathProcessors, channelKey, pcp.chainProvider.ChainId(), action, pi.Sequence) {
		pcp.log.Warn("Not retaining packet message",
			zap.String("action", action),
			zap.Uint64("sequence", pi.Sequence),
			zap.Any("channel", channelKey),
		)
		return
	}

	c.PacketFlow.Retain(channelKey, action, pi)
	pcp.logPacketMessage(action, pi)
}

func (pcp *PenumbraChainProcessor) handleChannelMessage(eventType string, ci provider.ChannelInfo, ibcMessagesCache processor.IBCMessagesCache) {
	pcp.channelConnections[ci.ChannelID] = ci.ConnID
	channelKey := processor.ChannelInfoChannelKey(ci)

	if eventType == chantypes.EventTypeChannelOpenInit {
		found := false
		for k := range pcp.channelStateCache {
			// Don't add a channelKey to the channelStateCache without counterparty channel ID
			// since we already have the channelKey in the channelStateCache which includes the
			// counterparty channel ID.
			if k.MsgInitKey() == channelKey {
				found = true
				break
			}
		}
		if !found {
			pcp.channelStateCache.SetOpen(channelKey, false, ci.Order)
		}
	} else {
		switch eventType {
		case chantypes.EventTypeChannelOpenTry:
			pcp.channelStateCache.SetOpen(channelKey, false, ci.Order)
		case chantypes.EventTypeChannelOpenAck, chantypes.EventTypeChannelOpenConfirm:
<<<<<<< HEAD
			pcp.channelStateCache[channelKey] = true
		case chantypes.EventTypeChannelClosed, chantypes.EventTypeChannelCloseConfirm:
=======
			pcp.channelStateCache.SetOpen(channelKey, true, ci.Order)
		case chantypes.EventTypeChannelCloseConfirm:
>>>>>>> cb4708ba
			for k := range pcp.channelStateCache {
				if k.PortID == ci.PortID && k.ChannelID == ci.ChannelID {
					pcp.channelStateCache.SetOpen(channelKey, false, ci.Order)
					break
				}
			}
		}
		// Clear out MsgInitKeys once we have the counterparty channel ID
		delete(pcp.channelStateCache, channelKey.MsgInitKey())
	}

	ibcMessagesCache.ChannelHandshake.Retain(channelKey, eventType, ci)

	pcp.logChannelMessage(eventType, ci)
}

func (pcp *PenumbraChainProcessor) handleConnectionMessage(eventType string, ci provider.ConnectionInfo, ibcMessagesCache processor.IBCMessagesCache) {
	pcp.connectionClients[ci.ConnID] = ci.ClientID
	connectionKey := processor.ConnectionInfoConnectionKey(ci)
	if eventType == conntypes.EventTypeConnectionOpenInit {
		found := false
		for k := range pcp.connectionStateCache {
			// Don't add a connectionKey to the connectionStateCache without counterparty connection ID
			// since we already have the connectionKey in the connectionStateCache which includes the
			// counterparty connection ID.
			if k.MsgInitKey() == connectionKey {
				found = true
				break
			}
		}
		if !found {
			pcp.connectionStateCache[connectionKey] = false
		}
	} else {
		// Clear out MsgInitKeys once we have the counterparty connection ID
		delete(pcp.connectionStateCache, connectionKey.MsgInitKey())
		open := (eventType == conntypes.EventTypeConnectionOpenAck || eventType == conntypes.EventTypeConnectionOpenConfirm)
		pcp.connectionStateCache[connectionKey] = open
	}
	ibcMessagesCache.ConnectionHandshake.Retain(connectionKey, eventType, ci)

	pcp.logConnectionMessage(eventType, ci)
}

func (pcp *PenumbraChainProcessor) handleClientMessage(eventType string, ci chains.ClientInfo) {
	pcp.latestClientState.update(ci)
	pcp.logObservedIBCMessage(eventType, zap.String("client_id", ci.ClientID))
}

func (pcp *PenumbraChainProcessor) logObservedIBCMessage(m string, fields ...zap.Field) {
	pcp.log.With(zap.String("event_type", m)).Debug("Observed IBC message", fields...)
}

func (pcp *PenumbraChainProcessor) logPacketMessage(message string, pi provider.PacketInfo) {
	if !pcp.log.Core().Enabled(zapcore.DebugLevel) {
		return
	}
	fields := []zap.Field{
		zap.Uint64("sequence", pi.Sequence),
		zap.String("src_channel", pi.SourceChannel),
		zap.String("src_port", pi.SourcePort),
		zap.String("dst_channel", pi.DestChannel),
		zap.String("dst_port", pi.DestPort),
	}
	if pi.TimeoutHeight.RevisionHeight > 0 {
		fields = append(fields, zap.Uint64("timeout_height", pi.TimeoutHeight.RevisionHeight))
	}
	if pi.TimeoutHeight.RevisionNumber > 0 {
		fields = append(fields, zap.Uint64("timeout_height_revision", pi.TimeoutHeight.RevisionNumber))
	}
	if pi.TimeoutTimestamp > 0 {
		fields = append(fields, zap.Uint64("timeout_timestamp", pi.TimeoutTimestamp))
	}
	pcp.logObservedIBCMessage(message, fields...)
}

func (pcp *PenumbraChainProcessor) logChannelMessage(message string, ci provider.ChannelInfo) {
	pcp.logObservedIBCMessage(message,
		zap.String("channel_id", ci.ChannelID),
		zap.String("port_id", ci.PortID),
		zap.String("counterparty_channel_id", ci.CounterpartyChannelID),
		zap.String("counterparty_port_id", ci.CounterpartyPortID),
		zap.String("connection_id", ci.ConnID),
	)
}

func (pcp *PenumbraChainProcessor) logConnectionMessage(message string, ci provider.ConnectionInfo) {
	pcp.logObservedIBCMessage(message,
		zap.String("client_id", ci.ClientID),
		zap.String("connection_id", ci.ConnID),
		zap.String("counterparty_client_id", ci.CounterpartyClientID),
		zap.String("counterparty_connection_id", ci.CounterpartyConnID),
	)
}<|MERGE_RESOLUTION|>--- conflicted
+++ resolved
@@ -71,13 +71,8 @@
 		case chantypes.EventTypeChannelOpenTry:
 			pcp.channelStateCache.SetOpen(channelKey, false, ci.Order)
 		case chantypes.EventTypeChannelOpenAck, chantypes.EventTypeChannelOpenConfirm:
-<<<<<<< HEAD
-			pcp.channelStateCache[channelKey] = true
+			pcp.channelStateCache.SetOpen(channelKey, true, ci.Order)
 		case chantypes.EventTypeChannelClosed, chantypes.EventTypeChannelCloseConfirm:
-=======
-			pcp.channelStateCache.SetOpen(channelKey, true, ci.Order)
-		case chantypes.EventTypeChannelCloseConfirm:
->>>>>>> cb4708ba
 			for k := range pcp.channelStateCache {
 				if k.PortID == ci.PortID && k.ChannelID == ci.ChannelID {
 					pcp.channelStateCache.SetOpen(channelKey, false, ci.Order)
