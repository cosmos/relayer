--- conflicted
+++ resolved
@@ -8,18 +8,9 @@
 	"path"
 	"time"
 
-<<<<<<< HEAD
-	beefyclienttypes "github.com/ComposableFi/ics11-beefy/types"
-
-	rpcclient "github.com/ComposableFi/go-substrate-rpc-client/v4"
-	sdk "github.com/cosmos/cosmos-sdk/types"
-	clienttypes "github.com/cosmos/ibc-go/v5/modules/core/02-client/types"
-	chantypes "github.com/cosmos/ibc-go/v5/modules/core/04-channel/types"
-=======
 	"github.com/ChainSafe/chaindb"
 	rpcclient "github.com/ComposableFi/go-substrate-rpc-client/v4"
 	beefyclienttypes "github.com/ComposableFi/ics11-beefy/types"
->>>>>>> 8610712d
 	ibcexported "github.com/cosmos/ibc-go/v5/modules/core/exported"
 	"github.com/cosmos/relayer/v2/relayer/chains/substrate/keystore"
 	"github.com/cosmos/relayer/v2/relayer/provider"
@@ -34,21 +25,6 @@
 )
 
 type SubstrateProviderConfig struct {
-<<<<<<< HEAD
-	Key                  string `json:"key" yaml:"key"`
-	ChainName            string `json:"chain-name" yaml:"chain-name"`
-	ChainID              string `json:"chain-id" yaml:"chain-id"`
-	RPCAddr              string `json:"rpc-addr" yaml:"rpc-addr"`
-	RelayRPCAddr         string `json:"relay-rpc-addr" yaml:"relay-rpc-addr"`
-	AccountPrefix        string `json:"account-prefix" yaml:"account-prefix"`
-	KeyringBackend       string `json:"keyring-backend" yaml:"keyring-backend"`
-	KeyDirectory         string `json:"key-directory" yaml:"key-directory"`
-	Debug                bool   `json:"debug" yaml:"debug"`
-	Timeout              string `json:"timeout" yaml:"timeout"`
-	Network              uint16 `json:"network" yaml:"network"`
-	ParaID               uint32 `json:"para-id" yaml:"para-id"`
-	BeefyActivationBlock uint32 `json:"beefy-activation-block" yaml:"beefy-activation-block"`
-=======
 	Key                  string  `json:"key" yaml:"key"`
 	ChainName            string  `json:"-" yaml:"-"`
 	ChainID              string  `json:"chain-id" yaml:"chain-id"`
@@ -66,7 +42,6 @@
 	Network              uint16  `json:"network" yaml:"network"`
 	ParaID               uint32  `json:"para-id" yaml:"para-id"`
 	BeefyActivationBlock uint32  `json:"beefy-activation-block" yaml:"beefy-activation-block"`
->>>>>>> 8610712d
 }
 
 func (spc SubstrateProviderConfig) Validate() error {
@@ -112,18 +87,6 @@
 	return sp, nil
 }
 
-type SubstrateProvider struct {
-	log     *zap.Logger
-	Keybase keystore.Keyring
-	PCfg    SubstrateProviderConfig
-	Input   io.Reader
-
-	RPCClient      *rpcclient.SubstrateAPI
-	RelayRPCClient *rpcclient.SubstrateAPI
-	// TODO: only one key and value needs to be stored
-	LatestQueriedRelayHeight map[int64]int64
-}
-
 func (sp *SubstrateProvider) Init() error {
 	keybase, err := keystore.New(sp.Config.ChainID, sp.Config.KeyringBackend, sp.Config.KeyDirectory, sp.Input)
 	if err != nil {
@@ -140,25 +103,8 @@
 		return err
 	}
 
-	client, err := rpcclient.NewSubstrateAPI(sp.PCfg.RPCAddr)
-	if err != nil {
-		return err
-	}
-
-	relayerClient, err := rpcclient.NewSubstrateAPI(sp.PCfg.RelayRPCAddr)
-	if err != nil {
-		return err
-	}
-
 	sp.Keybase = keybase
 	sp.RPCClient = client
-<<<<<<< HEAD
-	sp.RelayRPCClient = relayerClient
-	sp.LatestQueriedRelayHeight = make(map[int64]int64)
-	return nil
-}
-
-=======
 	sp.RelayChainRPCClient = relaychainClient
 	return nil
 }
@@ -175,7 +121,6 @@
 	LatestQueriedRelayChainHeight int64
 }
 
->>>>>>> 8610712d
 type SubstrateIBCHeader struct {
 	height       uint64
 	SignedHeader *beefyclienttypes.Header
@@ -194,185 +139,12 @@
 	panic("implement me")
 }
 
-<<<<<<< HEAD
-func (sp *SubstrateProvider) MsgCreateClient(clientState ibcexported.ClientState, consensusState ibcexported.ConsensusState) (provider.RelayerMessage, error) {
-	signer, err := sp.Address()
-	if err != nil {
-		return nil, err
-	}
-
-	anyClientState, err := clienttypes.PackClientState(clientState)
-	if err != nil {
-		return nil, err
-	}
-
-	anyConsensusState, err := clienttypes.PackConsensusState(consensusState)
-	if err != nil {
-		return nil, err
-	}
-
-	msg := &clienttypes.MsgCreateClient{
-		ClientState:    anyClientState,
-		ConsensusState: anyConsensusState,
-		Signer:         signer,
-	}
-	return NewSubstrateMessage(msg), nil
-}
-
-func (sp *SubstrateProvider) MsgUpgradeClient(srcClientId string, consRes *clienttypes.QueryConsensusStateResponse, clientRes *clienttypes.QueryClientStateResponse) (provider.RelayerMessage, error) {
-	//TODO implement me
-	panic("implement me")
-}
-
-func (sp *SubstrateProvider) ValidatePacket(msgTransfer provider.PacketInfo, latestBlock provider.LatestBlock) error {
-	//TODO implement me
-	panic("implement me")
-}
-
-func (sp *SubstrateProvider) PacketCommitment(ctx context.Context, msgTransfer provider.PacketInfo, height uint64) (provider.PacketProof, error) {
-	//TODO implement me
-	panic("implement me")
-}
-
-func (sp *SubstrateProvider) PacketAcknowledgement(ctx context.Context, msgRecvPacket provider.PacketInfo, height uint64) (provider.PacketProof, error) {
-	//TODO implement me
-	panic("implement me")
-}
-
-func (sp *SubstrateProvider) PacketReceipt(ctx context.Context, msgTransfer provider.PacketInfo, height uint64) (provider.PacketProof, error) {
-	//TODO implement me
-	panic("implement me")
-}
-
-func (sp *SubstrateProvider) NextSeqRecv(ctx context.Context, msgTransfer provider.PacketInfo, height uint64) (provider.PacketProof, error) {
-	//TODO implement me
-	panic("implement me")
-}
-
-func (sp *SubstrateProvider) MsgTransfer(dstAddr string, amount sdk.Coin, info provider.PacketInfo) (provider.RelayerMessage, error) {
-	//TODO implement me
-	panic("implement me")
-}
-
-func (sp *SubstrateProvider) MsgRecvPacket(msgTransfer provider.PacketInfo, proof provider.PacketProof) (provider.RelayerMessage, error) {
-	//TODO implement me
-	panic("implement me")
-}
-
-func (sp *SubstrateProvider) MsgAcknowledgement(msgRecvPacket provider.PacketInfo, proofAcked provider.PacketProof) (provider.RelayerMessage, error) {
-	//TODO implement me
-	panic("implement me")
-}
-
-func (sp *SubstrateProvider) MsgTimeout(msgTransfer provider.PacketInfo, proofUnreceived provider.PacketProof) (provider.RelayerMessage, error) {
-	//TODO implement me
-	panic("implement me")
-}
-
-func (sp *SubstrateProvider) MsgTimeoutOnClose(msgTransfer provider.PacketInfo, proofUnreceived provider.PacketProof) (provider.RelayerMessage, error) {
-	//TODO implement me
-	panic("implement me")
-}
-
-func (sp *SubstrateProvider) ConnectionHandshakeProof(ctx context.Context, msgOpenInit provider.ConnectionInfo, height uint64) (provider.ConnectionProof, error) {
-	//TODO implement me
-	panic("implement me")
-}
-
-func (sp *SubstrateProvider) ConnectionProof(ctx context.Context, msgOpenAck provider.ConnectionInfo, height uint64) (provider.ConnectionProof, error) {
-	//TODO implement me
-	panic("implement me")
-}
-
-func (sp *SubstrateProvider) MsgConnectionOpenInit(info provider.ConnectionInfo, proof provider.ConnectionProof) (provider.RelayerMessage, error) {
-	//TODO implement me
-	panic("implement me")
-}
-
-func (sp *SubstrateProvider) MsgConnectionOpenTry(msgOpenInit provider.ConnectionInfo, proof provider.ConnectionProof) (provider.RelayerMessage, error) {
-	//TODO implement me
-	panic("implement me")
-}
-
-func (sp *SubstrateProvider) MsgConnectionOpenAck(msgOpenTry provider.ConnectionInfo, proof provider.ConnectionProof) (provider.RelayerMessage, error) {
-	//TODO implement me
-	panic("implement me")
-}
-
-func (sp *SubstrateProvider) MsgConnectionOpenConfirm(msgOpenAck provider.ConnectionInfo, proof provider.ConnectionProof) (provider.RelayerMessage, error) {
-	//TODO implement me
-	panic("implement me")
-}
-
-func (sp *SubstrateProvider) ChannelProof(ctx context.Context, msg provider.ChannelInfo, height uint64) (provider.ChannelProof, error) {
-	//TODO implement me
-	panic("implement me")
-}
-
-func (sp *SubstrateProvider) MsgChannelOpenInit(info provider.ChannelInfo, proof provider.ChannelProof) (provider.RelayerMessage, error) {
-	//TODO implement me
-	panic("implement me")
-}
-
-func (sp *SubstrateProvider) MsgChannelOpenTry(msgOpenInit provider.ChannelInfo, proof provider.ChannelProof) (provider.RelayerMessage, error) {
-	//TODO implement me
-	panic("implement me")
-}
-
-func (sp *SubstrateProvider) MsgChannelOpenAck(msgOpenTry provider.ChannelInfo, proof provider.ChannelProof) (provider.RelayerMessage, error) {
-	//TODO implement me
-	panic("implement me")
-}
-
-func (sp *SubstrateProvider) MsgChannelOpenConfirm(msgOpenAck provider.ChannelInfo, proof provider.ChannelProof) (provider.RelayerMessage, error) {
-	//TODO implement me
-	panic("implement me")
-}
-
-func (sp *SubstrateProvider) MsgChannelCloseInit(info provider.ChannelInfo, proof provider.ChannelProof) (provider.RelayerMessage, error) {
-	//TODO implement me
-	panic("implement me")
-}
-
-func (sp *SubstrateProvider) MsgChannelCloseConfirm(msgCloseInit provider.ChannelInfo, proof provider.ChannelProof) (provider.RelayerMessage, error) {
-	//TODO implement me
-	panic("implement me")
-}
-
-func (sp *SubstrateProvider) MsgUpdateClientHeader(latestHeader provider.IBCHeader, trustedHeight clienttypes.Height, trustedHeader provider.IBCHeader) (ibcexported.Header, error) {
-	//TODO implement me
-	panic("implement me")
-}
-
-func (sp *SubstrateProvider) MsgUpdateClient(clientId string, counterpartyHeader ibcexported.Header) (provider.RelayerMessage, error) {
-	//TODO implement me
-	panic("implement me")
-}
-
-func (sp *SubstrateProvider) RelayPacketFromSequence(ctx context.Context, src provider.ChainProvider, srch, dsth, seq uint64, srcChanID, srcPortID string, order chantypes.Order) (provider.RelayerMessage, provider.RelayerMessage, error) {
-	//TODO implement me
-	panic("implement me")
-}
-
-func (sp *SubstrateProvider) AcknowledgementFromSequence(ctx context.Context, dst provider.ChainProvider, dsth, seq uint64, dstChanID, dstPortID, srcChanID, srcPortID string) (provider.RelayerMessage, error) {
-	//TODO implement me
-	panic("implement me")
-}
-
-func (sp *SubstrateProvider) ChainName() string {
-	return sp.PCfg.ChainName
-}
-
-func (sp *SubstrateProvider) ChainId() string {
-	return sp.PCfg.ChainID
-=======
 func (sp *SubstrateProvider) ChainName() string {
 	return sp.Config.ChainName
 }
 
 func (sp *SubstrateProvider) ChainId() string {
 	return sp.Config.ChainID
->>>>>>> 8610712d
 }
 
 func (sp *SubstrateProvider) Type() string {
@@ -380,19 +152,11 @@
 }
 
 func (sp *SubstrateProvider) ProviderConfig() provider.ProviderConfig {
-<<<<<<< HEAD
-	return sp.PCfg
-}
-
-func (sp *SubstrateProvider) Key() string {
-	return sp.PCfg.Key
-=======
 	return sp.Config
 }
 
 func (sp *SubstrateProvider) Key() string {
 	return sp.Config.Key
->>>>>>> 8610712d
 }
 
 func (sp *SubstrateProvider) Address() (string, error) {
@@ -405,11 +169,7 @@
 }
 
 func (sp *SubstrateProvider) Timeout() string {
-<<<<<<< HEAD
-	return sp.PCfg.Timeout
-=======
 	return sp.Config.Timeout
->>>>>>> 8610712d
 }
 
 func (sp *SubstrateProvider) TrustingPeriod(ctx context.Context) (time.Duration, error) {
