package substrate

import (
	"context"
	"errors"
	"fmt"
	beefyclienttypes "github.com/ComposableFi/ics11-beefy/types"
	"sort"
	"time"

	rpcclienttypes "github.com/ComposableFi/go-substrate-rpc-client/v4/types"
	"github.com/avast/retry-go/v4"
	clienttypes "github.com/cosmos/ibc-go/v5/modules/core/02-client/types"
	conntypes "github.com/cosmos/ibc-go/v5/modules/core/03-connection/types"
	chantypes "github.com/cosmos/ibc-go/v5/modules/core/04-channel/types"
	"github.com/cosmos/relayer/v2/relayer/processor"
	"github.com/cosmos/relayer/v2/relayer/provider"
	"go.uber.org/zap"
	"golang.org/x/sync/errgroup"
)

const (
	queryTimeout                = 5 * time.Second
	latestHeightQueryRetryDelay = 1 * time.Second
	latestHeightQueryRetries    = 5
	// inSyncNumBlocksThreshold is an estimation of 2 BEEFY finalization rounds. The relayer is not in
	// sync if the last processed block is greater than 2 relay chain finalization rounds.
	// TODO: this should be reviewed when the light client is changed to a GRANDPA client.
	inSyncNumBlocksThreshold = 16
)

type SubstrateChainProcessor struct {
	log *zap.Logger

	chainProvider *SubstrateProvider

	pathProcessors processor.PathProcessors

	// indicates whether queries are in sync with latest height of the chain
	inSync bool

	// highest block
	latestBlock provider.LatestBlock

	// holds highest consensus height and header for all clients
	latestClientState

	// holds open state for known connections
	connectionStateCache processor.ConnectionStateCache

	// holds open state for known channels
	channelStateCache processor.ChannelStateCache

	// map of connection ID to client ID
	connectionClients map[string]string

	// map of channel ID to connection ID
	channelConnections map[string]string
}

func NewSubstrateChainProcessor(log *zap.Logger, provider *SubstrateProvider) *SubstrateChainProcessor {
	return &SubstrateChainProcessor{
		log:                  log.With(zap.String("chain_name", provider.ChainName()), zap.String("chain_id", provider.ChainId())),
		chainProvider:        provider,
		latestClientState:    make(latestClientState),
		connectionStateCache: make(processor.ConnectionStateCache),
		channelStateCache:    make(processor.ChannelStateCache),
		connectionClients:    make(map[string]string),
		channelConnections:   make(map[string]string),
	}
}

// latestClientState is a map of clientID to the latest clientInfo for that client.
type latestClientState map[string]provider.ClientState

func (l latestClientState) update(clientInfo clientInfo) {
	existingClientInfo, ok := l[clientInfo.clientID]
	if ok && clientInfo.consensusHeight.LT(existingClientInfo.ConsensusHeight) {
		// height is less than latest, so no-op
		return
	}

	// update latest if no existing state or provided consensus height is newer
	l[clientInfo.clientID] = clientInfo.ClientState()
}

// Provider returns the ChainProvider, which provides the methods for querying, assembling IBC messages, and sending transactions.
func (scp *SubstrateChainProcessor) Provider() provider.ChainProvider {
	return scp.chainProvider
}

// Set the PathProcessors that this ChainProcessor should publish relevant IBC events to.
// ChainProcessors need reference to their PathProcessors and vice-versa, handled by EventProcessorBuilder.Build().
func (scp *SubstrateChainProcessor) SetPathProcessors(pathProcessors processor.PathProcessors) {
	scp.pathProcessors = pathProcessors
}

// latestHeightWithRetry will query for the latest height, retrying in case of failure.
// It will delay by latestHeightQueryRetryDelay between attempts, up to latestHeightQueryRetries.
func (scp *SubstrateChainProcessor) latestHeightWithRetry(ctx context.Context) (latestHeight int64, err error) {
	return latestHeight, retry.Do(func() error {
		latestHeightQueryCtx, cancelLatestHeightQueryCtx := context.WithTimeout(ctx, queryTimeout)
		defer cancelLatestHeightQueryCtx()
		var err error
		latestHeight, err = scp.chainProvider.QueryLatestHeight(latestHeightQueryCtx)
		return err
	}, retry.Context(ctx), retry.Attempts(latestHeightQueryRetries), retry.Delay(latestHeightQueryRetryDelay), retry.LastErrorOnly(true), retry.OnRetry(func(n uint, err error) {
		scp.log.Info(
			"Failed to query latest height",
			zap.Uint("attempt", n+1),
			zap.Uint("max_attempts", latestHeightQueryRetries),
			zap.Error(err),
		)
	}))
}

// clientState will return the most recent client state if client messages
// have already been observed for the clientID, otherwise it will query for it.
func (scp *SubstrateChainProcessor) clientState(ctx context.Context, clientID string) (provider.ClientState, error) {
	if state, ok := scp.latestClientState[clientID]; ok {
		return state, nil
	}
	cs, err := scp.chainProvider.QueryClientState(ctx, int64(scp.latestBlock.Height), clientID)
	if err != nil {
		return provider.ClientState{}, err
	}
	clientState := provider.ClientState{
		ClientID:        clientID,
		ConsensusHeight: cs.GetLatestHeight().(clienttypes.Height),
	}
	scp.latestClientState[clientID] = clientState
	return clientState, nil
}

type BlockRange struct {
	startBlock uint64
	endBlock   uint64
}

// processCyclePersistence hold the variables that should be retained across queryCycles.
type processCyclePersistence struct {
	startBlockHeight  uint64
	latestBlockHeight uint64
}

// Run starts the query loop for the chain which will gather applicable ibc messages and push events out to the relevant PathProcessors.
// The initialBlockHistory parameter determines how many historical blocks should be fetched and processed before continuing with current blocks.
// ChainProcessors should obey the context and return upon context cancellation.
func (scp *SubstrateChainProcessor) Run(ctx context.Context, initialBlockHistory uint64) error {
	// this will be used for persistence across even process cycles
	persistence := processCyclePersistence{}

	// Infinite retry to get initial latest height
	for {
		latestHeight, err := scp.latestHeightWithRetry(ctx)
		if err != nil {
			scp.log.Error(
				"Failed to query latest height after max attempts",
				zap.Uint("attempts", latestHeightQueryRetries),
				zap.Error(err),
			)
			if errors.Is(err, context.Canceled) || errors.Is(err, context.DeadlineExceeded) {
				return nil
			}
			continue
		}
		persistence.latestBlockHeight = uint64(latestHeight)
		break
	}

	// this will make initial ibc event processing look back initialBlockHistory blocks in history
	var hasHistoryToProcess bool
	persistence.startBlockHeight = persistence.latestBlockHeight - initialBlockHistory
	if persistence.startBlockHeight > 0 {
		hasHistoryToProcess = true
	}

	var eg errgroup.Group
	eg.Go(func() error {
		return scp.initializeConnectionState(ctx)
	})
	eg.Go(func() error {
		return scp.initializeChannelState(ctx)
	})
	if err := eg.Wait(); err != nil {
		return err
	}

	scp.log.Debug("subscribing and listening to relay chain commitments")
	commitments := make(chan interface{})
	sub, err := scp.chainProvider.RelayRPCClient.Client.Subscribe(
		context.Background(),
		"beefy",
		"subscribeJustifications",
		"unsubscribeJustifications",
		"justifications",
		commitments,
	)
	if err != nil {
		return err
	}

	defer sub.Unsubscribe()

	for {
		if hasHistoryToProcess {
			err := scp.processIBCEvents(ctx, &persistence, nil)
			if err != nil {
				return err
			}
			hasHistoryToProcess = false
		}

		select {
		case msg, ok := <-commitments:
			if !ok {
				return fmt.Errorf("commitments channel is closed")
			}

			compactCommitment := rpcclienttypes.CompactSignedCommitment{}
			err = rpcclienttypes.DecodeFromHex(msg.(string), &compactCommitment)
			if err != nil {
				return err
			}

			err := scp.processIBCEvents(ctx, &persistence, &compactCommitment)
			if err != nil {
				return err
			}
		case <-ctx.Done():
			return nil
		}
	}
}

// initializeConnectionState will bootstrap the connectionStateCache with the open connection state.
func (scp *SubstrateChainProcessor) initializeConnectionState(ctx context.Context) error {
	ctx, cancel := context.WithTimeout(ctx, queryTimeout)
	defer cancel()
	connections, err := scp.chainProvider.QueryConnections(ctx)
	if err != nil {
		return fmt.Errorf("error querying connections: %w", err)
	}
	for _, c := range connections {
		scp.connectionClients[c.Id] = c.ClientId
		scp.connectionStateCache[processor.ConnectionKey{
			ConnectionID:         c.Id,
			ClientID:             c.ClientId,
			CounterpartyConnID:   c.Counterparty.ConnectionId,
			CounterpartyClientID: c.Counterparty.ClientId,
		}] = c.State == conntypes.OPEN
	}
	return nil
}

// initializeChannelState will bootstrap the channelStateCache with the open channel state.
func (scp *SubstrateChainProcessor) initializeChannelState(ctx context.Context) error {
	ctx, cancel := context.WithTimeout(ctx, queryTimeout)
	defer cancel()
	channels, err := scp.chainProvider.QueryChannels(ctx)
	if err != nil {
		return fmt.Errorf("error querying channels: %w", err)
	}
	for _, ch := range channels {
		if len(ch.ConnectionHops) != 1 {
			scp.log.Error("Found channel using multiple connection hops. Not currently supported, ignoring.",
				zap.String("channel_id", ch.ChannelId),
				zap.String("port_id", ch.PortId),
				zap.Strings("connection_hops", ch.ConnectionHops),
			)
			continue
		}
		scp.channelConnections[ch.ChannelId] = ch.ConnectionHops[0]
		scp.channelStateCache[processor.ChannelKey{
			ChannelID:             ch.ChannelId,
			PortID:                ch.PortId,
			CounterpartyChannelID: ch.Counterparty.ChannelId,
			CounterpartyPortID:    ch.Counterparty.PortId,
		}] = ch.State == chantypes.OPEN
	}
	return nil
}

func (scp *SubstrateChainProcessor) processIBCEvents(
	ctx context.Context,
	persistence *processCyclePersistence,
	cc *rpcclienttypes.CompactSignedCommitment,
) error {
	if cc != nil {
		commitment := cc.Unpack()
		blockNumber := uint64(commitment.Commitment.BlockNumber)
		if persistence.startBlockHeight <= 0 {
			// we need a range of finalized relay chain blocks. If the start block is the genesis block,
			// skip event processing cycle
			persistence.startBlockHeight = blockNumber + 1
			return nil
		}

		persistence.latestBlockHeight = blockNumber
	}

	var firstTimeSync bool
	if !scp.inSync {
		if (persistence.latestBlockHeight - persistence.startBlockHeight) > inSyncNumBlocksThreshold {
			scp.inSync = true
			firstTimeSync = true
			scp.log.Info("Chain is in sync")
		}
	}

	header, err := scp.chainProvider.QueryIBCHeaderOverBlocks(persistence.latestBlockHeight, persistence.startBlockHeight)
	if err != nil {
		return nil
	}

	beefyHeader := header.(SubstrateIBCHeader)
	var blockNumbers []rpcclienttypes.BlockNumberOrHash
	for _, head := range beefyHeader.SignedHeader.HeadersWithProof.Headers {
		decodedHeader, err := beefyclienttypes.DecodeParachainHeader(head.ParachainHeader)
		if err != nil {
			return err
		}
<<<<<<< HEAD
		blockNumbers = append(blockNumbers, rpcclienttypes.BlockNumberOrHash{Number: uint32(decodedHeader.Number)})
=======

		latestHeader = ibcHeader.(SubstrateIBCHeader)

		scp.latestBlock = provider.LatestBlock{
			Height: heightUint64,
			Time:   latestHeader.SignedHeader.ConsensusState().Timestamp,
		}

		ibcHeaderCache[heightUint64] = latestHeader
		ppChanged = true

		messages := scp.ibcMessagesFromEvents(ibcEvents)

		for _, m := range messages {
			scp.handleMessage(m, ibcMessagesCache)
		}

		newLatestQueriedBlock = i
>>>>>>> 8610712d
	}

	sort.SliceStable(blockNumbers, func(i, j int) bool {
		return blockNumbers[i].Number < blockNumbers[j].Number
	})

	ibcEvents, err := scp.chainProvider.RPCClient.RPC.IBC.QueryIbcEvents(ctx, blockNumbers)
	if err != nil {
		return err
	}

	// skip event processing cycle if there are no events to process
	if len(ibcEvents) == 0 {
		if firstTimeSync {
			for _, pp := range scp.pathProcessors {
				pp.ProcessBacklogIfReady()
			}
		}
		return nil
	}

	ibcMessagesCache := processor.NewIBCMessagesCache()
	messages := scp.ibcMessagesFromEvents(ibcEvents)
	for i := 0; i < len(messages); i++ {
		scp.handleMessage(messages[i], ibcMessagesCache)
	}

	chainID := scp.chainProvider.ChainId()
	ibcHeaderCache := make(processor.IBCHeaderCache)
	ibcHeaderCache[persistence.latestBlockHeight] = beefyHeader
	scp.latestBlock = provider.LatestBlock{
		Height: persistence.latestBlockHeight,
		Time:   beefyHeader.SignedHeader.ConsensusState().Timestamp,
	}

	for _, pp := range scp.pathProcessors {
		clientID := pp.RelevantClientID(chainID)
		clientState, err := scp.clientState(ctx, clientID)
		if err != nil {
			scp.log.Error("Error fetching client state",
				zap.String("client_id", clientID),
				zap.Error(err),
			)
			continue
		}

		pp.HandleNewData(chainID, processor.ChainProcessorCacheData{
			LatestBlock:          scp.latestBlock,
			LatestHeader:         beefyHeader,
			IBCMessagesCache:     ibcMessagesCache,
			InSync:               scp.inSync,
			ClientState:          clientState,
			ConnectionStateCache: scp.connectionStateCache.FilterForClient(clientID),
			ChannelStateCache:    scp.channelStateCache.FilterForClient(clientID, scp.channelConnections, scp.connectionClients),
			IBCHeaderCache:       ibcHeaderCache,
		})
	}

	// update the start block of the next process cycle to the latest process block height + 1
	persistence.startBlockHeight = persistence.latestBlockHeight + 1
	return nil
}<|MERGE_RESOLUTION|>--- conflicted
+++ resolved
@@ -4,11 +4,11 @@
 	"context"
 	"errors"
 	"fmt"
-	beefyclienttypes "github.com/ComposableFi/ics11-beefy/types"
 	"sort"
 	"time"
 
 	rpcclienttypes "github.com/ComposableFi/go-substrate-rpc-client/v4/types"
+	beefyclienttypes "github.com/ComposableFi/ics11-beefy/types"
 	"github.com/avast/retry-go/v4"
 	clienttypes "github.com/cosmos/ibc-go/v5/modules/core/02-client/types"
 	conntypes "github.com/cosmos/ibc-go/v5/modules/core/03-connection/types"
@@ -188,7 +188,7 @@
 
 	scp.log.Debug("subscribing and listening to relay chain commitments")
 	commitments := make(chan interface{})
-	sub, err := scp.chainProvider.RelayRPCClient.Client.Subscribe(
+	sub, err := scp.chainProvider.RelayChainRPCClient.Client.Subscribe(
 		context.Background(),
 		"beefy",
 		"subscribeJustifications",
@@ -320,28 +320,7 @@
 		if err != nil {
 			return err
 		}
-<<<<<<< HEAD
 		blockNumbers = append(blockNumbers, rpcclienttypes.BlockNumberOrHash{Number: uint32(decodedHeader.Number)})
-=======
-
-		latestHeader = ibcHeader.(SubstrateIBCHeader)
-
-		scp.latestBlock = provider.LatestBlock{
-			Height: heightUint64,
-			Time:   latestHeader.SignedHeader.ConsensusState().Timestamp,
-		}
-
-		ibcHeaderCache[heightUint64] = latestHeader
-		ppChanged = true
-
-		messages := scp.ibcMessagesFromEvents(ibcEvents)
-
-		for _, m := range messages {
-			scp.handleMessage(m, ibcMessagesCache)
-		}
-
-		newLatestQueriedBlock = i
->>>>>>> 8610712d
 	}
 
 	sort.SliceStable(blockNumbers, func(i, j int) bool {
