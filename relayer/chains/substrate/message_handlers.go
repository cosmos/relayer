package substrate

import (
	conntypes "github.com/cosmos/ibc-go/v5/modules/core/03-connection/types"
	chantypes "github.com/cosmos/ibc-go/v5/modules/core/04-channel/types"
	"github.com/cosmos/relayer/v2/relayer/processor"
	"github.com/cosmos/relayer/v2/relayer/provider"
	"go.uber.org/zap"
	"go.uber.org/zap/zapcore"
)

<<<<<<< HEAD
func (scp *SubstrateChainProcessor) logObservedIBCMessage(m string, fields ...zap.Field) {
	scp.log.With(zap.String("event_type", m)).Debug("Observed IBC message", fields...)
}

func (scp *SubstrateChainProcessor) handleClientMessage(eventType string, ci clientInfo) {
	scp.latestClientState.update(ci)
	scp.logObservedIBCMessage(eventType, zap.String("client_id", ci.ClientID))
}

func (scp *SubstrateChainProcessor) logPacketMessage(message string, pi provider.PacketInfo) {
	if !scp.log.Core().Enabled(zapcore.DebugLevel) {
		return
	}
	fields := []zap.Field{
		zap.Uint64("sequence", pi.Sequence),
		zap.String("src_channel", pi.SourceChannel),
		zap.String("src_port", pi.SourcePort),
		zap.String("dst_channel", pi.DestChannel),
		zap.String("dst_port", pi.DestPort),
	}
	if pi.TimeoutHeight.RevisionHeight > 0 {
		fields = append(fields, zap.Uint64("timeout_height", pi.TimeoutHeight.RevisionHeight))
	}
	if pi.TimeoutHeight.RevisionNumber > 0 {
		fields = append(fields, zap.Uint64("timeout_height_revision", pi.TimeoutHeight.RevisionNumber))
	}
	if pi.TimeoutTimestamp > 0 {
		fields = append(fields, zap.Uint64("timeout_timestamp", pi.TimeoutTimestamp))
	}
	scp.logObservedIBCMessage(message, fields...)
}

func (scp *SubstrateChainProcessor) logChannelMessage(message string, ci provider.ChannelInfo) {
	scp.logObservedIBCMessage(message,
		zap.String("channel_id", ci.ChannelID),
		zap.String("port_id", ci.PortID),
		zap.String("counterparty_channel_id", ci.CounterpartyChannelID),
		zap.String("counterparty_port_id", ci.CounterpartyPortID),
		zap.String("connection_id", ci.ConnID),
	)
}

func (scp *SubstrateChainProcessor) logConnectionMessage(message string, ci provider.ConnectionInfo) {
	scp.logObservedIBCMessage(message,
		zap.String("client_id", ci.ClientID),
		zap.String("connection_id", ci.ConnID),
		zap.String("counterparty_client_id", ci.CounterpartyClientID),
		zap.String("counterparty_connection_id", ci.CounterpartyConnID),
	)
}

func (scp *SubstrateChainProcessor) handlePacketMessage(
	eventType string,
	pi provider.PacketInfo,
	c processor.IBCMessagesCache,
) {
	k, err := processor.PacketInfoChannelKey(eventType, pi)
	if err != nil {
		scp.log.Error("Unexpected error handling packet message",
=======
func (ccp *SubstrateChainProcessor) handleMessage(m ibcMessage, c processor.IBCMessagesCache) {
	switch t := m.info.(type) {
	case *packetInfo:
		ccp.handlePacketMessage(m.eventType, provider.PacketInfo(*t), c)
	case *channelInfo:
		ccp.handleChannelMessage(m.eventType, provider.ChannelInfo(*t), c)
	case *connectionInfo:
		ccp.handleConnectionMessage(m.eventType, provider.ConnectionInfo(*t), c)
	case *clientInfo:
		ccp.handleClientMessage(m.eventType, *t)
	}
}

func (ccp *SubstrateChainProcessor) handlePacketMessage(eventType string, pi provider.PacketInfo, c processor.IBCMessagesCache) {
	k, err := processor.PacketInfoChannelKey(eventType, pi)
	if err != nil {
		ccp.log.Error("Unexpected error handling packet message",
>>>>>>> 8610712d
			zap.String("event_type", eventType),
			zap.Uint64("sequence", pi.Sequence),
			zap.Inline(k),
			zap.Error(err),
		)
		return
	}

<<<<<<< HEAD
	if !c.PacketFlow.ShouldRetainSequence(scp.pathProcessors, k, scp.chainProvider.ChainId(), eventType, pi.Sequence) {
		scp.log.Debug("Not retaining packet message",
=======
	if eventType == chantypes.EventTypeRecvPacket && len(pi.Ack) == 0 {
		// ignore recv packet with empty ack bytes
		return
	}

	if !c.PacketFlow.ShouldRetainSequence(ccp.pathProcessors, k, ccp.chainProvider.ChainId(), eventType, pi.Sequence) {
		ccp.log.Debug("Not retaining packet message",
>>>>>>> 8610712d
			zap.String("event_type", eventType),
			zap.Uint64("sequence", pi.Sequence),
			zap.Inline(k),
		)
		return
	}

<<<<<<< HEAD
	scp.log.Debug("Retaining packet message",
=======
	ccp.log.Debug("Retaining packet message",
>>>>>>> 8610712d
		zap.String("event_type", eventType),
		zap.Uint64("sequence", pi.Sequence),
		zap.Inline(k),
	)

	c.PacketFlow.Retain(k, eventType, pi)
<<<<<<< HEAD
	scp.logPacketMessage(eventType, pi)
}

func (scp *SubstrateChainProcessor) handleChannelMessage(
	eventType string,
	ci provider.ChannelInfo,
	messagesCache processor.IBCMessagesCache,
) {
	scp.channelConnections[ci.ChannelID] = ci.ConnID
	channelKey := processor.ChannelInfoChannelKey(ci)
	switch eventType {
	case chantypes.EventTypeChannelOpenInit, chantypes.EventTypeChannelOpenTry:
		scp.channelStateCache[channelKey] = false
	case chantypes.EventTypeChannelOpenAck, chantypes.EventTypeChannelOpenConfirm:
		scp.channelStateCache[channelKey] = true
	case chantypes.EventTypeChannelCloseConfirm:
		for k := range scp.channelStateCache {
			if k.PortID == ci.PortID && k.ChannelID == ci.ChannelID {
				scp.channelStateCache[k] = false
				break
			}
		}
	}
	messagesCache.ChannelHandshake.Retain(channelKey, eventType, ci)

	scp.logChannelMessage(eventType, ci)
}

func (scp *SubstrateChainProcessor) handleConnectionMessage(
	eventType string,
	ci provider.ConnectionInfo,
	messagesCache processor.IBCMessagesCache,
) {
	scp.connectionClients[ci.ConnID] = ci.ClientID
	connectionKey := processor.ConnectionInfoConnectionKey(ci)
	open := (eventType == conntypes.EventTypeConnectionOpenAck || eventType == conntypes.EventTypeConnectionOpenConfirm)
	scp.connectionStateCache[connectionKey] = open
	messagesCache.ConnectionHandshake.Retain(connectionKey, eventType, ci)

	scp.logConnectionMessage(eventType, ci)
}

func (scp *SubstrateChainProcessor) handleMessage(m ibcMessage, c processor.IBCMessagesCache) {
	switch t := m.info.(type) {
	case *clientInfo:
		scp.handleClientMessage(m.eventType, *t)
	case *packetInfo:
		scp.handlePacketMessage(m.eventType, provider.PacketInfo(*t), c)
	case *channelInfo:
		scp.handleChannelMessage(m.eventType, provider.ChannelInfo(*t), c)
	case *connectionInfo:
		scp.handleConnectionMessage(m.eventType, provider.ConnectionInfo(*t), c)
	}
=======
	ccp.logPacketMessage(eventType, pi)
}

func (ccp *SubstrateChainProcessor) handleChannelMessage(eventType string, ci provider.ChannelInfo, ibcMessagesCache processor.IBCMessagesCache) {
	ccp.channelConnections[ci.ChannelID] = ci.ConnID
	channelKey := processor.ChannelInfoChannelKey(ci)

	if eventType == chantypes.EventTypeChannelOpenInit {
		found := false
		for k := range ccp.channelStateCache {
			// Don't add a channelKey to the channelStateCache without counterparty channel ID
			// since we already have the channelKey in the channelStateCache which includes the
			// counterparty channel ID.
			if k.MsgInitKey() == channelKey {
				found = true
				break
			}
		}
		if !found {
			ccp.channelStateCache[channelKey] = false
		}
	} else {
		switch eventType {
		case chantypes.EventTypeChannelOpenTry:
			ccp.channelStateCache[channelKey] = false
		case chantypes.EventTypeChannelOpenAck, chantypes.EventTypeChannelOpenConfirm:
			ccp.channelStateCache[channelKey] = true
		case chantypes.EventTypeChannelCloseConfirm:
			for k := range ccp.channelStateCache {
				if k.PortID == ci.PortID && k.ChannelID == ci.ChannelID {
					ccp.channelStateCache[k] = false
					break
				}
			}
		}
		// Clear out MsgInitKeys once we have the counterparty channel ID
		delete(ccp.channelStateCache, channelKey.MsgInitKey())
	}

	ibcMessagesCache.ChannelHandshake.Retain(channelKey, eventType, ci)

	ccp.logChannelMessage(eventType, ci)
}

func (ccp *SubstrateChainProcessor) handleConnectionMessage(eventType string, ci provider.ConnectionInfo, ibcMessagesCache processor.IBCMessagesCache) {
	ccp.connectionClients[ci.ConnID] = ci.ClientID
	connectionKey := processor.ConnectionInfoConnectionKey(ci)
	if eventType == conntypes.EventTypeConnectionOpenInit {
		found := false
		for k := range ccp.connectionStateCache {
			// Don't add a connectionKey to the connectionStateCache without counterparty connection ID
			// since we already have the connectionKey in the connectionStateCache which includes the
			// counterparty connection ID.
			if k.MsgInitKey() == connectionKey {
				found = true
				break
			}
		}
		if !found {
			ccp.connectionStateCache[connectionKey] = false
		}
	} else {
		// Clear out MsgInitKeys once we have the counterparty connection ID
		delete(ccp.connectionStateCache, connectionKey.MsgInitKey())
		open := (eventType == conntypes.EventTypeConnectionOpenAck || eventType == conntypes.EventTypeConnectionOpenConfirm)
		ccp.connectionStateCache[connectionKey] = open
	}
	ibcMessagesCache.ConnectionHandshake.Retain(connectionKey, eventType, ci)

	ccp.logConnectionMessage(eventType, ci)
}

func (ccp *SubstrateChainProcessor) handleClientMessage(eventType string, ci clientInfo) {
	ccp.latestClientState.update(ci)
	ccp.logObservedIBCMessage(eventType, zap.String("client_id", ci.clientID))
}

func (ccp *SubstrateChainProcessor) logObservedIBCMessage(m string, fields ...zap.Field) {
	ccp.log.With(zap.String("event_type", m)).Debug("Observed IBC message", fields...)
}

func (ccp *SubstrateChainProcessor) logPacketMessage(message string, pi provider.PacketInfo) {
	if !ccp.log.Core().Enabled(zapcore.DebugLevel) {
		return
	}
	fields := []zap.Field{
		zap.Uint64("sequence", pi.Sequence),
		zap.String("src_channel", pi.SourceChannel),
		zap.String("src_port", pi.SourcePort),
		zap.String("dst_channel", pi.DestChannel),
		zap.String("dst_port", pi.DestPort),
	}
	if pi.TimeoutHeight.RevisionHeight > 0 {
		fields = append(fields, zap.Uint64("timeout_height", pi.TimeoutHeight.RevisionHeight))
	}
	if pi.TimeoutHeight.RevisionNumber > 0 {
		fields = append(fields, zap.Uint64("timeout_height_revision", pi.TimeoutHeight.RevisionNumber))
	}
	if pi.TimeoutTimestamp > 0 {
		fields = append(fields, zap.Uint64("timeout_timestamp", pi.TimeoutTimestamp))
	}
	ccp.logObservedIBCMessage(message, fields...)
}

func (ccp *SubstrateChainProcessor) logChannelMessage(message string, ci provider.ChannelInfo) {
	ccp.logObservedIBCMessage(message,
		zap.String("channel_id", ci.ChannelID),
		zap.String("port_id", ci.PortID),
		zap.String("counterparty_channel_id", ci.CounterpartyChannelID),
		zap.String("counterparty_port_id", ci.CounterpartyPortID),
		zap.String("connection_id", ci.ConnID),
	)
}

func (ccp *SubstrateChainProcessor) logConnectionMessage(message string, ci provider.ConnectionInfo) {
	ccp.logObservedIBCMessage(message,
		zap.String("client_id", ci.ClientID),
		zap.String("connection_id", ci.ConnID),
		zap.String("counterparty_client_id", ci.CounterpartyClientID),
		zap.String("counterparty_connection_id", ci.CounterpartyConnID),
	)
>>>>>>> 8610712d
}<|MERGE_RESOLUTION|>--- conflicted
+++ resolved
@@ -9,67 +9,6 @@
 	"go.uber.org/zap/zapcore"
 )
 
-<<<<<<< HEAD
-func (scp *SubstrateChainProcessor) logObservedIBCMessage(m string, fields ...zap.Field) {
-	scp.log.With(zap.String("event_type", m)).Debug("Observed IBC message", fields...)
-}
-
-func (scp *SubstrateChainProcessor) handleClientMessage(eventType string, ci clientInfo) {
-	scp.latestClientState.update(ci)
-	scp.logObservedIBCMessage(eventType, zap.String("client_id", ci.ClientID))
-}
-
-func (scp *SubstrateChainProcessor) logPacketMessage(message string, pi provider.PacketInfo) {
-	if !scp.log.Core().Enabled(zapcore.DebugLevel) {
-		return
-	}
-	fields := []zap.Field{
-		zap.Uint64("sequence", pi.Sequence),
-		zap.String("src_channel", pi.SourceChannel),
-		zap.String("src_port", pi.SourcePort),
-		zap.String("dst_channel", pi.DestChannel),
-		zap.String("dst_port", pi.DestPort),
-	}
-	if pi.TimeoutHeight.RevisionHeight > 0 {
-		fields = append(fields, zap.Uint64("timeout_height", pi.TimeoutHeight.RevisionHeight))
-	}
-	if pi.TimeoutHeight.RevisionNumber > 0 {
-		fields = append(fields, zap.Uint64("timeout_height_revision", pi.TimeoutHeight.RevisionNumber))
-	}
-	if pi.TimeoutTimestamp > 0 {
-		fields = append(fields, zap.Uint64("timeout_timestamp", pi.TimeoutTimestamp))
-	}
-	scp.logObservedIBCMessage(message, fields...)
-}
-
-func (scp *SubstrateChainProcessor) logChannelMessage(message string, ci provider.ChannelInfo) {
-	scp.logObservedIBCMessage(message,
-		zap.String("channel_id", ci.ChannelID),
-		zap.String("port_id", ci.PortID),
-		zap.String("counterparty_channel_id", ci.CounterpartyChannelID),
-		zap.String("counterparty_port_id", ci.CounterpartyPortID),
-		zap.String("connection_id", ci.ConnID),
-	)
-}
-
-func (scp *SubstrateChainProcessor) logConnectionMessage(message string, ci provider.ConnectionInfo) {
-	scp.logObservedIBCMessage(message,
-		zap.String("client_id", ci.ClientID),
-		zap.String("connection_id", ci.ConnID),
-		zap.String("counterparty_client_id", ci.CounterpartyClientID),
-		zap.String("counterparty_connection_id", ci.CounterpartyConnID),
-	)
-}
-
-func (scp *SubstrateChainProcessor) handlePacketMessage(
-	eventType string,
-	pi provider.PacketInfo,
-	c processor.IBCMessagesCache,
-) {
-	k, err := processor.PacketInfoChannelKey(eventType, pi)
-	if err != nil {
-		scp.log.Error("Unexpected error handling packet message",
-=======
 func (ccp *SubstrateChainProcessor) handleMessage(m ibcMessage, c processor.IBCMessagesCache) {
 	switch t := m.info.(type) {
 	case *packetInfo:
@@ -87,7 +26,6 @@
 	k, err := processor.PacketInfoChannelKey(eventType, pi)
 	if err != nil {
 		ccp.log.Error("Unexpected error handling packet message",
->>>>>>> 8610712d
 			zap.String("event_type", eventType),
 			zap.Uint64("sequence", pi.Sequence),
 			zap.Inline(k),
@@ -96,10 +34,6 @@
 		return
 	}
 
-<<<<<<< HEAD
-	if !c.PacketFlow.ShouldRetainSequence(scp.pathProcessors, k, scp.chainProvider.ChainId(), eventType, pi.Sequence) {
-		scp.log.Debug("Not retaining packet message",
-=======
 	if eventType == chantypes.EventTypeRecvPacket && len(pi.Ack) == 0 {
 		// ignore recv packet with empty ack bytes
 		return
@@ -107,7 +41,6 @@
 
 	if !c.PacketFlow.ShouldRetainSequence(ccp.pathProcessors, k, ccp.chainProvider.ChainId(), eventType, pi.Sequence) {
 		ccp.log.Debug("Not retaining packet message",
->>>>>>> 8610712d
 			zap.String("event_type", eventType),
 			zap.Uint64("sequence", pi.Sequence),
 			zap.Inline(k),
@@ -115,72 +48,13 @@
 		return
 	}
 
-<<<<<<< HEAD
-	scp.log.Debug("Retaining packet message",
-=======
 	ccp.log.Debug("Retaining packet message",
->>>>>>> 8610712d
 		zap.String("event_type", eventType),
 		zap.Uint64("sequence", pi.Sequence),
 		zap.Inline(k),
 	)
 
 	c.PacketFlow.Retain(k, eventType, pi)
-<<<<<<< HEAD
-	scp.logPacketMessage(eventType, pi)
-}
-
-func (scp *SubstrateChainProcessor) handleChannelMessage(
-	eventType string,
-	ci provider.ChannelInfo,
-	messagesCache processor.IBCMessagesCache,
-) {
-	scp.channelConnections[ci.ChannelID] = ci.ConnID
-	channelKey := processor.ChannelInfoChannelKey(ci)
-	switch eventType {
-	case chantypes.EventTypeChannelOpenInit, chantypes.EventTypeChannelOpenTry:
-		scp.channelStateCache[channelKey] = false
-	case chantypes.EventTypeChannelOpenAck, chantypes.EventTypeChannelOpenConfirm:
-		scp.channelStateCache[channelKey] = true
-	case chantypes.EventTypeChannelCloseConfirm:
-		for k := range scp.channelStateCache {
-			if k.PortID == ci.PortID && k.ChannelID == ci.ChannelID {
-				scp.channelStateCache[k] = false
-				break
-			}
-		}
-	}
-	messagesCache.ChannelHandshake.Retain(channelKey, eventType, ci)
-
-	scp.logChannelMessage(eventType, ci)
-}
-
-func (scp *SubstrateChainProcessor) handleConnectionMessage(
-	eventType string,
-	ci provider.ConnectionInfo,
-	messagesCache processor.IBCMessagesCache,
-) {
-	scp.connectionClients[ci.ConnID] = ci.ClientID
-	connectionKey := processor.ConnectionInfoConnectionKey(ci)
-	open := (eventType == conntypes.EventTypeConnectionOpenAck || eventType == conntypes.EventTypeConnectionOpenConfirm)
-	scp.connectionStateCache[connectionKey] = open
-	messagesCache.ConnectionHandshake.Retain(connectionKey, eventType, ci)
-
-	scp.logConnectionMessage(eventType, ci)
-}
-
-func (scp *SubstrateChainProcessor) handleMessage(m ibcMessage, c processor.IBCMessagesCache) {
-	switch t := m.info.(type) {
-	case *clientInfo:
-		scp.handleClientMessage(m.eventType, *t)
-	case *packetInfo:
-		scp.handlePacketMessage(m.eventType, provider.PacketInfo(*t), c)
-	case *channelInfo:
-		scp.handleChannelMessage(m.eventType, provider.ChannelInfo(*t), c)
-	case *connectionInfo:
-		scp.handleConnectionMessage(m.eventType, provider.ConnectionInfo(*t), c)
-	}
-=======
 	ccp.logPacketMessage(eventType, pi)
 }
 
@@ -302,5 +176,4 @@
 		zap.String("counterparty_client_id", ci.CounterpartyClientID),
 		zap.String("counterparty_connection_id", ci.CounterpartyConnID),
 	)
->>>>>>> 8610712d
 }