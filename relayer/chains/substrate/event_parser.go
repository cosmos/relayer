--- conflicted
+++ resolved
@@ -13,8 +13,6 @@
 	"go.uber.org/zap/zapcore"
 )
 
-// TODO: implement tests for event parser methods.
-
 // ibcMessage is the type used for parsing all possible properties of IBC messages
 type ibcMessage struct {
 	eventType string
@@ -27,11 +25,7 @@
 }
 
 // alias for the interface map
-<<<<<<< HEAD
-type ibcEventQueryItem map[string]interface{}
-=======
 type ibcEventQueryItem = map[string]any
->>>>>>> 8610712d
 
 // substrate ibc events endpoint returns a list of events
 // relayted to different transaction, so we need
@@ -45,8 +39,6 @@
 }
 
 // ibcMessagesFromEvents parses all events of a certain height to find IBC messages
-// TODO (NOTE): passing height won't work here using listening to commitment method to process ibc events.
-//  the heights need to be fetched from the parsed ibc events.
 func (scp *SubstrateChainProcessor) ibcMessagesFromEvents(
 	ibcEvents rpcclienttypes.IBCEventsQueryResult,
 ) (messages []ibcMessage) {
@@ -71,7 +63,6 @@
 	// add all of accumulated packets to messages
 	for _, pkt := range packetAccumulator {
 		messages = append(messages, ibcMessage{
-			// TODO (Question): will the packet type always be a receive packet?
 			eventType: intoIBCEventType(ReceivePacket),
 			info:      pkt,
 		})
@@ -116,8 +107,7 @@
 			eventType = intoIBCEventType(eType)
 
 		case ReceivePacket, WriteAcknowledgement:
-			// TODO (QUESTION): the cosmos parser uses the packet accumulator for other events like the SendPacket,
-			//  is there a reason that doesn't work for us? Can receive packet
+
 			accumKey := genAccumKey(data)
 
 			_, exists := packetAccumulator[accumKey]
@@ -164,18 +154,10 @@
 
 // client info attributes and methods
 type clientInfo struct {
-<<<<<<< HEAD
-	// TODO: is there a reason the fields are exported? Since the clientInfo struct is not exported.
-	Height          clienttypes.Height
-	ClientID        string
-	ClientType      uint32
-	ConsensusHeight clienttypes.Height
-=======
 	height          clienttypes.Height
 	clientID        string
 	clientType      uint32
 	consensusHeight clienttypes.Height
->>>>>>> 8610712d
 }
 
 // ClientState returns the height and id of client
