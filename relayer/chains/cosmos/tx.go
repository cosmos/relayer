package cosmos

import (
	"context"
	"errors"
	"fmt"
	"math"
	"math/big"
	"math/rand"
	"regexp"
	"strconv"
	"strings"
	"sync"
	"time"

	sdkerrors "cosmossdk.io/errors"
	sdkmath "cosmossdk.io/math"
	"cosmossdk.io/store/rootmulti"
	"github.com/avast/retry-go/v4"
	abci "github.com/cometbft/cometbft/abci/types"
	"github.com/cometbft/cometbft/libs/bytes"
	"github.com/cometbft/cometbft/light"
	client2 "github.com/cometbft/cometbft/rpc/client"
	coretypes "github.com/cometbft/cometbft/rpc/core/types"
	tmtypes "github.com/cometbft/cometbft/types"
	"github.com/cosmos/cosmos-sdk/client"
	"github.com/cosmos/cosmos-sdk/client/tx"
	"github.com/cosmos/cosmos-sdk/codec/types"
	"github.com/cosmos/cosmos-sdk/crypto/keyring"
	"github.com/cosmos/cosmos-sdk/crypto/keys/secp256k1"
	cryptotypes "github.com/cosmos/cosmos-sdk/crypto/types"
	sdk "github.com/cosmos/cosmos-sdk/types"
	legacyerrors "github.com/cosmos/cosmos-sdk/types/errors"
	txtypes "github.com/cosmos/cosmos-sdk/types/tx"
	"github.com/cosmos/cosmos-sdk/types/tx/signing"
	feetypes "github.com/cosmos/ibc-go/v8/modules/apps/29-fee/types"
	transfertypes "github.com/cosmos/ibc-go/v8/modules/apps/transfer/types"
	clienttypes "github.com/cosmos/ibc-go/v8/modules/core/02-client/types"
	conntypes "github.com/cosmos/ibc-go/v8/modules/core/03-connection/types"
	chantypes "github.com/cosmos/ibc-go/v8/modules/core/04-channel/types"
	commitmenttypes "github.com/cosmos/ibc-go/v8/modules/core/23-commitment/types"
	host "github.com/cosmos/ibc-go/v8/modules/core/24-host"
	ibcexported "github.com/cosmos/ibc-go/v8/modules/core/exported"
	tmclient "github.com/cosmos/ibc-go/v8/modules/light-clients/07-tendermint"
	localhost "github.com/cosmos/ibc-go/v8/modules/light-clients/09-localhost"
	strideicqtypes "github.com/cosmos/relayer/v2/relayer/chains/cosmos/stride"
	"github.com/cosmos/relayer/v2/relayer/ethermint"
	"github.com/cosmos/relayer/v2/relayer/provider"
	ctypes "github.com/strangelove-ventures/cometbft-client/rpc/core/types"
	"go.uber.org/zap"
	"google.golang.org/grpc/codes"
	"google.golang.org/grpc/status"
)

// Variables used for retries
var (
	rtyAttNum                   = uint(5)
	rtyAtt                      = retry.Attempts(rtyAttNum)
	rtyDel                      = retry.Delay(time.Millisecond * 400)
	rtyErr                      = retry.LastErrorOnly(true)
	accountSeqRegex             = regexp.MustCompile("account sequence mismatch, expected ([0-9]+), got ([0-9]+)")
	defaultBroadcastWaitTimeout = 10 * time.Minute
	errUnknown                  = "unknown"
)

// Default IBC settings
var (
	defaultChainPrefix = commitmenttypes.NewMerklePrefix([]byte("ibc"))
	defaultDelayPeriod = uint64(0)
)

// Strings for parsing events
var (
	spTag      = "send_packet"
	waTag      = "write_acknowledgement"
	srcChanTag = "packet_src_channel"
	dstChanTag = "packet_dst_channel"
)

// SendMessage attempts to sign, encode & send a RelayerMessage
// This is used extensively in the relayer as an extension of the Provider interface
func (cc *CosmosProvider) SendMessage(ctx context.Context, msg provider.RelayerMessage, memo string) (*provider.RelayerTxResponse, bool, error) {
	return cc.SendMessages(ctx, []provider.RelayerMessage{msg}, memo)
}

var seqGuardSingleton sync.Mutex

// Gets the sequence guard. If it doesn't exist, initialized and returns it.
func ensureSequenceGuard(cc *CosmosProvider, key string) *WalletState {
	seqGuardSingleton.Lock()
	defer seqGuardSingleton.Unlock()

	if cc.walletStateMap == nil {
		cc.walletStateMap = map[string]*WalletState{}
	}

	sequenceGuard, ok := cc.walletStateMap[key]
	if !ok {
		cc.walletStateMap[key] = &WalletState{}
		return cc.walletStateMap[key]
	}

	return sequenceGuard
}

// SendMessages attempts to sign, encode, & send a slice of RelayerMessages
// This is used extensively in the relayer as an extension of the Provider interface
//
// NOTE: An error is returned if there was an issue sending the transaction. A successfully sent, but failed
// transaction will not return an error. If a transaction is successfully sent, the result of the execution
// of that transaction will be logged. A boolean indicating if a transaction was successfully
// sent and executed successfully is returned.
func (cc *CosmosProvider) SendMessages(ctx context.Context, msgs []provider.RelayerMessage, memo string) (*provider.RelayerTxResponse, bool, error) {
	var (
		rlyResp     *provider.RelayerTxResponse
		callbackErr error
		wg          sync.WaitGroup
	)

	callback := func(rtr *provider.RelayerTxResponse, err error) {
		rlyResp = rtr
		callbackErr = err
		wg.Done()
	}

	wg.Add(1)

	if err := retry.Do(func() error {
		return cc.SendMessagesToMempool(ctx, msgs, memo, ctx, []func(*provider.RelayerTxResponse, error){callback})
	}, retry.Context(ctx), rtyAtt, rtyDel, rtyErr, retry.OnRetry(func(n uint, err error) {
		cc.log.Info(
			"Error building or broadcasting transaction",
			zap.String("chain_id", cc.PCfg.ChainID),
			zap.Uint("attempt", n+1),
			zap.Uint("max_attempts", rtyAttNum),
			zap.Error(err),
		)
	})); err != nil {
		return nil, false, err
	}

	wg.Wait()

	if callbackErr != nil {
		return rlyResp, false, callbackErr
	}

	if rlyResp.Code != 0 {
		return rlyResp, false, fmt.Errorf("transaction failed with code: %d", rlyResp.Code)
	}

	return rlyResp, true, callbackErr
}

// SendMessagesToMempool simulates and broadcasts a transaction with the given msgs and memo.
// This method will return once the transaction has entered the mempool.
// In an async goroutine, will wait for the tx to be included in the block unless asyncCtx exits.
// If there is no error broadcasting, the asyncCallback will be called with success/failure of the wait for block inclusion.
func (cc *CosmosProvider) SendMessagesToMempool(
	ctx context.Context,
	msgs []provider.RelayerMessage,
	memo string,

	asyncCtx context.Context,
	asyncCallbacks []func(*provider.RelayerTxResponse, error),
) error {
	txSignerKey, feegranterKeyOrAddr, err := cc.buildSignerConfig(msgs)
	if err != nil {
		return err
	}

	sequenceGuard := ensureSequenceGuard(cc, txSignerKey)
	sequenceGuard.Mu.Lock()
	defer sequenceGuard.Mu.Unlock()

	txBytes, sequence, fees, err := cc.buildMessages(ctx, msgs, memo, 0, txSignerKey, feegranterKeyOrAddr, sequenceGuard)
	if err != nil {
		// Account sequence mismatch errors can happen on the simulated transaction also.
		if strings.Contains(err.Error(), legacyerrors.ErrWrongSequence.Error()) {
			cc.handleAccountSequenceMismatchError(sequenceGuard, err)
		}

		return err
	}

	if err := cc.broadcastTx(ctx, txBytes, msgs, fees, asyncCtx, defaultBroadcastWaitTimeout, asyncCallbacks); err != nil {
		if strings.Contains(err.Error(), legacyerrors.ErrWrongSequence.Error()) {
			cc.handleAccountSequenceMismatchError(sequenceGuard, err)
		}

		return err
	}

	// we had a successful tx broadcast with this sequence, so update it to the next
	cc.updateNextAccountSequence(sequenceGuard, sequence+1)
	return nil
}

func (cc *CosmosProvider) SubmitTxAwaitResponse(ctx context.Context, msgs []sdk.Msg, memo string, gas uint64, signingKeyName string) (*txtypes.GetTxResponse, error) {
	resp, err := cc.SendMsgsWith(ctx, msgs, memo, gas, signingKeyName, "")
	if err != nil {
		return nil, err
	}

<<<<<<< HEAD
	tx1resp, err := cc.AwaitTx(resp.Hash, 15*time.Second)
=======
	fmt.Printf("TX result code: %d. Waiting for TX with hash %s\n", resp.Code, resp.Hash)
	tx1resp, err := cc.AwaitTx(bytes.HexBytes(resp.Hash), 15*time.Second)
>>>>>>> 5ab55c06
	if err != nil {
		return nil, err
	}

	return tx1resp, err
}

// Get the TX by hash, waiting for it to be included in a block
func (cc *CosmosProvider) AwaitTx(txHash bytes.HexBytes, timeout time.Duration) (*txtypes.GetTxResponse, error) {
	var txByHash *txtypes.GetTxResponse
	var txLookupErr error
	startTime := time.Now()
	timeBetweenQueries := 100

	txClient := txtypes.NewServiceClient(cc)

	for txByHash == nil {
		ctx, cancel := context.WithTimeout(context.Background(), timeout)
		if time.Since(startTime) > timeout {
			cancel()
			return nil, txLookupErr
		}

		txByHash, txLookupErr = txClient.GetTx(ctx, &txtypes.GetTxRequest{Hash: txHash.String()})
		if txLookupErr != nil {
			time.Sleep(time.Duration(timeBetweenQueries) * time.Millisecond)
		}
		cancel()
	}

	return txByHash, nil
}

// SendMsgs wraps the msgs in a StdTx, signs and sends it. An error is returned if there
// was an issue sending the transaction. A successfully sent, but failed transaction will
// not return an error. If a transaction is successfully sent, the result of the execution
// of that transaction will be logged. A boolean indicating if a transaction was successfully
// sent and executed successfully is returned.
//
// feegranterKey - key name of the address set as the feegranter, empty string will not feegrant
func (cc *CosmosProvider) SendMsgsWith(ctx context.Context, msgs []sdk.Msg, memo string, gas uint64, signingKey string, feegranterKey string) (*ctypes.ResultBroadcastTx, error) {
	sdkConfigMutex.Lock()
	sdkConf := sdk.GetConfig()
	sdkConf.SetBech32PrefixForAccount(cc.PCfg.AccountPrefix, cc.PCfg.AccountPrefix+"pub")
	sdkConf.SetBech32PrefixForValidator(cc.PCfg.AccountPrefix+"valoper", cc.PCfg.AccountPrefix+"valoperpub")
	sdkConf.SetBech32PrefixForConsensusNode(cc.PCfg.AccountPrefix+"valcons", cc.PCfg.AccountPrefix+"valconspub")
	defer sdkConfigMutex.Unlock()

	rand.Seed(time.Now().UnixNano())
	feegrantKeyAcc, _ := cc.GetKeyAddressForKey(feegranterKey)

	txf, err := cc.PrepareFactory(cc.TxFactory(), signingKey)
	if err != nil {
		return nil, err
	}

	adjusted := gas

	if gas == 0 {
		// TODO: Make this work with new CalculateGas method
		// TODO: This is related to GRPC client stuff?
		// https://github.com/cosmos/cosmos-sdk/blob/5725659684fc93790a63981c653feee33ecf3225/client/tx/tx.go#L297
		_, adjusted, err = cc.CalculateGas(ctx, txf, signingKey, msgs...)

		if err != nil {
			return nil, err
		}
	}

	// Cannot feegrant your own TX
	if signingKey != feegranterKey && feegranterKey != "" {
		// Must be set in Factory to affect gas calculation (sim tx) as well as real tx
		txf = txf.WithFeeGranter(feegrantKeyAcc)
	}

	if memo != "" {
		txf = txf.WithMemo(memo)
	}

	// Set the gas amount on the transaction factory
	txf = txf.WithGas(adjusted)

	// Build the transaction builder
	txb, err := txf.BuildUnsignedTx(msgs...)
	if err != nil {
		return nil, err
	}

	// Attach the signature to the transaction
	// c.LogFailedTx(nil, err, msgs)
	// Force encoding in the chain specific address
	for _, msg := range msgs {
		cc.Cdc.Marshaler.MustMarshalJSON(msg)
	}

	err = func() error {
		//done := cc.SetSDKContext()
		// ensure that we allways call done, even in case of an error or panic
		//defer done()

		if err = tx.Sign(ctx, txf, signingKey, txb, false); err != nil {
			return err
		}
		return nil
	}()

	if err != nil {
		return nil, err
	}

	// Generate the transaction bytes
	txBytes, err := cc.Cdc.TxConfig.TxEncoder()(txb.GetTx())
	if err != nil {
		return nil, err
	}

<<<<<<< HEAD
	res, err := cc.RPCClient.BroadcastTxAsync(ctx, txBytes)
=======
	res, err := cc.RPCClient.Client.BroadcastTxAsync(ctx, txBytes)
	if res != nil {
		fmt.Printf("TX hash: %s\n", res.Hash)
	}
>>>>>>> 5ab55c06
	if err != nil {
		return nil, err
	}

	// transaction was executed, log the success or failure using the tx response code
	// NOTE: error is nil, logic should use the returned error to determine if the
	// transaction was successfully executed.
	if res.Code != 0 {
		return res, fmt.Errorf("transaction failed with code: %d", res.Code)
	}

	return res, nil
}

// sdkError will return the Cosmos SDK registered error for a given codespace/code combo if registered, otherwise nil.
func (cc *CosmosProvider) sdkError(codespace string, code uint32) error {
	// ABCIError will return an error other than "unknown" if syncRes.Code is a registered error in syncRes.Codespace
	// This catches all of the sdk errors https://github.com/cosmos/cosmos-sdk/blob/f10f5e5974d2ecbf9efc05bc0bfe1c99fdeed4b6/types/errors/errors.go
	err := errors.Unwrap(sdkerrors.ABCIError(codespace, code, "error broadcasting transaction"))
	if err.Error() != errUnknown {
		return err
	}
	return nil
}

// broadcastTx broadcasts a transaction with the given raw bytes and then, in an async goroutine, waits for the tx to be included in the block.
// The wait will end after either the asyncTimeout has run out or the asyncCtx exits.
// If there is no error broadcasting, the asyncCallback will be called with success/failure of the wait for block inclusion.
func (cc *CosmosProvider) broadcastTx(
	ctx context.Context, // context for tx broadcast
	tx []byte, // raw tx to be broadcasted
	msgs []provider.RelayerMessage, // used for logging only
	fees sdk.Coins, // used for metrics

	asyncCtx context.Context, // context for async wait for block inclusion after successful tx broadcast
	asyncTimeout time.Duration, // timeout for waiting for block inclusion
	asyncCallbacks []func(*provider.RelayerTxResponse, error), // callback for success/fail of the wait for block inclusion
) error {
	res, err := cc.RPCClient.BroadcastTxSync(ctx, tx)
	isErr := err != nil
	isFailed := res != nil && res.Code != 0
	if isErr || isFailed {
		if isErr && res == nil {
			// There are some cases where BroadcastTxSync will return an error but the associated
			// ResultBroadcastTx will be nil.
			return err
		}
		rlyResp := &provider.RelayerTxResponse{
			TxHash:    res.Hash.String(),
			Codespace: res.Codespace,
			Code:      res.Code,
			Data:      res.Data.String(),
		}
		if isFailed {
			err = cc.sdkError(res.Codespace, res.Code)
			if err == nil {
				err = fmt.Errorf("transaction failed to execute: codespace: %s, code: %d, log: %s", res.Codespace, res.Code, res.Log)
			}
		}
		cc.LogFailedTx(rlyResp, err, msgs)
		return err
	}
	address, err := cc.Address()
	if err != nil {
		return fmt.Errorf("failed to get relayer bech32 wallet address: %w", err)

	}
	cc.UpdateFeesSpent(cc.ChainId(), cc.Key(), address, fees)

	// TODO: maybe we need to check if the node has tx indexing enabled?
	// if not, we need to find a new way to block until inclusion in a block

	go cc.waitForTx(asyncCtx, res.Hash, msgs, asyncTimeout, asyncCallbacks)

	return nil
}

// waitForTx waits for a transaction to be included in a block, logs success/fail, then invokes callback.
// This is intended to be called as an async goroutine.
func (cc *CosmosProvider) waitForTx(
	ctx context.Context,
	txHash []byte,
	msgs []provider.RelayerMessage, // used for logging only
	waitTimeout time.Duration,
	callbacks []func(*provider.RelayerTxResponse, error),
) {
	res, err := cc.waitForBlockInclusion(ctx, txHash, waitTimeout)
	if err != nil {
		cc.log.Error("Failed to wait for block inclusion", zap.Error(err))
		if len(callbacks) > 0 {
			for _, cb := range callbacks {
				//Call each callback in order since waitForTx is already invoked asyncronously
				cb(nil, err)
			}
		}
		return
	}

	rlyResp := &provider.RelayerTxResponse{
		Height:    res.Height,
		TxHash:    res.TxHash,
		Codespace: res.Codespace,
		Code:      res.Code,
		Data:      res.Data,
		Events:    parseEventsFromTxResponse(res),
	}

	// transaction was executed, log the success or failure using the tx response code
	// NOTE: error is nil, logic should use the returned error to determine if the
	// transaction was successfully executed.

	if res.Code != 0 {
		// Check for any registered SDK errors
		err := cc.sdkError(res.Codespace, res.Code)
		if err == nil {
			err = fmt.Errorf("transaction failed to execute: codespace: %s, code: %d, log: %s", res.Codespace, res.Code, res.RawLog)
		}
		if len(callbacks) > 0 {
			for _, cb := range callbacks {
				//Call each callback in order since waitForTx is already invoked asyncronously
				cb(nil, err)
			}
		}
		cc.LogFailedTx(rlyResp, nil, msgs)
		return
	}

	if len(callbacks) > 0 {
		for _, cb := range callbacks {
			//Call each callback in order since waitForTx is already invoked asyncronously
			cb(rlyResp, nil)
		}
	}
	cc.LogSuccessTx(res, msgs)
}

// waitForBlockInclusion will wait for a transaction to be included in a block, up to waitTimeout or context cancellation.
func (cc *CosmosProvider) waitForBlockInclusion(
	ctx context.Context,
	txHash []byte,
	waitTimeout time.Duration,
) (*sdk.TxResponse, error) {
	exitAfter := time.After(waitTimeout)
	for {
		select {
		case <-exitAfter:
			return nil, fmt.Errorf("timed out after: %d; %w", waitTimeout, ErrTimeoutAfterWaitingForTxBroadcast)
		// This fixed poll is fine because it's only for logging and updating prometheus metrics currently.
		case <-time.After(time.Millisecond * 100):
			res, err := cc.RPCClient.Tx(ctx, txHash, false)
			if err == nil {
				return cc.mkTxResult(res)
			}
			if strings.Contains(err.Error(), "transaction indexing is disabled") {
				return nil, fmt.Errorf("cannot determine success/failure of tx because transaction indexing is disabled on rpc url")
			}
		case <-ctx.Done():
			return nil, ctx.Err()
		}
	}
}

// mkTxResult decodes a comet transaction into an SDK TxResponse.
func (cc *CosmosProvider) mkTxResult(resTx *coretypes.ResultTx) (*sdk.TxResponse, error) {
	txbz, err := cc.Cdc.TxConfig.TxDecoder()(resTx.Tx)
	if err != nil {
		return nil, err
	}

	p, ok := txbz.(intoAny)
	if !ok {
		return nil, fmt.Errorf("expecting a type implementing intoAny, got: %T", txbz)
	}

	any := p.AsAny()
	return sdk.NewResponseResultTx(resTx, any, ""), nil
}

func parseEventsFromTxResponse(resp *sdk.TxResponse) []provider.RelayerEvent {
	var events []provider.RelayerEvent

	if resp == nil {
		return events
	}

	for _, logs := range resp.Logs {
		for _, event := range logs.Events {
			attributes := make(map[string]string)
			for _, attribute := range event.Attributes {
				attributes[attribute.Key] = attribute.Value
			}
			events = append(events, provider.RelayerEvent{
				EventType:  event.Type,
				Attributes: attributes,
			})
		}
	}

	// After SDK v0.50, indexed events are no longer provided in the logs on
	// transaction execution, the response events can be directly used
	if len(events) == 0 {
		for _, event := range resp.Events {
			attributes := make(map[string]string)
			for _, attribute := range event.Attributes {
				attributes[attribute.Key] = attribute.Value
			}
			events = append(events, provider.RelayerEvent{
				EventType:  event.Type,
				Attributes: attributes,
			})
		}
	}

	return events
}

func (cc *CosmosProvider) buildSignerConfig(msgs []provider.RelayerMessage) (
	txSignerKey string,
	feegranterKeyOrAddr string,
	err error,
) {
	// Guard against race conditions when choosing a signer/feegranter
	cc.feegrantMu.Lock()
	defer cc.feegrantMu.Unlock()

	// Some messages have feegranting disabled. If any message in the TX disables feegrants, then the TX will not be feegranted.
	isFeegrantEligible := cc.PCfg.FeeGrants != nil

	for _, curr := range msgs {
		if cMsg, ok := curr.(CosmosMessage); ok {
			if cMsg.FeegrantDisabled {
				isFeegrantEligible = false
			}
		}
	}

	// By default, we should sign TXs with the provider's default key
	txSignerKey = cc.PCfg.Key

	if isFeegrantEligible {
		txSignerKey, feegranterKeyOrAddr = cc.GetTxFeeGrant()
		signerAcc, addrErr := cc.GetKeyAddressForKey(txSignerKey)
		if addrErr != nil {
			err = addrErr
			return
		}

		signerAccAddr, encodeErr := cc.EncodeBech32AccAddr(signerAcc)
		if encodeErr != nil {
			err = encodeErr
			return
		}

		// Overwrite the 'Signer' field in any Msgs that provide an 'optionalSetSigner' callback
		for _, curr := range msgs {
			if cMsg, ok := curr.(CosmosMessage); ok {
				if cMsg.SetSigner != nil {
					cMsg.SetSigner(signerAccAddr)
				}
			}
		}
	}

	return
}

func (cc *CosmosProvider) buildMessages(
	ctx context.Context,
	msgs []provider.RelayerMessage,
	memo string,
	gas uint64,
	txSignerKey string,
	feegranterKeyOrAddr string,
	sequenceGuard *WalletState,
) (
	txBytes []byte,
	sequence uint64,
	fees sdk.Coins,
	err error,
) {
	done := cc.SetSDKContext()
	defer done()

	cMsgs := CosmosMsgs(msgs...)

	txf, err := cc.PrepareFactory(cc.TxFactory(), txSignerKey)
	if err != nil {
		return nil, 0, sdk.Coins{}, err
	}

	if memo != "" {
		txf = txf.WithMemo(memo)
	}

	sequence = txf.Sequence()
	cc.updateNextAccountSequence(sequenceGuard, sequence)
	if sequence < sequenceGuard.NextAccountSequence {
		sequence = sequenceGuard.NextAccountSequence
		txf = txf.WithSequence(sequence)
	}

	// Cannot feegrant your own TX
	if txSignerKey != feegranterKeyOrAddr && feegranterKeyOrAddr != "" {
		var granterAddr sdk.AccAddress
		if cc.PCfg.FeeGrants != nil && cc.PCfg.FeeGrants.IsExternalGranter {
			granterAddr, err = cc.DecodeBech32AccAddr(feegranterKeyOrAddr)
			if err != nil {
				return nil, 0, sdk.Coins{}, err
			}
		} else {
			granterAddr, err = cc.GetKeyAddressForKey(feegranterKeyOrAddr)
			if err != nil {
				return nil, 0, sdk.Coins{}, err
			}
		}

		txf = txf.WithFeeGranter(granterAddr)
	}

	adjusted := gas

	if gas == 0 {
		_, adjusted, err = cc.CalculateGas(ctx, txf, txSignerKey, cMsgs...)

		if err != nil {
			return nil, 0, sdk.Coins{}, err
		}
	}

	// Set the gas amount on the transaction factory
	txf = txf.WithGas(adjusted)

	// Build the transaction builder
	txb, err := txf.BuildUnsignedTx(cMsgs...)
	if err != nil {
		return nil, 0, sdk.Coins{}, err
	}

	if err = tx.Sign(ctx, txf, txSignerKey, txb, false); err != nil {
		return nil, 0, sdk.Coins{}, err
	}

	tx := txb.GetTx()
	fees = tx.GetFee()

	// Generate the transaction bytes
	txBytes, err = cc.Cdc.TxConfig.TxEncoder()(tx)
	if err != nil {
		return nil, 0, sdk.Coins{}, err
	}

	return txBytes, txf.Sequence(), fees, nil
}

// handleAccountSequenceMismatchError will parse the error string, e.g.:
// "account sequence mismatch, expected 10, got 9: incorrect account sequence"
// and update the next account sequence with the expected value.
func (cc *CosmosProvider) handleAccountSequenceMismatchError(sequenceGuard *WalletState, err error) {
	if sequenceGuard == nil {
		panic("sequence guard not configured")
	}

	matches := accountSeqRegex.FindStringSubmatch(err.Error())
	if len(matches) == 0 {
		return
	}
	nextSeq, err := strconv.ParseUint(matches[1], 10, 64)
	if err != nil {
		return
	}
	sequenceGuard.NextAccountSequence = nextSeq
}

// MsgCreateClient creates an sdk.Msg to update the client on src with consensus state from dst
func (cc *CosmosProvider) MsgCreateClient(
	clientState ibcexported.ClientState,
	consensusState ibcexported.ConsensusState,
) (provider.RelayerMessage, error) {
	signer, err := cc.Address()
	if err != nil {
		return nil, err
	}

	anyClientState, err := clienttypes.PackClientState(clientState)
	if err != nil {
		return nil, err
	}

	anyConsensusState, err := clienttypes.PackConsensusState(consensusState)
	if err != nil {
		return nil, err
	}

	msg := &clienttypes.MsgCreateClient{
		ClientState:    anyClientState,
		ConsensusState: anyConsensusState,
		Signer:         signer,
	}

	return NewCosmosMessage(msg, func(signer string) {
		msg.Signer = signer
	}), nil
}

func (cc *CosmosProvider) MsgUpdateClient(srcClientID string, dstHeader ibcexported.ClientMessage) (provider.RelayerMessage, error) {
	acc, err := cc.Address()
	if err != nil {
		return nil, err
	}

	clientMsg, err := clienttypes.PackClientMessage(dstHeader)
	if err != nil {
		return nil, err
	}
	msg := &clienttypes.MsgUpdateClient{
		ClientId:      srcClientID,
		ClientMessage: clientMsg,
		Signer:        acc,
	}
	return NewCosmosMessage(msg, func(signer string) {
		msg.Signer = signer
	}), nil
}

func (cc *CosmosProvider) MsgUpgradeClient(srcClientId string, consRes *clienttypes.QueryConsensusStateResponse, clientRes *clienttypes.QueryClientStateResponse) (provider.RelayerMessage, error) {
	var (
		acc string
		err error
	)
	if acc, err = cc.Address(); err != nil {
		return nil, err
	}

	msgUpgradeClient := &clienttypes.MsgUpgradeClient{ClientId: srcClientId, ClientState: clientRes.ClientState,
		ConsensusState: consRes.ConsensusState, ProofUpgradeClient: consRes.GetProof(),
		ProofUpgradeConsensusState: consRes.ConsensusState.Value, Signer: acc}

	return NewCosmosMessage(msgUpgradeClient, func(signer string) {
		msgUpgradeClient.Signer = signer
	}), nil
}

// MsgTransfer creates a new transfer message
func (cc *CosmosProvider) MsgTransfer(
	dstAddr string,
	amount sdk.Coin,
	info provider.PacketInfo,
) (provider.RelayerMessage, error) {
	acc, err := cc.Address()
	if err != nil {
		return nil, err
	}
	msg := &transfertypes.MsgTransfer{
		SourcePort:       info.SourcePort,
		SourceChannel:    info.SourceChannel,
		Token:            amount,
		Sender:           acc,
		Receiver:         dstAddr,
		TimeoutTimestamp: info.TimeoutTimestamp,
	}

	// If the timeoutHeight is 0 then we don't need to explicitly set it on the MsgTransfer
	if info.TimeoutHeight.RevisionHeight != 0 {
		msg.TimeoutHeight = info.TimeoutHeight
	}

	msgTransfer := NewCosmosMessage(msg, nil).(CosmosMessage)
	msgTransfer.FeegrantDisabled = true
	return msgTransfer, nil
}

func (cc *CosmosProvider) ValidatePacket(msgTransfer provider.PacketInfo, latest provider.LatestBlock) error {
	if msgTransfer.Sequence == 0 {
		return errors.New("refusing to relay packet with sequence: 0")
	}

	if len(msgTransfer.Data) == 0 {
		return errors.New("refusing to relay packet with empty data")
	}

	// This should not be possible, as it violates IBC spec
	if msgTransfer.TimeoutHeight.IsZero() && msgTransfer.TimeoutTimestamp == 0 {
		return errors.New("refusing to relay packet without a timeout (height or timestamp must be set)")
	}

	revision := clienttypes.ParseChainID(cc.PCfg.ChainID)
	latestClientTypesHeight := clienttypes.NewHeight(revision, latest.Height)
	if !msgTransfer.TimeoutHeight.IsZero() && latestClientTypesHeight.GTE(msgTransfer.TimeoutHeight) {
		return provider.NewTimeoutHeightError(latest.Height, msgTransfer.TimeoutHeight.RevisionHeight)
	}
	latestTimestamp := uint64(latest.Time.UnixNano())
	if msgTransfer.TimeoutTimestamp > 0 && latestTimestamp > msgTransfer.TimeoutTimestamp {
		return provider.NewTimeoutTimestampError(latestTimestamp, msgTransfer.TimeoutTimestamp)
	}

	return nil
}

func (cc *CosmosProvider) PacketCommitment(
	ctx context.Context,
	msgTransfer provider.PacketInfo,
	height uint64,
) (provider.PacketProof, error) {
	key := host.PacketCommitmentKey(msgTransfer.SourcePort, msgTransfer.SourceChannel, msgTransfer.Sequence)
	commitment, proof, proofHeight, err := cc.QueryTendermintProof(ctx, int64(height), key)
	if err != nil {
		return provider.PacketProof{}, fmt.Errorf("error querying comet proof for packet commitment: %w", err)
	}
	// check if packet commitment exists
	if len(commitment) == 0 {
		return provider.PacketProof{}, chantypes.ErrPacketCommitmentNotFound
	}

	return provider.PacketProof{
		Proof:       proof,
		ProofHeight: proofHeight,
	}, nil
}

func (cc *CosmosProvider) MsgRecvPacket(
	msgTransfer provider.PacketInfo,
	proof provider.PacketProof,
) (provider.RelayerMessage, error) {
	signer, err := cc.Address()
	if err != nil {
		return nil, err
	}
	msg := &chantypes.MsgRecvPacket{
		Packet:          msgTransfer.Packet(),
		ProofCommitment: proof.Proof,
		ProofHeight:     proof.ProofHeight,
		Signer:          signer,
	}

	return NewCosmosMessage(msg, func(signer string) {
		msg.Signer = signer
	}), nil
}

func (cc *CosmosProvider) PacketAcknowledgement(
	ctx context.Context,
	msgRecvPacket provider.PacketInfo,
	height uint64,
) (provider.PacketProof, error) {
	key := host.PacketAcknowledgementKey(msgRecvPacket.DestPort, msgRecvPacket.DestChannel, msgRecvPacket.Sequence)
	ack, proof, proofHeight, err := cc.QueryTendermintProof(ctx, int64(height), key)
	if err != nil {
		return provider.PacketProof{}, fmt.Errorf("error querying comet proof for packet acknowledgement: %w", err)
	}
	if len(ack) == 0 {
		return provider.PacketProof{}, chantypes.ErrInvalidAcknowledgement
	}
	return provider.PacketProof{
		Proof:       proof,
		ProofHeight: proofHeight,
	}, nil
}

func (cc *CosmosProvider) MsgAcknowledgement(
	msgRecvPacket provider.PacketInfo,
	proof provider.PacketProof,
) (provider.RelayerMessage, error) {
	signer, err := cc.Address()
	if err != nil {
		return nil, err
	}
	msg := &chantypes.MsgAcknowledgement{
		Packet:          msgRecvPacket.Packet(),
		Acknowledgement: msgRecvPacket.Ack,
		ProofAcked:      proof.Proof,
		ProofHeight:     proof.ProofHeight,
		Signer:          signer,
	}

	return NewCosmosMessage(msg, func(signer string) {
		msg.Signer = signer
	}), nil
}

func (cc *CosmosProvider) PacketReceipt(
	ctx context.Context,
	msgTransfer provider.PacketInfo,
	height uint64,
) (provider.PacketProof, error) {
	key := host.PacketReceiptKey(msgTransfer.DestPort, msgTransfer.DestChannel, msgTransfer.Sequence)
	_, proof, proofHeight, err := cc.QueryTendermintProof(ctx, int64(height), key)
	if err != nil {
		return provider.PacketProof{}, fmt.Errorf("error querying comet proof for packet receipt: %w", err)
	}

	return provider.PacketProof{
		Proof:       proof,
		ProofHeight: proofHeight,
	}, nil
}

// NextSeqRecv queries for the appropriate Tendermint proof required to prove the next expected packet sequence number
// for a given counterparty channel. This is used in ORDERED channels to ensure packets are being delivered in the
// exact same order as they were sent over the wire.
func (cc *CosmosProvider) NextSeqRecv(
	ctx context.Context,
	msgTransfer provider.PacketInfo,
	height uint64,
) (provider.PacketProof, error) {
	key := host.NextSequenceRecvKey(msgTransfer.DestPort, msgTransfer.DestChannel)
	_, proof, proofHeight, err := cc.QueryTendermintProof(ctx, int64(height), key)
	if err != nil {
		return provider.PacketProof{}, fmt.Errorf("error querying comet proof for next sequence receive: %w", err)
	}

	return provider.PacketProof{
		Proof:       proof,
		ProofHeight: proofHeight,
	}, nil
}

func (cc *CosmosProvider) MsgTimeout(msgTransfer provider.PacketInfo, proof provider.PacketProof) (provider.RelayerMessage, error) {
	signer, err := cc.Address()
	if err != nil {
		return nil, err
	}
	assembled := &chantypes.MsgTimeout{
		Packet:           msgTransfer.Packet(),
		ProofUnreceived:  proof.Proof,
		ProofHeight:      proof.ProofHeight,
		NextSequenceRecv: msgTransfer.Sequence,
		Signer:           signer,
	}

	return NewCosmosMessage(assembled, func(signer string) {
		assembled.Signer = signer
	}), nil
}

func (cc *CosmosProvider) MsgTimeoutOnClose(msgTransfer provider.PacketInfo, proof provider.PacketProof) (provider.RelayerMessage, error) {
	signer, err := cc.Address()
	if err != nil {
		return nil, err
	}
	assembled := &chantypes.MsgTimeoutOnClose{
		Packet:           msgTransfer.Packet(),
		ProofUnreceived:  proof.Proof,
		ProofHeight:      proof.ProofHeight,
		NextSequenceRecv: msgTransfer.Sequence,
		Signer:           signer,
	}

	return NewCosmosMessage(assembled, func(signer string) {
		assembled.Signer = signer
	}), nil
}

func (cc *CosmosProvider) MsgConnectionOpenInit(info provider.ConnectionInfo, proof provider.ConnectionProof) (provider.RelayerMessage, error) {
	signer, err := cc.Address()
	if err != nil {
		return nil, err
	}
	msg := &conntypes.MsgConnectionOpenInit{
		ClientId: info.ClientID,
		Counterparty: conntypes.Counterparty{
			ClientId:     info.CounterpartyClientID,
			ConnectionId: "",
			Prefix:       info.CounterpartyCommitmentPrefix,
		},
		Version:     nil,
		DelayPeriod: defaultDelayPeriod,
		Signer:      signer,
	}

	return NewCosmosMessage(msg, func(signer string) {
		msg.Signer = signer
	}), nil
}

func (cc *CosmosProvider) ConnectionHandshakeProof(
	ctx context.Context,
	msgOpenInit provider.ConnectionInfo,
	height uint64,
) (provider.ConnectionProof, error) {
	clientState, clientStateProof, consensusStateProof, connStateProof, proofHeight, err := cc.GenerateConnHandshakeProof(ctx, int64(height), msgOpenInit.ClientID, msgOpenInit.ConnID)
	if err != nil {
		return provider.ConnectionProof{}, err
	}

	if len(connStateProof) == 0 {
		// It is possible that we have asked for a proof too early.
		// If the connection state proof is empty, there is no point in returning the next message.
		// We are not using (*conntypes.MsgConnectionOpenTry).ValidateBasic here because
		// that chokes on cross-chain bech32 details in ibc-go.
		return provider.ConnectionProof{}, fmt.Errorf("received invalid zero-length connection state proof")
	}

	return provider.ConnectionProof{
		ClientState:          clientState,
		ClientStateProof:     clientStateProof,
		ConsensusStateProof:  consensusStateProof,
		ConnectionStateProof: connStateProof,
		ProofHeight:          proofHeight.(clienttypes.Height),
	}, nil
}

func (cc *CosmosProvider) MsgConnectionOpenTry(msgOpenInit provider.ConnectionInfo, proof provider.ConnectionProof) (provider.RelayerMessage, error) {
	signer, err := cc.Address()
	if err != nil {
		return nil, err
	}

	csAny, err := clienttypes.PackClientState(proof.ClientState)
	if err != nil {
		return nil, err
	}

	counterparty := conntypes.Counterparty{
		ClientId:     msgOpenInit.ClientID,
		ConnectionId: msgOpenInit.ConnID,
		Prefix:       msgOpenInit.CounterpartyCommitmentPrefix,
	}

	msg := &conntypes.MsgConnectionOpenTry{
		ClientId:             msgOpenInit.CounterpartyClientID,
		PreviousConnectionId: msgOpenInit.CounterpartyConnID,
		ClientState:          csAny,
		Counterparty:         counterparty,
		DelayPeriod:          defaultDelayPeriod,
		CounterpartyVersions: conntypes.GetCompatibleVersions(),
		ProofHeight:          proof.ProofHeight,
		ProofInit:            proof.ConnectionStateProof,
		ProofClient:          proof.ClientStateProof,
		ProofConsensus:       proof.ConsensusStateProof,
		ConsensusHeight:      proof.ClientState.GetLatestHeight().(clienttypes.Height),
		Signer:               signer,
	}

	return NewCosmosMessage(msg, func(signer string) {
		msg.Signer = signer
	}), nil
}

func (cc *CosmosProvider) MsgConnectionOpenAck(msgOpenTry provider.ConnectionInfo, proof provider.ConnectionProof) (provider.RelayerMessage, error) {
	signer, err := cc.Address()
	if err != nil {
		return nil, err
	}

	csAny, err := clienttypes.PackClientState(proof.ClientState)
	if err != nil {
		return nil, err
	}

	msg := &conntypes.MsgConnectionOpenAck{
		ConnectionId:             msgOpenTry.CounterpartyConnID,
		CounterpartyConnectionId: msgOpenTry.ConnID,
		Version:                  conntypes.DefaultIBCVersion,
		ClientState:              csAny,
		ProofHeight: clienttypes.Height{
			RevisionNumber: proof.ProofHeight.GetRevisionNumber(),
			RevisionHeight: proof.ProofHeight.GetRevisionHeight(),
		},
		ProofTry:        proof.ConnectionStateProof,
		ProofClient:     proof.ClientStateProof,
		ProofConsensus:  proof.ConsensusStateProof,
		ConsensusHeight: proof.ClientState.GetLatestHeight().(clienttypes.Height),
		Signer:          signer,
	}

	return NewCosmosMessage(msg, func(signer string) {
		msg.Signer = signer
	}), nil
}

func (cc *CosmosProvider) ConnectionProof(
	ctx context.Context,
	msgOpenAck provider.ConnectionInfo,
	height uint64,
) (provider.ConnectionProof, error) {
	connState, err := cc.QueryConnection(ctx, int64(height), msgOpenAck.ConnID)
	if err != nil {
		return provider.ConnectionProof{}, err
	}

	return provider.ConnectionProof{
		ConnectionStateProof: connState.Proof,
		ProofHeight:          connState.ProofHeight,
	}, nil
}

func (cc *CosmosProvider) MsgConnectionOpenConfirm(msgOpenAck provider.ConnectionInfo, proof provider.ConnectionProof) (provider.RelayerMessage, error) {
	signer, err := cc.Address()
	if err != nil {
		return nil, err
	}
	msg := &conntypes.MsgConnectionOpenConfirm{
		ConnectionId: msgOpenAck.CounterpartyConnID,
		ProofAck:     proof.ConnectionStateProof,
		ProofHeight:  proof.ProofHeight,
		Signer:       signer,
	}

	return NewCosmosMessage(msg, func(signer string) {
		msg.Signer = signer
	}), nil
}

func (cc *CosmosProvider) MsgChannelOpenInit(info provider.ChannelInfo, proof provider.ChannelProof) (provider.RelayerMessage, error) {
	signer, err := cc.Address()
	if err != nil {
		return nil, err
	}
	msg := &chantypes.MsgChannelOpenInit{
		PortId: info.PortID,
		Channel: chantypes.Channel{
			State:    chantypes.INIT,
			Ordering: info.Order,
			Counterparty: chantypes.Counterparty{
				PortId:    info.CounterpartyPortID,
				ChannelId: "",
			},
			ConnectionHops: []string{info.ConnID},
			Version:        info.Version,
		},
		Signer: signer,
	}

	return NewCosmosMessage(msg, func(signer string) {
		msg.Signer = signer
	}), nil
}

func (cc *CosmosProvider) ChannelProof(
	ctx context.Context,
	msg provider.ChannelInfo,
	height uint64,
) (provider.ChannelProof, error) {
	channelRes, err := cc.QueryChannel(ctx, int64(height), msg.ChannelID, msg.PortID)
	if err != nil {
		return provider.ChannelProof{}, err
	}
	return provider.ChannelProof{
		Proof:       channelRes.Proof,
		ProofHeight: channelRes.ProofHeight,
		Version:     channelRes.Channel.Version,
		Ordering:    channelRes.Channel.Ordering,
	}, nil
}

func (cc *CosmosProvider) MsgChannelOpenTry(msgOpenInit provider.ChannelInfo, proof provider.ChannelProof) (provider.RelayerMessage, error) {
	signer, err := cc.Address()
	if err != nil {
		return nil, err
	}
	msg := &chantypes.MsgChannelOpenTry{
		PortId:            msgOpenInit.CounterpartyPortID,
		PreviousChannelId: msgOpenInit.CounterpartyChannelID,
		Channel: chantypes.Channel{
			State:    chantypes.TRYOPEN,
			Ordering: proof.Ordering,
			Counterparty: chantypes.Counterparty{
				PortId:    msgOpenInit.PortID,
				ChannelId: msgOpenInit.ChannelID,
			},
			ConnectionHops: []string{msgOpenInit.CounterpartyConnID},
			// In the future, may need to separate this from the CounterpartyVersion.
			// https://github.com/cosmos/ibc/tree/master/spec/core/ics-004-channel-and-packet-semantics#definitions
			// Using same version as counterparty for now.
			Version: proof.Version,
		},
		CounterpartyVersion: proof.Version,
		ProofInit:           proof.Proof,
		ProofHeight:         proof.ProofHeight,
		Signer:              signer,
	}

	return NewCosmosMessage(msg, func(signer string) {
		msg.Signer = signer
	}), nil
}

func (cc *CosmosProvider) MsgChannelOpenAck(msgOpenTry provider.ChannelInfo, proof provider.ChannelProof) (provider.RelayerMessage, error) {
	signer, err := cc.Address()
	if err != nil {
		return nil, err
	}
	msg := &chantypes.MsgChannelOpenAck{
		PortId:                msgOpenTry.CounterpartyPortID,
		ChannelId:             msgOpenTry.CounterpartyChannelID,
		CounterpartyChannelId: msgOpenTry.ChannelID,
		CounterpartyVersion:   proof.Version,
		ProofTry:              proof.Proof,
		ProofHeight:           proof.ProofHeight,
		Signer:                signer,
	}

	return NewCosmosMessage(msg, func(signer string) {
		msg.Signer = signer
	}), nil
}

func (cc *CosmosProvider) MsgChannelOpenConfirm(msgOpenAck provider.ChannelInfo, proof provider.ChannelProof) (provider.RelayerMessage, error) {
	signer, err := cc.Address()
	if err != nil {
		return nil, err
	}
	msg := &chantypes.MsgChannelOpenConfirm{
		PortId:      msgOpenAck.CounterpartyPortID,
		ChannelId:   msgOpenAck.CounterpartyChannelID,
		ProofAck:    proof.Proof,
		ProofHeight: proof.ProofHeight,
		Signer:      signer,
	}

	return NewCosmosMessage(msg, func(signer string) {
		msg.Signer = signer
	}), nil
}

func (cc *CosmosProvider) MsgChannelCloseInit(info provider.ChannelInfo, proof provider.ChannelProof) (provider.RelayerMessage, error) {
	signer, err := cc.Address()
	if err != nil {
		return nil, err
	}
	msg := &chantypes.MsgChannelCloseInit{
		PortId:    info.PortID,
		ChannelId: info.ChannelID,
		Signer:    signer,
	}

	return NewCosmosMessage(msg, func(signer string) {
		msg.Signer = signer
	}), nil
}

func (cc *CosmosProvider) MsgChannelCloseConfirm(msgCloseInit provider.ChannelInfo, proof provider.ChannelProof) (provider.RelayerMessage, error) {
	signer, err := cc.Address()
	if err != nil {
		return nil, err
	}
	msg := &chantypes.MsgChannelCloseConfirm{
		PortId:      msgCloseInit.CounterpartyPortID,
		ChannelId:   msgCloseInit.CounterpartyChannelID,
		ProofInit:   proof.Proof,
		ProofHeight: proof.ProofHeight,
		Signer:      signer,
	}

	return NewCosmosMessage(msg, func(signer string) {
		msg.Signer = signer
	}), nil
}

func (cc *CosmosProvider) MsgUpdateClientHeader(latestHeader provider.IBCHeader, trustedHeight clienttypes.Height, trustedHeader provider.IBCHeader) (ibcexported.ClientMessage, error) {
	trustedCosmosHeader, ok := trustedHeader.(provider.TendermintIBCHeader)
	if !ok {
		return nil, fmt.Errorf("unsupported IBC trusted header type, expected: TendermintIBCHeader, actual: %T", trustedHeader)
	}

	latestCosmosHeader, ok := latestHeader.(provider.TendermintIBCHeader)
	if !ok {
		return nil, fmt.Errorf("unsupported IBC header type, expected: TendermintIBCHeader, actual: %T", latestHeader)
	}

	trustedValidatorsProto, err := trustedCosmosHeader.ValidatorSet.ToProto()
	if err != nil {
		return nil, fmt.Errorf("error converting trusted validators to proto object: %w", err)
	}

	signedHeaderProto := latestCosmosHeader.SignedHeader.ToProto()

	validatorSetProto, err := latestCosmosHeader.ValidatorSet.ToProto()
	if err != nil {
		return nil, fmt.Errorf("error converting validator set to proto object: %w", err)
	}

	return &tmclient.Header{
		SignedHeader:      signedHeaderProto,
		ValidatorSet:      validatorSetProto,
		TrustedValidators: trustedValidatorsProto,
		TrustedHeight:     trustedHeight,
	}, nil
}

func (cc *CosmosProvider) QueryICQWithProof(ctx context.Context, path string, request []byte, height uint64) (provider.ICQProof, error) {
	slashSplit := strings.Split(path, "/")
	req := abci.RequestQuery{
		Path:   path,
		Height: int64(height),
		Data:   request,
		Prove:  slashSplit[len(slashSplit)-1] == "key",
	}

	res, err := cc.QueryABCI(ctx, req)
	if err != nil {
		return provider.ICQProof{}, fmt.Errorf("failed to execute interchain query: %w", err)
	}

	return provider.ICQProof{
		Result:   res.Value,
		ProofOps: res.ProofOps,
		Height:   res.Height,
	}, nil
}

func (cc *CosmosProvider) MsgSubmitQueryResponse(chainID string, queryID provider.ClientICQQueryID, proof provider.ICQProof) (provider.RelayerMessage, error) {
	signer, err := cc.Address()
	if err != nil {
		return nil, err
	}
	msg := &strideicqtypes.MsgSubmitQueryResponse{
		ChainId:     chainID,
		QueryId:     string(queryID),
		Result:      proof.Result,
		ProofOps:    proof.ProofOps,
		Height:      proof.Height,
		FromAddress: signer,
	}

	submitQueryRespMsg := NewCosmosMessage(msg, nil).(CosmosMessage)
	submitQueryRespMsg.FeegrantDisabled = true
	return submitQueryRespMsg, nil
}

func (cc *CosmosProvider) MsgSubmitMisbehaviour(clientID string, misbehaviour ibcexported.ClientMessage) (provider.RelayerMessage, error) {
	signer, err := cc.Address()
	if err != nil {
		return nil, err
	}

	msg, err := clienttypes.NewMsgSubmitMisbehaviour(clientID, misbehaviour, signer)
	if err != nil {
		return nil, err
	}

	return NewCosmosMessage(msg, func(signer string) {
		msg.Signer = signer
	}), nil
}

// RelayPacketFromSequence relays a packet with a given seq on src and returns recvPacket msgs, timeoutPacketmsgs and error
func (cc *CosmosProvider) RelayPacketFromSequence(
	ctx context.Context,
	src provider.ChainProvider,
	srch, dsth, seq uint64,
	srcChanID, srcPortID string,
	order chantypes.Order,
) (provider.RelayerMessage, provider.RelayerMessage, error) {
	msgTransfer, err := src.QuerySendPacket(ctx, srcChanID, srcPortID, seq)
	if err != nil {
		return nil, nil, err
	}

	dstTime, err := cc.BlockTime(ctx, int64(dsth))
	if err != nil {
		return nil, nil, err
	}

	if err := cc.ValidatePacket(msgTransfer, provider.LatestBlock{
		Height: dsth,
		Time:   dstTime,
	}); err != nil {
		switch err.(type) {
		case *provider.TimeoutHeightError, *provider.TimeoutTimestampError, *provider.TimeoutOnCloseError:
			var pp provider.PacketProof
			switch order {
			case chantypes.UNORDERED:
				pp, err = cc.PacketReceipt(ctx, msgTransfer, dsth)
				if err != nil {
					return nil, nil, err
				}
			case chantypes.ORDERED:
				pp, err = cc.NextSeqRecv(ctx, msgTransfer, dsth)
				if err != nil {
					return nil, nil, err
				}
			}
			if _, ok := err.(*provider.TimeoutOnCloseError); ok {
				timeout, err := src.MsgTimeoutOnClose(msgTransfer, pp)
				if err != nil {
					return nil, nil, err
				}
				return nil, timeout, nil
			} else {
				timeout, err := src.MsgTimeout(msgTransfer, pp)
				if err != nil {
					return nil, nil, err
				}
				return nil, timeout, nil
			}
		default:
			return nil, nil, err
		}
	}

	pp, err := src.PacketCommitment(ctx, msgTransfer, srch)
	if err != nil {
		return nil, nil, err
	}

	packet, err := cc.MsgRecvPacket(msgTransfer, pp)
	if err != nil {
		return nil, nil, err
	}

	return packet, nil, nil
}

// AcknowledgementFromSequence relays an acknowledgement with a given seq on src, source is the sending chain, destination is the receiving chain
func (cc *CosmosProvider) AcknowledgementFromSequence(ctx context.Context, dst provider.ChainProvider, dsth, seq uint64, dstChanId, dstPortId, srcChanId, srcPortId string) (provider.RelayerMessage, error) {
	msgRecvPacket, err := dst.QueryRecvPacket(ctx, dstChanId, dstPortId, seq)
	if err != nil {
		return nil, err
	}

	pp, err := dst.PacketAcknowledgement(ctx, msgRecvPacket, dsth)
	if err != nil {
		return nil, err
	}
	msg, err := cc.MsgAcknowledgement(msgRecvPacket, pp)
	if err != nil {
		return nil, err
	}
	return msg, nil
}

// QueryIBCHeader returns the IBC compatible block header (TendermintIBCHeader) at a specific height.
func (cc *CosmosProvider) QueryIBCHeader(ctx context.Context, h int64) (provider.IBCHeader, error) {
	if h == 0 {
		return nil, fmt.Errorf("height cannot be 0")
	}

	lightBlock, err := cc.LightProvider.LightBlock(ctx, h)
	if err != nil {
		return nil, err
	}

	return provider.TendermintIBCHeader{
		SignedHeader: lightBlock.SignedHeader,
		ValidatorSet: lightBlock.ValidatorSet,
	}, nil
}

// InjectTrustedFields injects the necessary trusted fields for a header to update a light
// client stored on the destination chain, using the information provided by the source
// chain.
// TrustedHeight is the latest height of the IBC client on dst
// TrustedValidators is the validator set of srcChain at the TrustedHeight
// InjectTrustedFields returns a copy of the header with TrustedFields modified
func (cc *CosmosProvider) InjectTrustedFields(ctx context.Context, header ibcexported.ClientMessage, dst provider.ChainProvider, dstClientId string) (ibcexported.ClientMessage, error) {
	// make copy of header stored in mop
	h, ok := header.(*tmclient.Header)
	if !ok {
		return nil, fmt.Errorf("trying to inject fields into non-tendermint headers")
	}

	// retrieve dst client from src chain
	// this is the client that will be updated
	cs, err := dst.QueryClientState(ctx, int64(h.TrustedHeight.RevisionHeight), dstClientId)
	if err != nil {
		return nil, err
	}

	// inject TrustedHeight as latest height stored on dst client
	h.TrustedHeight = cs.GetLatestHeight().(clienttypes.Height)

	// NOTE: We need to get validators from the source chain at height: trustedHeight+1
	// since the last trusted validators for a header at height h is the NextValidators
	// at h+1 committed to in header h by NextValidatorsHash

	// TODO: this is likely a source of off by 1 errors but may be impossible to change? Maybe this is the
	// place where we need to fix the upstream query proof issue?
	var trustedValidators *tmtypes.ValidatorSet
	if err := retry.Do(func() error {
		ibcHeader, err := cc.QueryIBCHeader(ctx, int64(h.TrustedHeight.RevisionHeight+1))
		if err != nil {
			return err
		}

		trustedValidators = ibcHeader.(provider.TendermintIBCHeader).ValidatorSet
		return err
	}, retry.Context(ctx), rtyAtt, rtyDel, rtyErr); err != nil {
		return nil, fmt.Errorf(
			"failed to get trusted header, please ensure header at the height %d has not been pruned by the connected node: %w",
			h.TrustedHeight.RevisionHeight, err,
		)
	}

	tvProto, err := trustedValidators.ToProto()
	if err != nil {
		return nil, fmt.Errorf("failed to convert trusted validators to proto: %w", err)
	}

	// inject TrustedValidators into header
	h.TrustedValidators = tvProto
	return h, nil
}

// queryTMClientState retrieves the latest consensus state for a client in state at a given height
// and unpacks/cast it to tendermint clientstate
func (cc *CosmosProvider) queryTMClientState(ctx context.Context, srch int64, srcClientId string) (*tmclient.ClientState, error) {
	clientStateRes, err := cc.QueryClientStateResponse(ctx, srch, srcClientId)
	if err != nil {
		return &tmclient.ClientState{}, err
	}

	clientStateExported, err := clienttypes.UnpackClientState(clientStateRes.ClientState)
	if err != nil {
		return &tmclient.ClientState{}, err
	}

	clientState, ok := clientStateExported.(*tmclient.ClientState)
	if !ok {
		return &tmclient.ClientState{},
			fmt.Errorf("error when casting exported clientstate to tendermint type, got(%T)", clientStateExported)
	}

	return clientState, nil
}

// queryLocalhostClientState retrieves the latest consensus state for a client in state at a given height
// and unpacks/cast it to localhost client state.
func (cc *CosmosProvider) queryLocalhostClientState(ctx context.Context, srch int64) (*localhost.ClientState, error) {
	clientStateRes, err := cc.QueryClientStateResponse(ctx, srch, ibcexported.LocalhostClientID)
	if err != nil {
		return &localhost.ClientState{}, err
	}

	clientStateExported, err := clienttypes.UnpackClientState(clientStateRes.ClientState)
	if err != nil {
		return &localhost.ClientState{}, err
	}

	clientState, ok := clientStateExported.(*localhost.ClientState)
	if !ok {
		return &localhost.ClientState{},
			fmt.Errorf("error when casting exported clientstate to localhost client type, got(%T)", clientStateExported)
	}

	return clientState, nil
}

// DefaultUpgradePath is the default IBC upgrade path set for an on-chain light client
var defaultUpgradePath = []string{"upgrade", "upgradedIBCState"}

// NewClientState creates a new tendermint client state tracking the dst chain.
func (cc *CosmosProvider) NewClientState(
	dstChainID string,
	dstUpdateHeader provider.IBCHeader,
	dstTrustingPeriod,
	dstUbdPeriod,
	maxClockDrift time.Duration,
	allowUpdateAfterExpiry,
	allowUpdateAfterMisbehaviour bool,
) (ibcexported.ClientState, error) {
	revisionNumber := clienttypes.ParseChainID(dstChainID)

	// Create the ClientState we want on 'c' tracking 'dst'
	return &tmclient.ClientState{
		ChainId:         dstChainID,
		TrustLevel:      tmclient.NewFractionFromTm(light.DefaultTrustLevel),
		TrustingPeriod:  dstTrustingPeriod,
		UnbondingPeriod: dstUbdPeriod,
		MaxClockDrift:   maxClockDrift,
		FrozenHeight:    clienttypes.ZeroHeight(),
		LatestHeight: clienttypes.Height{
			RevisionNumber: revisionNumber,
			RevisionHeight: dstUpdateHeader.Height(),
		},
		ProofSpecs:                   commitmenttypes.GetSDKSpecs(),
		UpgradePath:                  defaultUpgradePath,
		AllowUpdateAfterExpiry:       allowUpdateAfterExpiry,
		AllowUpdateAfterMisbehaviour: allowUpdateAfterMisbehaviour,
	}, nil
}

func (cc *CosmosProvider) UpdateFeesSpent(chain, key, address string, fees sdk.Coins) {
	// Don't set the metrics in testing
	if cc.metrics == nil {
		return
	}

	cc.totalFeesMu.Lock()
	cc.TotalFees = cc.TotalFees.Add(fees...)
	cc.totalFeesMu.Unlock()

	for _, fee := range cc.TotalFees {
		// Convert to a big float to get a float64 for metrics
		f, _ := big.NewFloat(0.0).SetInt(fee.Amount.BigInt()).Float64()
		cc.metrics.SetFeesSpent(chain, cc.PCfg.GasPrices, key, address, fee.GetDenom(), f)
	}
}

// MsgRegisterCounterpartyPayee creates an sdk.Msg to broadcast the counterparty address
func (cc *CosmosProvider) MsgRegisterCounterpartyPayee(portID, channelID, relayerAddr, counterpartyPayee string) (provider.RelayerMessage, error) {
	msg := feetypes.NewMsgRegisterCounterpartyPayee(portID, channelID, relayerAddr, counterpartyPayee)
	return NewCosmosMessage(msg, nil), nil
}

// PrepareFactory mutates the tx factory with the appropriate account number, sequence number, and min gas settings.
func (cc *CosmosProvider) PrepareFactory(txf tx.Factory, signingKey string) (tx.Factory, error) {
	var (
		err      error
		from     sdk.AccAddress
		num, seq uint64
	)

	// Get key address and retry if fail
	if err = retry.Do(func() error {
		from, err = cc.GetKeyAddressForKey(signingKey)
		if err != nil {
			return err
		}
		return err
	}, rtyAtt, rtyDel, rtyErr); err != nil {
		return tx.Factory{}, err
	}

	cliCtx := client.Context{}.WithClient(cc.RPCClient).
		WithInterfaceRegistry(cc.Cdc.InterfaceRegistry).
		WithChainID(cc.PCfg.ChainID).
		WithCodec(cc.Cdc.Marshaler).
		WithFromAddress(from)

	// Set the account number and sequence on the transaction factory and retry if fail
	if err = retry.Do(func() error {
		if err = txf.AccountRetriever().EnsureExists(cliCtx, from); err != nil {
			return err
		}
		return err
	}, rtyAtt, rtyDel, rtyErr); err != nil {
		return txf, err
	}

	// TODO: why this code? this may potentially require another query when we don't want one
	initNum, initSeq := txf.AccountNumber(), txf.Sequence()
	if initNum == 0 || initSeq == 0 {
		if err = retry.Do(func() error {
			num, seq, err = txf.AccountRetriever().GetAccountNumberSequence(cliCtx, from)
			if err != nil {
				return err
			}
			return err
		}, rtyAtt, rtyDel, rtyErr); err != nil {
			return txf, err
		}

		if initNum == 0 {
			txf = txf.WithAccountNumber(num)
		}

		if initSeq == 0 {
			txf = txf.WithSequence(seq)
		}
	}

	if cc.PCfg.MinGasAmount != 0 {
		txf = txf.WithGas(cc.PCfg.MinGasAmount)
	}

	if cc.PCfg.MaxGasAmount != 0 {
		txf = txf.WithGas(cc.PCfg.MaxGasAmount)
	}
	txf, err = cc.SetWithExtensionOptions(txf)
	if err != nil {
		return tx.Factory{}, err
	}
	return txf, nil
}

// AdjustEstimatedGas adjusts the estimated gas usage by multiplying it by the gas adjustment factor
// and return estimated gas is higher than max gas error. If the gas usage is zero, the adjusted gas
// is also zero.
func (cc *CosmosProvider) AdjustEstimatedGas(gasUsed uint64) (uint64, error) {
	if gasUsed == 0 {
		return gasUsed, nil
	}
	if cc.PCfg.MaxGasAmount > 0 && gasUsed > cc.PCfg.MaxGasAmount {
		return 0, fmt.Errorf("estimated gas %d is higher than max gas %d", gasUsed, cc.PCfg.MaxGasAmount)
	}
	gas := cc.PCfg.GasAdjustment * float64(gasUsed)
	if math.IsInf(gas, 1) {
		return 0, fmt.Errorf("infinite gas used")
	}
	return uint64(gas), nil
}

// SetWithExtensionOptions sets the dynamic fee extension options on the given
// transaction factory using the configuration options from the CosmosProvider.
// The function creates an extension option for each configuration option and
// serializes it into a byte slice before adding it to the list of extension
// options. The function returns the updated transaction factory with the new
// extension options or an error if the serialization fails or an invalid option
// value is encountered.
func (cc *CosmosProvider) SetWithExtensionOptions(txf tx.Factory) (tx.Factory, error) {
	extOpts := make([]*types.Any, 0, len(cc.PCfg.ExtensionOptions))
	for _, opt := range cc.PCfg.ExtensionOptions {
		max, ok := sdkmath.NewIntFromString(opt.Value)
		if !ok {
			return txf, fmt.Errorf("invalid opt value")
		}
		extensionOption := ethermint.ExtensionOptionDynamicFeeTx{
			MaxPriorityPrice: max,
		}
		extBytes, err := extensionOption.Marshal()
		if err != nil {
			return txf, err
		}
		extOpts = append(extOpts, &types.Any{
			TypeUrl: "/ethermint.types.v1.ExtensionOptionDynamicFeeTx",
			Value:   extBytes,
		})
	}
	return txf.WithExtensionOptions(extOpts...), nil
}

// CalculateGas simulates a tx to generate the appropriate gas settings before broadcasting a tx.
func (cc *CosmosProvider) CalculateGas(ctx context.Context, txf tx.Factory, signingKey string, msgs ...sdk.Msg) (txtypes.SimulateResponse, uint64, error) {
	keyInfo, err := cc.Keybase.Key(signingKey)
	if err != nil {
		return txtypes.SimulateResponse{}, 0, err
	}

	var txBytes []byte
	if err := retry.Do(func() error {
		var err error
		txBytes, err = BuildSimTx(keyInfo, txf, msgs...)
		if err != nil {
			return err
		}
		return nil
	}, retry.Context(ctx), rtyAtt, rtyDel, rtyErr); err != nil {
		return txtypes.SimulateResponse{}, 0, err
	}

	simQuery := abci.RequestQuery{
		Path: "/cosmos.tx.v1beta1.Service/Simulate",
		Data: txBytes,
	}

	var res abci.ResponseQuery
	if err := retry.Do(func() error {
		var err error
		res, err = cc.QueryABCI(ctx, simQuery)
		if err != nil {
			return err
		}
		return nil
	}, retry.Context(ctx), rtyAtt, rtyDel, rtyErr); err != nil {
		return txtypes.SimulateResponse{}, 0, err
	}

	var simRes txtypes.SimulateResponse
	if err := simRes.Unmarshal(res.Value); err != nil {
		return txtypes.SimulateResponse{}, 0, err
	}

	gas, err := cc.AdjustEstimatedGas(simRes.GasInfo.GasUsed)
	return simRes, gas, err
}

// TxFactory instantiates a new tx factory with the appropriate configuration settings for this chain.
func (cc *CosmosProvider) TxFactory() tx.Factory {
	return tx.Factory{}.
		WithAccountRetriever(cc).
		WithChainID(cc.PCfg.ChainID).
		WithTxConfig(cc.Cdc.TxConfig).
		WithGasAdjustment(cc.PCfg.GasAdjustment).
		WithGasPrices(cc.PCfg.GasPrices).
		WithKeybase(cc.Keybase).
		WithSignMode(cc.PCfg.SignMode())
}

// SignMode returns the SDK sign mode type reflective of the specified sign mode in the config file.
func (pc *CosmosProviderConfig) SignMode() signing.SignMode {
	signMode := signing.SignMode_SIGN_MODE_UNSPECIFIED
	switch pc.SignModeStr {
	case "direct":
		signMode = signing.SignMode_SIGN_MODE_DIRECT
	case "amino-json":
		signMode = signing.SignMode_SIGN_MODE_LEGACY_AMINO_JSON
	}
	return signMode
}

// QueryABCI performs an ABCI query and returns the appropriate response and error sdk error code.
func (cc *CosmosProvider) QueryABCI(ctx context.Context, req abci.RequestQuery) (abci.ResponseQuery, error) {
	opts := client2.ABCIQueryOptions{
		Height: req.Height,
		Prove:  req.Prove,
	}

	result, err := cc.RPCClient.ABCIQueryWithOptions(ctx, req.Path, req.Data, opts)
	if err != nil {
		return abci.ResponseQuery{}, err
	}

	if !result.Response.IsOK() {
		return abci.ResponseQuery{}, sdkErrorToGRPCError(result.Response)
	}

	// data from trusted node or subspace query doesn't need verification
	if !opts.Prove || !isQueryStoreWithProof(req.Path) {
		return result.Response, nil
	}

	return result.Response, nil
}

func sdkErrorToGRPCError(resp abci.ResponseQuery) error {
	switch resp.Code {
	case legacyerrors.ErrInvalidRequest.ABCICode():
		return status.Error(codes.InvalidArgument, resp.Log)
	case legacyerrors.ErrUnauthorized.ABCICode():
		return status.Error(codes.Unauthenticated, resp.Log)
	case legacyerrors.ErrKeyNotFound.ABCICode():
		return status.Error(codes.NotFound, resp.Log)
	default:
		return status.Error(codes.Unknown, resp.Log)
	}
}

// isQueryStoreWithProof expects a format like /<queryType>/<storeName>/<subpath>
// queryType must be "store" and subpath must be "key" to require a proof.
func isQueryStoreWithProof(path string) bool {
	if !strings.HasPrefix(path, "/") {
		return false
	}

	paths := strings.SplitN(path[1:], "/", 3)

	switch {
	case len(paths) != 3:
		return false
	case paths[0] != "store":
		return false
	case rootmulti.RequireProof("/" + paths[2]):
		return true
	}

	return false
}

// BuildSimTx creates an unsigned tx with an empty single signature and returns
// the encoded transaction or an error if the unsigned transaction cannot be built.
func BuildSimTx(info *keyring.Record, txf tx.Factory, msgs ...sdk.Msg) ([]byte, error) {
	txb, err := txf.BuildUnsignedTx(msgs...)
	if err != nil {
		return nil, err
	}

	var pk cryptotypes.PubKey = &secp256k1.PubKey{} // use default public key type

	pk, err = info.GetPubKey()
	if err != nil {
		return nil, err
	}

	// Create an empty signature literal as the ante handler will populate with a
	// sentinel pubkey.
	sig := signing.SignatureV2{
		PubKey: pk,
		Data: &signing.SingleSignatureData{
			SignMode: txf.SignMode(),
		},
		Sequence: txf.Sequence(),
	}
	if err := txb.SetSignatures(sig); err != nil {
		return nil, err
	}

	protoProvider, ok := txb.(protoTxProvider)
	if !ok {
		return nil, fmt.Errorf("cannot simulate amino tx")
	}

	simReq := txtypes.SimulateRequest{Tx: protoProvider.GetProtoTx()}
	return simReq.Marshal()
}

// protoTxProvider is a type which can provide a proto transaction. It is a
// workaround to get access to the wrapper TxBuilder's method GetProtoTx().
type protoTxProvider interface {
	GetProtoTx() *txtypes.Tx
}<|MERGE_RESOLUTION|>--- conflicted
+++ resolved
@@ -202,12 +202,7 @@
 		return nil, err
 	}
 
-<<<<<<< HEAD
-	tx1resp, err := cc.AwaitTx(resp.Hash, 15*time.Second)
-=======
-	fmt.Printf("TX result code: %d. Waiting for TX with hash %s\n", resp.Code, resp.Hash)
 	tx1resp, err := cc.AwaitTx(bytes.HexBytes(resp.Hash), 15*time.Second)
->>>>>>> 5ab55c06
 	if err != nil {
 		return nil, err
 	}
@@ -324,14 +319,10 @@
 		return nil, err
 	}
 
-<<<<<<< HEAD
-	res, err := cc.RPCClient.BroadcastTxAsync(ctx, txBytes)
-=======
 	res, err := cc.RPCClient.Client.BroadcastTxAsync(ctx, txBytes)
 	if res != nil {
 		fmt.Printf("TX hash: %s\n", res.Hash)
 	}
->>>>>>> 5ab55c06
 	if err != nil {
 		return nil, err
 	}
