package cosmos

import (
	"context"
	"errors"
	"fmt"
	"math"
	"math/big"
	"math/rand"
	"regexp"
	"strconv"
	"strings"
	"sync"
	"time"

	sdkerrors "cosmossdk.io/errors"
	sdkmath "cosmossdk.io/math"
	"cosmossdk.io/store/rootmulti"
	"github.com/avast/retry-go/v4"
	abci "github.com/cometbft/cometbft/abci/types"
	"github.com/cometbft/cometbft/libs/bytes"
	"github.com/cometbft/cometbft/light"
	client2 "github.com/cometbft/cometbft/rpc/client"
	coretypes "github.com/cometbft/cometbft/rpc/core/types"
	tmtypes "github.com/cometbft/cometbft/types"
	"github.com/cosmos/cosmos-sdk/client"
	"github.com/cosmos/cosmos-sdk/client/tx"
	"github.com/cosmos/cosmos-sdk/codec/types"
	"github.com/cosmos/cosmos-sdk/crypto/keyring"
	"github.com/cosmos/cosmos-sdk/crypto/keys/secp256k1"
	cryptotypes "github.com/cosmos/cosmos-sdk/crypto/types"
	sdk "github.com/cosmos/cosmos-sdk/types"
	legacyerrors "github.com/cosmos/cosmos-sdk/types/errors"
	txtypes "github.com/cosmos/cosmos-sdk/types/tx"
	"github.com/cosmos/cosmos-sdk/types/tx/signing"
	feetypes "github.com/cosmos/ibc-go/v8/modules/apps/29-fee/types"
	transfertypes "github.com/cosmos/ibc-go/v8/modules/apps/transfer/types"
	clienttypes "github.com/cosmos/ibc-go/v8/modules/core/02-client/types"
	conntypes "github.com/cosmos/ibc-go/v8/modules/core/03-connection/types"
	chantypes "github.com/cosmos/ibc-go/v8/modules/core/04-channel/types"
	commitmenttypes "github.com/cosmos/ibc-go/v8/modules/core/23-commitment/types"
	host "github.com/cosmos/ibc-go/v8/modules/core/24-host"
	ibcexported "github.com/cosmos/ibc-go/v8/modules/core/exported"
	tmclient "github.com/cosmos/ibc-go/v8/modules/light-clients/07-tendermint"
	localhost "github.com/cosmos/ibc-go/v8/modules/light-clients/09-localhost"
	strideicqtypes "github.com/cosmos/relayer/v2/relayer/chains/cosmos/stride"
	"github.com/cosmos/relayer/v2/relayer/ethermint"
	"github.com/cosmos/relayer/v2/relayer/provider"
	"go.uber.org/zap"
	"google.golang.org/grpc/codes"
	"google.golang.org/grpc/status"
)

// Variables used for retries
var (
	rtyAttNum                   = uint(5)
	rtyAtt                      = retry.Attempts(rtyAttNum)
	rtyDel                      = retry.Delay(time.Millisecond * 400)
	rtyErr                      = retry.LastErrorOnly(true)
	accountSeqRegex             = regexp.MustCompile("account sequence mismatch, expected ([0-9]+), got ([0-9]+)")
	defaultBroadcastWaitTimeout = 10 * time.Minute
	errUnknown                  = "unknown"
)

// Default IBC settings
var (
	defaultChainPrefix = commitmenttypes.NewMerklePrefix([]byte("ibc"))
	defaultDelayPeriod = uint64(0)
)

// Strings for parsing events
var (
	spTag      = "send_packet"
	waTag      = "write_acknowledgement"
	srcChanTag = "packet_src_channel"
	dstChanTag = "packet_dst_channel"
)

// SendMessage attempts to sign, encode & send a RelayerMessage
// This is used extensively in the relayer as an extension of the Provider interface
func (cc *CosmosProvider) SendMessage(ctx context.Context, msg provider.RelayerMessage, memo string) (*provider.RelayerTxResponse, bool, error) {
	return cc.SendMessages(ctx, []provider.RelayerMessage{msg}, memo)
}

var seqGuardSingleton sync.Mutex

// Gets the sequence guard. If it doesn't exist, initialized and returns it.
func ensureSequenceGuard(cc *CosmosProvider, key string) *WalletState {
	seqGuardSingleton.Lock()
	defer seqGuardSingleton.Unlock()

	if cc.walletStateMap == nil {
		cc.walletStateMap = map[string]*WalletState{}
	}

	sequenceGuard, ok := cc.walletStateMap[key]
	if !ok {
		cc.walletStateMap[key] = &WalletState{}
		return cc.walletStateMap[key]
	}

	return sequenceGuard
}

// SendMessages attempts to sign, encode, & send a slice of RelayerMessages
// This is used extensively in the relayer as an extension of the Provider interface
//
// NOTE: An error is returned if there was an issue sending the transaction. A successfully sent, but failed
// transaction will not return an error. If a transaction is successfully sent, the result of the execution
// of that transaction will be logged. A boolean indicating if a transaction was successfully
// sent and executed successfully is returned.
func (cc *CosmosProvider) SendMessages(ctx context.Context, msgs []provider.RelayerMessage, memo string) (*provider.RelayerTxResponse, bool, error) {
	var (
		rlyResp     *provider.RelayerTxResponse
		callbackErr error
		wg          sync.WaitGroup
	)

	callback := func(rtr *provider.RelayerTxResponse, err error) {
		rlyResp = rtr
		callbackErr = err
		wg.Done()
	}

	wg.Add(1)

	if err := retry.Do(func() error {
		return cc.SendMessagesToMempool(ctx, msgs, memo, ctx, []func(*provider.RelayerTxResponse, error){callback})
	}, retry.Context(ctx), rtyAtt, rtyDel, rtyErr, retry.OnRetry(func(n uint, err error) {
		cc.log.Info(
			"Error building or broadcasting transaction",
			zap.String("chain_id", cc.PCfg.ChainID),
			zap.Uint("attempt", n+1),
			zap.Uint("max_attempts", rtyAttNum),
			zap.Error(err),
		)
	})); err != nil {
		return nil, false, err
	}

	wg.Wait()

	if callbackErr != nil {
		return rlyResp, false, callbackErr
	}

	if rlyResp.Code != 0 {
		return rlyResp, false, fmt.Errorf("transaction failed with code: %d", rlyResp.Code)
	}

	return rlyResp, true, callbackErr
}

// SendMessagesToMempool simulates and broadcasts a transaction with the given msgs and memo.
// This method will return once the transaction has entered the mempool.
// In an async goroutine, will wait for the tx to be included in the block unless asyncCtx exits.
// If there is no error broadcasting, the asyncCallback will be called with success/failure of the wait for block inclusion.
func (cc *CosmosProvider) SendMessagesToMempool(
	ctx context.Context,
	msgs []provider.RelayerMessage,
	memo string,

	asyncCtx context.Context,
	asyncCallbacks []func(*provider.RelayerTxResponse, error),
) error {
	txSignerKey, feegranterKeyOrAddr, err := cc.buildSignerConfig(msgs)
	if err != nil {
		return err
	}

	sequenceGuard := ensureSequenceGuard(cc, txSignerKey)
	sequenceGuard.Mu.Lock()
	defer sequenceGuard.Mu.Unlock()

	txBytes, sequence, fees, err := cc.buildMessages(ctx, msgs, memo, 0, txSignerKey, feegranterKeyOrAddr, sequenceGuard)
	if err != nil {
		// Account sequence mismatch errors can happen on the simulated transaction also.
		if strings.Contains(err.Error(), legacyerrors.ErrWrongSequence.Error()) {
			cc.handleAccountSequenceMismatchError(sequenceGuard, err)
		}

		return err
	}

	if err := cc.broadcastTx(ctx, txBytes, msgs, fees, asyncCtx, defaultBroadcastWaitTimeout, asyncCallbacks); err != nil {
		if strings.Contains(err.Error(), legacyerrors.ErrWrongSequence.Error()) {
			cc.handleAccountSequenceMismatchError(sequenceGuard, err)
		}

		return err
	}

	// we had a successful tx broadcast with this sequence, so update it to the next
	cc.updateNextAccountSequence(sequenceGuard, sequence+1)
	return nil
}

func (cc *CosmosProvider) SubmitTxAwaitResponse(ctx context.Context, msgs []sdk.Msg, memo string, gas uint64, signingKeyName string) (*txtypes.GetTxResponse, error) {
	resp, err := cc.SendMsgsWith(ctx, msgs, memo, gas, signingKeyName, "")
	if err != nil {
		return nil, err
	}

<<<<<<< HEAD
	fmt.Printf("TX result code: %d. Waiting for TX with hash %s\n", resp.Code, resp.Hash)
	tx1resp, err := cc.AwaitTx(resp.Hash, 15*time.Second)
=======
	tx1resp, err := cc.AwaitTx(bytes.HexBytes(resp.Hash), 15*time.Second)
>>>>>>> 7cb083cc
	if err != nil {
		return nil, err
	}

	return tx1resp, err
}

// Get the TX by hash, waiting for it to be included in a block
func (cc *CosmosProvider) AwaitTx(txHash bytes.HexBytes, timeout time.Duration) (*txtypes.GetTxResponse, error) {
	var txByHash *txtypes.GetTxResponse
	var txLookupErr error
	startTime := time.Now()
	timeBetweenQueries := 100

	txClient := txtypes.NewServiceClient(cc)

	for txByHash == nil {
		ctx, cancel := context.WithTimeout(context.Background(), timeout)
		if time.Since(startTime) > timeout {
			cancel()
			return nil, txLookupErr
		}

		txByHash, txLookupErr = txClient.GetTx(ctx, &txtypes.GetTxRequest{Hash: txHash.String()})
		if txLookupErr != nil {
			time.Sleep(time.Duration(timeBetweenQueries) * time.Millisecond)
		}
		cancel()
	}

	return txByHash, nil
}

// SendMsgs wraps the msgs in a StdTx, signs and sends it. An error is returned if there
// was an issue sending the transaction. A successfully sent, but failed transaction will
// not return an error. If a transaction is successfully sent, the result of the execution
// of that transaction will be logged. A boolean indicating if a transaction was successfully
// sent and executed successfully is returned.
//
// feegranterKey - key name of the address set as the feegranter, empty string will not feegrant
func (cc *CosmosProvider) SendMsgsWith(ctx context.Context, msgs []sdk.Msg, memo string, gas uint64, signingKey string, feegranterKey string) (*coretypes.ResultBroadcastTx, error) {
	sdkConfigMutex.Lock()
	sdkConf := sdk.GetConfig()
	sdkConf.SetBech32PrefixForAccount(cc.PCfg.AccountPrefix, cc.PCfg.AccountPrefix+"pub")
	sdkConf.SetBech32PrefixForValidator(cc.PCfg.AccountPrefix+"valoper", cc.PCfg.AccountPrefix+"valoperpub")
	sdkConf.SetBech32PrefixForConsensusNode(cc.PCfg.AccountPrefix+"valcons", cc.PCfg.AccountPrefix+"valconspub")
	defer sdkConfigMutex.Unlock()

	rand.Seed(time.Now().UnixNano())
	feegrantKeyAcc, _ := cc.GetKeyAddressForKey(feegranterKey)

	txf, err := cc.PrepareFactory(cc.TxFactory(), signingKey)
	if err != nil {
		return nil, err
	}

	adjusted := gas

	if gas == 0 {
		// TODO: Make this work with new CalculateGas method
		// TODO: This is related to GRPC client stuff?
		// https://github.com/cosmos/cosmos-sdk/blob/5725659684fc93790a63981c653feee33ecf3225/client/tx/tx.go#L297
		_, adjusted, err = cc.CalculateGas(ctx, txf, signingKey, msgs...)

		if err != nil {
			return nil, err
		}
	}

	// Cannot feegrant your own TX
	if signingKey != feegranterKey && feegranterKey != "" {
		// Must be set in Factory to affect gas calculation (sim tx) as well as real tx
		txf = txf.WithFeeGranter(feegrantKeyAcc)
	}

	if memo != "" {
		txf = txf.WithMemo(memo)
	}

	// Set the gas amount on the transaction factory
	txf = txf.WithGas(adjusted)

	// Build the transaction builder
	txb, err := txf.BuildUnsignedTx(msgs...)
	if err != nil {
		return nil, err
	}

	// Attach the signature to the transaction
	// c.LogFailedTx(nil, err, msgs)
	// Force encoding in the chain specific address
	for _, msg := range msgs {
		cc.Cdc.Marshaler.MustMarshalJSON(msg)
	}

	err = func() error {
		//done := cc.SetSDKContext()
		// ensure that we allways call done, even in case of an error or panic
		//defer done()

		if err = tx.Sign(ctx, txf, signingKey, txb, false); err != nil {
			return err
		}
		return nil
	}()

	if err != nil {
		return nil, err
	}

	// Generate the transaction bytes
	txBytes, err := cc.Cdc.TxConfig.TxEncoder()(txb.GetTx())
	if err != nil {
		return nil, err
	}

	res, err := cc.RPCClient.BroadcastTxAsync(ctx, txBytes)
	if res != nil {
		fmt.Printf("TX hash: %s\n", res.Hash)
	}
	if err != nil {
		return nil, err
	}

	// transaction was executed, log the success or failure using the tx response code
	// NOTE: error is nil, logic should use the returned error to determine if the
	// transaction was successfully executed.
	if res.Code != 0 {
		return res, fmt.Errorf("transaction failed with code: %d", res.Code)
	}

	return res, nil
}

// sdkError will return the Cosmos SDK registered error for a given codespace/code combo if registered, otherwise nil.
func (cc *CosmosProvider) sdkError(codespace string, code uint32) error {
	// ABCIError will return an error other than "unknown" if syncRes.Code is a registered error in syncRes.Codespace
	// This catches all of the sdk errors https://github.com/cosmos/cosmos-sdk/blob/f10f5e5974d2ecbf9efc05bc0bfe1c99fdeed4b6/types/errors/errors.go
	err := errors.Unwrap(sdkerrors.ABCIError(codespace, code, "error broadcasting transaction"))
	if err.Error() != errUnknown {
		return err
	}
	return nil
}

// broadcastTx broadcasts a transaction with the given raw bytes and then, in an async goroutine, waits for the tx to be included in the block.
// The wait will end after either the asyncTimeout has run out or the asyncCtx exits.
// If there is no error broadcasting, the asyncCallback will be called with success/failure of the wait for block inclusion.
func (cc *CosmosProvider) broadcastTx(
	ctx context.Context, // context for tx broadcast
	tx []byte, // raw tx to be broadcasted
	msgs []provider.RelayerMessage, // used for logging only
	fees sdk.Coins, // used for metrics

	asyncCtx context.Context, // context for async wait for block inclusion after successful tx broadcast
	asyncTimeout time.Duration, // timeout for waiting for block inclusion
	asyncCallbacks []func(*provider.RelayerTxResponse, error), // callback for success/fail of the wait for block inclusion
) error {
	res, err := cc.RPCClient.BroadcastTxSync(ctx, tx)
	isErr := err != nil
	isFailed := res != nil && res.Code != 0
	if isErr || isFailed {
		if isErr && res == nil {
			// There are some cases where BroadcastTxSync will return an error but the associated
			// ResultBroadcastTx will be nil.
			return err
		}
		rlyResp := &provider.RelayerTxResponse{
			TxHash:    res.Hash.String(),
			Codespace: res.Codespace,
			Code:      res.Code,
			Data:      res.Data.String(),
		}
		if isFailed {
			err = cc.sdkError(res.Codespace, res.Code)
			if err == nil {
				err = fmt.Errorf("transaction failed to execute: codespace: %s, code: %d, log: %s", res.Codespace, res.Code, res.Log)
			}
		}
		cc.LogFailedTx(rlyResp, err, msgs)
		return err
	}
	address, err := cc.Address()
	if err != nil {
		return fmt.Errorf("failed to get relayer bech32 wallet address: %w", err)

	}
	cc.UpdateFeesSpent(cc.ChainId(), cc.Key(), address, fees)

	// TODO: maybe we need to check if the node has tx indexing enabled?
	// if not, we need to find a new way to block until inclusion in a block

	go cc.waitForTx(asyncCtx, res.Hash, msgs, asyncTimeout, asyncCallbacks)

	return nil
}

// waitForTx waits for a transaction to be included in a block, logs success/fail, then invokes callback.
// This is intended to be called as an async goroutine.
func (cc *CosmosProvider) waitForTx(
	ctx context.Context,
	txHash []byte,
	msgs []provider.RelayerMessage, // used for logging only
	waitTimeout time.Duration,
	callbacks []func(*provider.RelayerTxResponse, error),
) {
	res, err := cc.waitForBlockInclusion(ctx, txHash, waitTimeout)
	if err != nil {
		cc.log.Error("Failed to wait for block inclusion", zap.Error(err))
		if len(callbacks) > 0 {
			for _, cb := range callbacks {
				//Call each callback in order since waitForTx is already invoked asyncronously
				cb(nil, err)
			}
		}
		return
	}

	rlyResp := &provider.RelayerTxResponse{
		Height:    res.Height,
		TxHash:    res.TxHash,
		Codespace: res.Codespace,
		Code:      res.Code,
		Data:      res.Data,
		Events:    parseEventsFromTxResponse(res),
	}

	// transaction was executed, log the success or failure using the tx response code
	// NOTE: error is nil, logic should use the returned error to determine if the
	// transaction was successfully executed.

	if res.Code != 0 {
		// Check for any registered SDK errors
		err := cc.sdkError(res.Codespace, res.Code)
		if err == nil {
			err = fmt.Errorf("transaction failed to execute: codespace: %s, code: %d, log: %s", res.Codespace, res.Code, res.RawLog)
		}
		if len(callbacks) > 0 {
			for _, cb := range callbacks {
				//Call each callback in order since waitForTx is already invoked asyncronously
				cb(nil, err)
			}
		}
		cc.LogFailedTx(rlyResp, nil, msgs)
		return
	}

	if len(callbacks) > 0 {
		for _, cb := range callbacks {
			//Call each callback in order since waitForTx is already invoked asyncronously
			cb(rlyResp, nil)
		}
	}
	cc.LogSuccessTx(res, msgs)
}

// waitForBlockInclusion will wait for a transaction to be included in a block, up to waitTimeout or context cancellation.
func (cc *CosmosProvider) waitForBlockInclusion(
	ctx context.Context,
	txHash []byte,
	waitTimeout time.Duration,
) (*sdk.TxResponse, error) {
	exitAfter := time.After(waitTimeout)
	for {
		select {
		case <-exitAfter:
			return nil, fmt.Errorf("timed out after: %d; %w", waitTimeout, ErrTimeoutAfterWaitingForTxBroadcast)
		// This fixed poll is fine because it's only for logging and updating prometheus metrics currently.
		case <-time.After(time.Millisecond * 100):
			res, err := cc.RPCClient.Tx(ctx, txHash, false)
			if err == nil {
				return cc.mkTxResult(res)
			}
			if strings.Contains(err.Error(), "transaction indexing is disabled") {
				return nil, fmt.Errorf("cannot determine success/failure of tx because transaction indexing is disabled on rpc url")
			}
		case <-ctx.Done():
			return nil, ctx.Err()
		}
	}
}

// mkTxResult decodes a comet transaction into an SDK TxResponse.
func (cc *CosmosProvider) mkTxResult(resTx *coretypes.ResultTx) (*sdk.TxResponse, error) {
	txbz, err := cc.Cdc.TxConfig.TxDecoder()(resTx.Tx)
	if err != nil {
		return nil, err
	}

	p, ok := txbz.(intoAny)
	if !ok {
		return nil, fmt.Errorf("expecting a type implementing intoAny, got: %T", txbz)
	}

	any := p.AsAny()
	return sdk.NewResponseResultTx(resTx, any, ""), nil
}

func parseEventsFromTxResponse(resp *sdk.TxResponse) []provider.RelayerEvent {
	var events []provider.RelayerEvent

	if resp == nil {
		return events
	}

	for _, logs := range resp.Logs {
		for _, event := range logs.Events {
			attributes := make(map[string]string)
			for _, attribute := range event.Attributes {
				attributes[attribute.Key] = attribute.Value
			}
			events = append(events, provider.RelayerEvent{
				EventType:  event.Type,
				Attributes: attributes,
			})
		}
	}

	// After SDK v0.50, indexed events are no longer provided in the logs on
	// transaction execution, the response events can be directly used
	if len(events) == 0 {
		for _, event := range resp.Events {
			attributes := make(map[string]string)
			for _, attribute := range event.Attributes {
				attributes[attribute.Key] = attribute.Value
			}
			events = append(events, provider.RelayerEvent{
				EventType:  event.Type,
				Attributes: attributes,
			})
		}
	}

	return events
}

func (cc *CosmosProvider) buildSignerConfig(msgs []provider.RelayerMessage) (
	txSignerKey string,
	feegranterKeyOrAddr string,
	err error,
) {
	// Guard against race conditions when choosing a signer/feegranter
	cc.feegrantMu.Lock()
	defer cc.feegrantMu.Unlock()

	// Some messages have feegranting disabled. If any message in the TX disables feegrants, then the TX will not be feegranted.
	isFeegrantEligible := cc.PCfg.FeeGrants != nil

	for _, curr := range msgs {
		if cMsg, ok := curr.(CosmosMessage); ok {
			if cMsg.FeegrantDisabled {
				isFeegrantEligible = false
			}
		}
	}

	// By default, we should sign TXs with the provider's default key
	txSignerKey = cc.PCfg.Key

	if isFeegrantEligible {
		txSignerKey, feegranterKeyOrAddr = cc.GetTxFeeGrant()
		signerAcc, addrErr := cc.GetKeyAddressForKey(txSignerKey)
		if addrErr != nil {
			err = addrErr
			return
		}

		signerAccAddr, encodeErr := cc.EncodeBech32AccAddr(signerAcc)
		if encodeErr != nil {
			err = encodeErr
			return
		}

		// Overwrite the 'Signer' field in any Msgs that provide an 'optionalSetSigner' callback
		for _, curr := range msgs {
			if cMsg, ok := curr.(CosmosMessage); ok {
				if cMsg.SetSigner != nil {
					cMsg.SetSigner(signerAccAddr)
				}
			}
		}
	}

	return
}

func (cc *CosmosProvider) buildMessages(
	ctx context.Context,
	msgs []provider.RelayerMessage,
	memo string,
	gas uint64,
	txSignerKey string,
	feegranterKeyOrAddr string,
	sequenceGuard *WalletState,
) (
	txBytes []byte,
	sequence uint64,
	fees sdk.Coins,
	err error,
) {
	done := cc.SetSDKContext()
	defer done()

	cMsgs := CosmosMsgs(msgs...)

	txf, err := cc.PrepareFactory(cc.TxFactory(), txSignerKey)
	if err != nil {
		return nil, 0, sdk.Coins{}, err
	}

	if memo != "" {
		txf = txf.WithMemo(memo)
	}

	sequence = txf.Sequence()
	cc.updateNextAccountSequence(sequenceGuard, sequence)
	if sequence < sequenceGuard.NextAccountSequence {
		sequence = sequenceGuard.NextAccountSequence
		txf = txf.WithSequence(sequence)
	}

	// Cannot feegrant your own TX
	if txSignerKey != feegranterKeyOrAddr && feegranterKeyOrAddr != "" {
		var granterAddr sdk.AccAddress
		if cc.PCfg.FeeGrants != nil && cc.PCfg.FeeGrants.IsExternalGranter {
			granterAddr, err = cc.DecodeBech32AccAddr(feegranterKeyOrAddr)
			if err != nil {
				return nil, 0, sdk.Coins{}, err
			}
		} else {
			granterAddr, err = cc.GetKeyAddressForKey(feegranterKeyOrAddr)
			if err != nil {
				return nil, 0, sdk.Coins{}, err
			}
		}

		txf = txf.WithFeeGranter(granterAddr)
	}

	adjusted := gas

	if gas == 0 {
		_, adjusted, err = cc.CalculateGas(ctx, txf, txSignerKey, cMsgs...)

		if err != nil {
			return nil, 0, sdk.Coins{}, err
		}
	}

	// Set the gas amount on the transaction factory
	txf = txf.WithGas(adjusted)

	// Build the transaction builder
	txb, err := txf.BuildUnsignedTx(cMsgs...)
	if err != nil {
		return nil, 0, sdk.Coins{}, err
	}

	if err = tx.Sign(ctx, txf, txSignerKey, txb, false); err != nil {
		return nil, 0, sdk.Coins{}, err
	}

	tx := txb.GetTx()
	fees = tx.GetFee()

	// Generate the transaction bytes
	txBytes, err = cc.Cdc.TxConfig.TxEncoder()(tx)
	if err != nil {
		return nil, 0, sdk.Coins{}, err
	}

	return txBytes, txf.Sequence(), fees, nil
}

// handleAccountSequenceMismatchError will parse the error string, e.g.:
// "account sequence mismatch, expected 10, got 9: incorrect account sequence"
// and update the next account sequence with the expected value.
func (cc *CosmosProvider) handleAccountSequenceMismatchError(sequenceGuard *WalletState, err error) {
	if sequenceGuard == nil {
		panic("sequence guard not configured")
	}

	matches := accountSeqRegex.FindStringSubmatch(err.Error())
	if len(matches) == 0 {
		return
	}
	nextSeq, err := strconv.ParseUint(matches[1], 10, 64)
	if err != nil {
		return
	}
	sequenceGuard.NextAccountSequence = nextSeq
}

// MsgCreateClient creates an sdk.Msg to update the client on src with consensus state from dst
func (cc *CosmosProvider) MsgCreateClient(
	clientState ibcexported.ClientState,
	consensusState ibcexported.ConsensusState,
) (provider.RelayerMessage, error) {
	signer, err := cc.Address()
	if err != nil {
		return nil, err
	}

	anyClientState, err := clienttypes.PackClientState(clientState)
	if err != nil {
		return nil, err
	}

	anyConsensusState, err := clienttypes.PackConsensusState(consensusState)
	if err != nil {
		return nil, err
	}

	msg := &clienttypes.MsgCreateClient{
		ClientState:    anyClientState,
		ConsensusState: anyConsensusState,
		Signer:         signer,
	}

	return NewCosmosMessage(msg, func(signer string) {
		msg.Signer = signer
	}), nil
}

func (cc *CosmosProvider) MsgUpdateClient(srcClientID string, dstHeader ibcexported.ClientMessage) (provider.RelayerMessage, error) {
	acc, err := cc.Address()
	if err != nil {
		return nil, err
	}

	clientMsg, err := clienttypes.PackClientMessage(dstHeader)
	if err != nil {
		return nil, err
	}
	msg := &clienttypes.MsgUpdateClient{
		ClientId:      srcClientID,
		ClientMessage: clientMsg,
		Signer:        acc,
	}
	return NewCosmosMessage(msg, func(signer string) {
		msg.Signer = signer
	}), nil
}

func (cc *CosmosProvider) MsgUpgradeClient(srcClientId string, consRes *clienttypes.QueryConsensusStateResponse, clientRes *clienttypes.QueryClientStateResponse) (provider.RelayerMessage, error) {
	var (
		acc string
		err error
	)
	if acc, err = cc.Address(); err != nil {
		return nil, err
	}

	msgUpgradeClient := &clienttypes.MsgUpgradeClient{ClientId: srcClientId, ClientState: clientRes.ClientState,
		ConsensusState: consRes.ConsensusState, ProofUpgradeClient: consRes.GetProof(),
		ProofUpgradeConsensusState: consRes.ConsensusState.Value, Signer: acc}

	return NewCosmosMessage(msgUpgradeClient, func(signer string) {
		msgUpgradeClient.Signer = signer
	}), nil
}

// MsgTransfer creates a new transfer message
func (cc *CosmosProvider) MsgTransfer(
	dstAddr string,
	amount sdk.Coin,
	info provider.PacketInfo,
) (provider.RelayerMessage, error) {
	acc, err := cc.Address()
	if err != nil {
		return nil, err
	}
	msg := &transfertypes.MsgTransfer{
		SourcePort:       info.SourcePort,
		SourceChannel:    info.SourceChannel,
		Token:            amount,
		Sender:           acc,
		Receiver:         dstAddr,
		TimeoutTimestamp: info.TimeoutTimestamp,
	}

	// If the timeoutHeight is 0 then we don't need to explicitly set it on the MsgTransfer
	if info.TimeoutHeight.RevisionHeight != 0 {
		msg.TimeoutHeight = info.TimeoutHeight
	}

	msgTransfer := NewCosmosMessage(msg, nil).(CosmosMessage)
	msgTransfer.FeegrantDisabled = true
	return msgTransfer, nil
}

func (cc *CosmosProvider) ValidatePacket(msgTransfer provider.PacketInfo, latest provider.LatestBlock) error {
	if msgTransfer.Sequence == 0 {
		return errors.New("refusing to relay packet with sequence: 0")
	}

	if len(msgTransfer.Data) == 0 {
		return errors.New("refusing to relay packet with empty data")
	}

	// This should not be possible, as it violates IBC spec
	if msgTransfer.TimeoutHeight.IsZero() && msgTransfer.TimeoutTimestamp == 0 {
		return errors.New("refusing to relay packet without a timeout (height or timestamp must be set)")
	}

	revision := clienttypes.ParseChainID(cc.PCfg.ChainID)
	latestClientTypesHeight := clienttypes.NewHeight(revision, latest.Height)
	if !msgTransfer.TimeoutHeight.IsZero() && latestClientTypesHeight.GTE(msgTransfer.TimeoutHeight) {
		return provider.NewTimeoutHeightError(latest.Height, msgTransfer.TimeoutHeight.RevisionHeight)
	}
	latestTimestamp := uint64(latest.Time.UnixNano())
	if msgTransfer.TimeoutTimestamp > 0 && latestTimestamp > msgTransfer.TimeoutTimestamp {
		return provider.NewTimeoutTimestampError(latestTimestamp, msgTransfer.TimeoutTimestamp)
	}

	return nil
}

func (cc *CosmosProvider) PacketCommitment(
	ctx context.Context,
	msgTransfer provider.PacketInfo,
	height uint64,
) (provider.PacketProof, error) {
	key := host.PacketCommitmentKey(msgTransfer.SourcePort, msgTransfer.SourceChannel, msgTransfer.Sequence)
	commitment, proof, proofHeight, err := cc.QueryTendermintProof(ctx, int64(height), key)
	if err != nil {
		return provider.PacketProof{}, fmt.Errorf("error querying comet proof for packet commitment: %w", err)
	}
	// check if packet commitment exists
	if len(commitment) == 0 {
		return provider.PacketProof{}, chantypes.ErrPacketCommitmentNotFound
	}

	return provider.PacketProof{
		Proof:       proof,
		ProofHeight: proofHeight,
	}, nil
}

func (cc *CosmosProvider) MsgRecvPacket(
	msgTransfer provider.PacketInfo,
	proof provider.PacketProof,
) (provider.RelayerMessage, error) {
	signer, err := cc.Address()
	if err != nil {
		return nil, err
	}
	msg := &chantypes.MsgRecvPacket{
		Packet:          msgTransfer.Packet(),
		ProofCommitment: proof.Proof,
		ProofHeight:     proof.ProofHeight,
		Signer:          signer,
	}

	return NewCosmosMessage(msg, func(signer string) {
		msg.Signer = signer
	}), nil
}

func (cc *CosmosProvider) PacketAcknowledgement(
	ctx context.Context,
	msgRecvPacket provider.PacketInfo,
	height uint64,
) (provider.PacketProof, error) {
	key := host.PacketAcknowledgementKey(msgRecvPacket.DestPort, msgRecvPacket.DestChannel, msgRecvPacket.Sequence)
	ack, proof, proofHeight, err := cc.QueryTendermintProof(ctx, int64(height), key)
	if err != nil {
		return provider.PacketProof{}, fmt.Errorf("error querying comet proof for packet acknowledgement: %w", err)
	}
	if len(ack) == 0 {
		return provider.PacketProof{}, chantypes.ErrInvalidAcknowledgement
	}
	return provider.PacketProof{
		Proof:       proof,
		ProofHeight: proofHeight,
	}, nil
}

func (cc *CosmosProvider) MsgAcknowledgement(
	msgRecvPacket provider.PacketInfo,
	proof provider.PacketProof,
) (provider.RelayerMessage, error) {
	signer, err := cc.Address()
	if err != nil {
		return nil, err
	}
	msg := &chantypes.MsgAcknowledgement{
		Packet:          msgRecvPacket.Packet(),
		Acknowledgement: msgRecvPacket.Ack,
		ProofAcked:      proof.Proof,
		ProofHeight:     proof.ProofHeight,
		Signer:          signer,
	}

	return NewCosmosMessage(msg, func(signer string) {
		msg.Signer = signer
	}), nil
}

func (cc *CosmosProvider) PacketReceipt(
	ctx context.Context,
	msgTransfer provider.PacketInfo,
	height uint64,
) (provider.PacketProof, error) {
	key := host.PacketReceiptKey(msgTransfer.DestPort, msgTransfer.DestChannel, msgTransfer.Sequence)
	_, proof, proofHeight, err := cc.QueryTendermintProof(ctx, int64(height), key)
	if err != nil {
		return provider.PacketProof{}, fmt.Errorf("error querying comet proof for packet receipt: %w", err)
	}

	return provider.PacketProof{
		Proof:       proof,
		ProofHeight: proofHeight,
	}, nil
}

// NextSeqRecv queries for the appropriate Tendermint proof required to prove the next expected packet sequence number
// for a given counterparty channel. This is used in ORDERED channels to ensure packets are being delivered in the
// exact same order as they were sent over the wire.
func (cc *CosmosProvider) NextSeqRecv(
	ctx context.Context,
	msgTransfer provider.PacketInfo,
	height uint64,
) (provider.PacketProof, error) {
	key := host.NextSequenceRecvKey(msgTransfer.DestPort, msgTransfer.DestChannel)
	_, proof, proofHeight, err := cc.QueryTendermintProof(ctx, int64(height), key)
	if err != nil {
		return provider.PacketProof{}, fmt.Errorf("error querying comet proof for next sequence receive: %w", err)
	}

	return provider.PacketProof{
		Proof:       proof,
		ProofHeight: proofHeight,
	}, nil
}

func (cc *CosmosProvider) MsgTimeout(msgTransfer provider.PacketInfo, proof provider.PacketProof) (provider.RelayerMessage, error) {
	signer, err := cc.Address()
	if err != nil {
		return nil, err
	}
	assembled := &chantypes.MsgTimeout{
		Packet:           msgTransfer.Packet(),
		ProofUnreceived:  proof.Proof,
		ProofHeight:      proof.ProofHeight,
		NextSequenceRecv: msgTransfer.Sequence,
		Signer:           signer,
	}

	return NewCosmosMessage(assembled, func(signer string) {
		assembled.Signer = signer
	}), nil
}

func (cc *CosmosProvider) MsgTimeoutOnClose(msgTransfer provider.PacketInfo, proof provider.PacketProof) (provider.RelayerMessage, error) {
	signer, err := cc.Address()
	if err != nil {
		return nil, err
	}
	assembled := &chantypes.MsgTimeoutOnClose{
		Packet:           msgTransfer.Packet(),
		ProofUnreceived:  proof.Proof,
		ProofHeight:      proof.ProofHeight,
		NextSequenceRecv: msgTransfer.Sequence,
		Signer:           signer,
	}

	return NewCosmosMessage(assembled, func(signer string) {
		assembled.Signer = signer
	}), nil
}

func (cc *CosmosProvider) MsgConnectionOpenInit(info provider.ConnectionInfo, proof provider.ConnectionProof) (provider.RelayerMessage, error) {
	signer, err := cc.Address()
	if err != nil {
		return nil, err
	}
	msg := &conntypes.MsgConnectionOpenInit{
		ClientId: info.ClientID,
		Counterparty: conntypes.Counterparty{
			ClientId:     info.CounterpartyClientID,
			ConnectionId: "",
			Prefix:       info.CounterpartyCommitmentPrefix,
		},
		Version:     nil,
		DelayPeriod: defaultDelayPeriod,
		Signer:      signer,
	}

	return NewCosmosMessage(msg, func(signer string) {
		msg.Signer = signer
	}), nil
}

func (cc *CosmosProvider) ConnectionHandshakeProof(
	ctx context.Context,
	msgOpenInit provider.ConnectionInfo,
	height uint64,
) (provider.ConnectionProof, error) {
	clientState, clientStateProof, consensusStateProof, connStateProof, proofHeight, err := cc.GenerateConnHandshakeProof(ctx, int64(height), msgOpenInit.ClientID, msgOpenInit.ConnID)
	if err != nil {
		return provider.ConnectionProof{}, err
	}

	if len(connStateProof) == 0 {
		// It is possible that we have asked for a proof too early.
		// If the connection state proof is empty, there is no point in returning the next message.
		// We are not using (*conntypes.MsgConnectionOpenTry).ValidateBasic here because
		// that chokes on cross-chain bech32 details in ibc-go.
		return provider.ConnectionProof{}, fmt.Errorf("received invalid zero-length connection state proof")
	}

	return provider.ConnectionProof{
		ClientState:          clientState,
		ClientStateProof:     clientStateProof,
		ConsensusStateProof:  consensusStateProof,
		ConnectionStateProof: connStateProof,
		ProofHeight:          proofHeight.(clienttypes.Height),
	}, nil
}

func (cc *CosmosProvider) MsgConnectionOpenTry(msgOpenInit provider.ConnectionInfo, proof provider.ConnectionProof) (provider.RelayerMessage, error) {
	signer, err := cc.Address()
	if err != nil {
		return nil, err
	}

	csAny, err := clienttypes.PackClientState(proof.ClientState)
	if err != nil {
		return nil, err
	}

	counterparty := conntypes.Counterparty{
		ClientId:     msgOpenInit.ClientID,
		ConnectionId: msgOpenInit.ConnID,
		Prefix:       msgOpenInit.CounterpartyCommitmentPrefix,
	}

	msg := &conntypes.MsgConnectionOpenTry{
		ClientId:             msgOpenInit.CounterpartyClientID,
		PreviousConnectionId: msgOpenInit.CounterpartyConnID,
		ClientState:          csAny,
		Counterparty:         counterparty,
		DelayPeriod:          defaultDelayPeriod,
		CounterpartyVersions: conntypes.GetCompatibleVersions(),
		ProofHeight:          proof.ProofHeight,
		ProofInit:            proof.ConnectionStateProof,
		ProofClient:          proof.ClientStateProof,
		ProofConsensus:       proof.ConsensusStateProof,
		ConsensusHeight:      proof.ClientState.GetLatestHeight().(clienttypes.Height),
		Signer:               signer,
	}

	return NewCosmosMessage(msg, func(signer string) {
		msg.Signer = signer
	}), nil
}

func (cc *CosmosProvider) MsgConnectionOpenAck(msgOpenTry provider.ConnectionInfo, proof provider.ConnectionProof) (provider.RelayerMessage, error) {
	signer, err := cc.Address()
	if err != nil {
		return nil, err
	}

	csAny, err := clienttypes.PackClientState(proof.ClientState)
	if err != nil {
		return nil, err
	}

	msg := &conntypes.MsgConnectionOpenAck{
		ConnectionId:             msgOpenTry.CounterpartyConnID,
		CounterpartyConnectionId: msgOpenTry.ConnID,
		Version:                  conntypes.DefaultIBCVersion,
		ClientState:              csAny,
		ProofHeight: clienttypes.Height{
			RevisionNumber: proof.ProofHeight.GetRevisionNumber(),
			RevisionHeight: proof.ProofHeight.GetRevisionHeight(),
		},
		ProofTry:        proof.ConnectionStateProof,
		ProofClient:     proof.ClientStateProof,
		ProofConsensus:  proof.ConsensusStateProof,
		ConsensusHeight: proof.ClientState.GetLatestHeight().(clienttypes.Height),
		Signer:          signer,
	}

	return NewCosmosMessage(msg, func(signer string) {
		msg.Signer = signer
	}), nil
}

func (cc *CosmosProvider) ConnectionProof(
	ctx context.Context,
	msgOpenAck provider.ConnectionInfo,
	height uint64,
) (provider.ConnectionProof, error) {
	connState, err := cc.QueryConnection(ctx, int64(height), msgOpenAck.ConnID)
	if err != nil {
		return provider.ConnectionProof{}, err
	}

	return provider.ConnectionProof{
		ConnectionStateProof: connState.Proof,
		ProofHeight:          connState.ProofHeight,
	}, nil
}

func (cc *CosmosProvider) MsgConnectionOpenConfirm(msgOpenAck provider.ConnectionInfo, proof provider.ConnectionProof) (provider.RelayerMessage, error) {
	signer, err := cc.Address()
	if err != nil {
		return nil, err
	}
	msg := &conntypes.MsgConnectionOpenConfirm{
		ConnectionId: msgOpenAck.CounterpartyConnID,
		ProofAck:     proof.ConnectionStateProof,
		ProofHeight:  proof.ProofHeight,
		Signer:       signer,
	}

	return NewCosmosMessage(msg, func(signer string) {
		msg.Signer = signer
	}), nil
}

func (cc *CosmosProvider) MsgChannelOpenInit(info provider.ChannelInfo, proof provider.ChannelProof) (provider.RelayerMessage, error) {
	signer, err := cc.Address()
	if err != nil {
		return nil, err
	}
	msg := &chantypes.MsgChannelOpenInit{
		PortId: info.PortID,
		Channel: chantypes.Channel{
			State:    chantypes.INIT,
			Ordering: info.Order,
			Counterparty: chantypes.Counterparty{
				PortId:    info.CounterpartyPortID,
				ChannelId: "",
			},
			ConnectionHops: []string{info.ConnID},
			Version:        info.Version,
		},
		Signer: signer,
	}

	return NewCosmosMessage(msg, func(signer string) {
		msg.Signer = signer
	}), nil
}

func (cc *CosmosProvider) ChannelProof(
	ctx context.Context,
	msg provider.ChannelInfo,
	height uint64,
) (provider.ChannelProof, error) {
	channelRes, err := cc.QueryChannel(ctx, int64(height), msg.ChannelID, msg.PortID)
	if err != nil {
		return provider.ChannelProof{}, err
	}
	return provider.ChannelProof{
		Proof:       channelRes.Proof,
		ProofHeight: channelRes.ProofHeight,
		Version:     channelRes.Channel.Version,
		Ordering:    channelRes.Channel.Ordering,
	}, nil
}

func (cc *CosmosProvider) MsgChannelOpenTry(msgOpenInit provider.ChannelInfo, proof provider.ChannelProof) (provider.RelayerMessage, error) {
	signer, err := cc.Address()
	if err != nil {
		return nil, err
	}
	msg := &chantypes.MsgChannelOpenTry{
		PortId:            msgOpenInit.CounterpartyPortID,
		PreviousChannelId: msgOpenInit.CounterpartyChannelID,
		Channel: chantypes.Channel{
			State:    chantypes.TRYOPEN,
			Ordering: proof.Ordering,
			Counterparty: chantypes.Counterparty{
				PortId:    msgOpenInit.PortID,
				ChannelId: msgOpenInit.ChannelID,
			},
			ConnectionHops: []string{msgOpenInit.CounterpartyConnID},
			// In the future, may need to separate this from the CounterpartyVersion.
			// https://github.com/cosmos/ibc/tree/master/spec/core/ics-004-channel-and-packet-semantics#definitions
			// Using same version as counterparty for now.
			Version: proof.Version,
		},
		CounterpartyVersion: proof.Version,
		ProofInit:           proof.Proof,
		ProofHeight:         proof.ProofHeight,
		Signer:              signer,
	}

	return NewCosmosMessage(msg, func(signer string) {
		msg.Signer = signer
	}), nil
}

func (cc *CosmosProvider) MsgChannelOpenAck(msgOpenTry provider.ChannelInfo, proof provider.ChannelProof) (provider.RelayerMessage, error) {
	signer, err := cc.Address()
	if err != nil {
		return nil, err
	}
	msg := &chantypes.MsgChannelOpenAck{
		PortId:                msgOpenTry.CounterpartyPortID,
		ChannelId:             msgOpenTry.CounterpartyChannelID,
		CounterpartyChannelId: msgOpenTry.ChannelID,
		CounterpartyVersion:   proof.Version,
		ProofTry:              proof.Proof,
		ProofHeight:           proof.ProofHeight,
		Signer:                signer,
	}

	return NewCosmosMessage(msg, func(signer string) {
		msg.Signer = signer
	}), nil
}

func (cc *CosmosProvider) MsgChannelOpenConfirm(msgOpenAck provider.ChannelInfo, proof provider.ChannelProof) (provider.RelayerMessage, error) {
	signer, err := cc.Address()
	if err != nil {
		return nil, err
	}
	msg := &chantypes.MsgChannelOpenConfirm{
		PortId:      msgOpenAck.CounterpartyPortID,
		ChannelId:   msgOpenAck.CounterpartyChannelID,
		ProofAck:    proof.Proof,
		ProofHeight: proof.ProofHeight,
		Signer:      signer,
	}

	return NewCosmosMessage(msg, func(signer string) {
		msg.Signer = signer
	}), nil
}

func (cc *CosmosProvider) MsgChannelCloseInit(info provider.ChannelInfo, proof provider.ChannelProof) (provider.RelayerMessage, error) {
	signer, err := cc.Address()
	if err != nil {
		return nil, err
	}
	msg := &chantypes.MsgChannelCloseInit{
		PortId:    info.PortID,
		ChannelId: info.ChannelID,
		Signer:    signer,
	}

	return NewCosmosMessage(msg, func(signer string) {
		msg.Signer = signer
	}), nil
}

func (cc *CosmosProvider) MsgChannelCloseConfirm(msgCloseInit provider.ChannelInfo, proof provider.ChannelProof) (provider.RelayerMessage, error) {
	signer, err := cc.Address()
	if err != nil {
		return nil, err
	}
	msg := &chantypes.MsgChannelCloseConfirm{
		PortId:      msgCloseInit.CounterpartyPortID,
		ChannelId:   msgCloseInit.CounterpartyChannelID,
		ProofInit:   proof.Proof,
		ProofHeight: proof.ProofHeight,
		Signer:      signer,
	}

	return NewCosmosMessage(msg, func(signer string) {
		msg.Signer = signer
	}), nil
}

func (cc *CosmosProvider) MsgUpdateClientHeader(latestHeader provider.IBCHeader, trustedHeight clienttypes.Height, trustedHeader provider.IBCHeader) (ibcexported.ClientMessage, error) {
	trustedCosmosHeader, ok := trustedHeader.(provider.TendermintIBCHeader)
	if !ok {
		return nil, fmt.Errorf("unsupported IBC trusted header type, expected: TendermintIBCHeader, actual: %T", trustedHeader)
	}

	latestCosmosHeader, ok := latestHeader.(provider.TendermintIBCHeader)
	if !ok {
		return nil, fmt.Errorf("unsupported IBC header type, expected: TendermintIBCHeader, actual: %T", latestHeader)
	}

	trustedValidatorsProto, err := trustedCosmosHeader.ValidatorSet.ToProto()
	if err != nil {
		return nil, fmt.Errorf("error converting trusted validators to proto object: %w", err)
	}

	signedHeaderProto := latestCosmosHeader.SignedHeader.ToProto()

	validatorSetProto, err := latestCosmosHeader.ValidatorSet.ToProto()
	if err != nil {
		return nil, fmt.Errorf("error converting validator set to proto object: %w", err)
	}

	return &tmclient.Header{
		SignedHeader:      signedHeaderProto,
		ValidatorSet:      validatorSetProto,
		TrustedValidators: trustedValidatorsProto,
		TrustedHeight:     trustedHeight,
	}, nil
}

func (cc *CosmosProvider) QueryICQWithProof(ctx context.Context, path string, request []byte, height uint64) (provider.ICQProof, error) {
	slashSplit := strings.Split(path, "/")
	req := abci.RequestQuery{
		Path:   path,
		Height: int64(height),
		Data:   request,
		Prove:  slashSplit[len(slashSplit)-1] == "key",
	}

	res, err := cc.QueryABCI(ctx, req)
	if err != nil {
		return provider.ICQProof{}, fmt.Errorf("failed to execute interchain query: %w", err)
	}

	return provider.ICQProof{
		Result:   res.Value,
		ProofOps: res.ProofOps,
		Height:   res.Height,
	}, nil
}

func (cc *CosmosProvider) MsgSubmitQueryResponse(chainID string, queryID provider.ClientICQQueryID, proof provider.ICQProof) (provider.RelayerMessage, error) {
	signer, err := cc.Address()
	if err != nil {
		return nil, err
	}
	msg := &strideicqtypes.MsgSubmitQueryResponse{
		ChainId:     chainID,
		QueryId:     string(queryID),
		Result:      proof.Result,
		ProofOps:    proof.ProofOps,
		Height:      proof.Height,
		FromAddress: signer,
	}

	submitQueryRespMsg := NewCosmosMessage(msg, nil).(CosmosMessage)
	submitQueryRespMsg.FeegrantDisabled = true
	return submitQueryRespMsg, nil
}

func (cc *CosmosProvider) MsgSubmitMisbehaviour(clientID string, misbehaviour ibcexported.ClientMessage) (provider.RelayerMessage, error) {
	signer, err := cc.Address()
	if err != nil {
		return nil, err
	}

	msg, err := clienttypes.NewMsgSubmitMisbehaviour(clientID, misbehaviour, signer)
	if err != nil {
		return nil, err
	}

	return NewCosmosMessage(msg, func(signer string) {
		msg.Signer = signer
	}), nil
}

// RelayPacketFromSequence relays a packet with a given seq on src and returns recvPacket msgs, timeoutPacketmsgs and error
func (cc *CosmosProvider) RelayPacketFromSequence(
	ctx context.Context,
	src provider.ChainProvider,
	srch, dsth, seq uint64,
	srcChanID, srcPortID string,
	order chantypes.Order,
) (provider.RelayerMessage, provider.RelayerMessage, error) {
	msgTransfer, err := src.QuerySendPacket(ctx, srcChanID, srcPortID, seq)
	if err != nil {
		return nil, nil, err
	}

	dstTime, err := cc.BlockTime(ctx, int64(dsth))
	if err != nil {
		return nil, nil, err
	}

	if err := cc.ValidatePacket(msgTransfer, provider.LatestBlock{
		Height: dsth,
		Time:   dstTime,
	}); err != nil {
		switch err.(type) {
		case *provider.TimeoutHeightError, *provider.TimeoutTimestampError, *provider.TimeoutOnCloseError:
			var pp provider.PacketProof
			switch order {
			case chantypes.UNORDERED:
				pp, err = cc.PacketReceipt(ctx, msgTransfer, dsth)
				if err != nil {
					return nil, nil, err
				}
			case chantypes.ORDERED:
				pp, err = cc.NextSeqRecv(ctx, msgTransfer, dsth)
				if err != nil {
					return nil, nil, err
				}
			}
			if _, ok := err.(*provider.TimeoutOnCloseError); ok {
				timeout, err := src.MsgTimeoutOnClose(msgTransfer, pp)
				if err != nil {
					return nil, nil, err
				}
				return nil, timeout, nil
			} else {
				timeout, err := src.MsgTimeout(msgTransfer, pp)
				if err != nil {
					return nil, nil, err
				}
				return nil, timeout, nil
			}
		default:
			return nil, nil, err
		}
	}

	pp, err := src.PacketCommitment(ctx, msgTransfer, srch)
	if err != nil {
		return nil, nil, err
	}

	packet, err := cc.MsgRecvPacket(msgTransfer, pp)
	if err != nil {
		return nil, nil, err
	}

	return packet, nil, nil
}

// AcknowledgementFromSequence relays an acknowledgement with a given seq on src, source is the sending chain, destination is the receiving chain
func (cc *CosmosProvider) AcknowledgementFromSequence(ctx context.Context, dst provider.ChainProvider, dsth, seq uint64, dstChanId, dstPortId, srcChanId, srcPortId string) (provider.RelayerMessage, error) {
	msgRecvPacket, err := dst.QueryRecvPacket(ctx, dstChanId, dstPortId, seq)
	if err != nil {
		return nil, err
	}

	pp, err := dst.PacketAcknowledgement(ctx, msgRecvPacket, dsth)
	if err != nil {
		return nil, err
	}
	msg, err := cc.MsgAcknowledgement(msgRecvPacket, pp)
	if err != nil {
		return nil, err
	}
	return msg, nil
}

// QueryIBCHeader returns the IBC compatible block header (TendermintIBCHeader) at a specific height.
func (cc *CosmosProvider) QueryIBCHeader(ctx context.Context, h int64) (provider.IBCHeader, error) {
	if h == 0 {
		return nil, fmt.Errorf("height cannot be 0")
	}

	lightBlock, err := cc.LightProvider.LightBlock(ctx, h)
	if err != nil {
		return nil, err
	}

	return provider.TendermintIBCHeader{
		SignedHeader: lightBlock.SignedHeader,
		ValidatorSet: lightBlock.ValidatorSet,
	}, nil
}

// InjectTrustedFields injects the necessary trusted fields for a header to update a light
// client stored on the destination chain, using the information provided by the source
// chain.
// TrustedHeight is the latest height of the IBC client on dst
// TrustedValidators is the validator set of srcChain at the TrustedHeight
// InjectTrustedFields returns a copy of the header with TrustedFields modified
func (cc *CosmosProvider) InjectTrustedFields(ctx context.Context, header ibcexported.ClientMessage, dst provider.ChainProvider, dstClientId string) (ibcexported.ClientMessage, error) {
	// make copy of header stored in mop
	h, ok := header.(*tmclient.Header)
	if !ok {
		return nil, fmt.Errorf("trying to inject fields into non-tendermint headers")
	}

	// retrieve dst client from src chain
	// this is the client that will be updated
	cs, err := dst.QueryClientState(ctx, int64(h.TrustedHeight.RevisionHeight), dstClientId)
	if err != nil {
		return nil, err
	}

	// inject TrustedHeight as latest height stored on dst client
	h.TrustedHeight = cs.GetLatestHeight().(clienttypes.Height)

	// NOTE: We need to get validators from the source chain at height: trustedHeight+1
	// since the last trusted validators for a header at height h is the NextValidators
	// at h+1 committed to in header h by NextValidatorsHash

	// TODO: this is likely a source of off by 1 errors but may be impossible to change? Maybe this is the
	// place where we need to fix the upstream query proof issue?
	var trustedValidators *tmtypes.ValidatorSet
	if err := retry.Do(func() error {
		ibcHeader, err := cc.QueryIBCHeader(ctx, int64(h.TrustedHeight.RevisionHeight+1))
		if err != nil {
			return err
		}

		trustedValidators = ibcHeader.(provider.TendermintIBCHeader).ValidatorSet
		return err
	}, retry.Context(ctx), rtyAtt, rtyDel, rtyErr); err != nil {
		return nil, fmt.Errorf(
			"failed to get trusted header, please ensure header at the height %d has not been pruned by the connected node: %w",
			h.TrustedHeight.RevisionHeight, err,
		)
	}

	tvProto, err := trustedValidators.ToProto()
	if err != nil {
		return nil, fmt.Errorf("failed to convert trusted validators to proto: %w", err)
	}

	// inject TrustedValidators into header
	h.TrustedValidators = tvProto
	return h, nil
}

// queryTMClientState retrieves the latest consensus state for a client in state at a given height
// and unpacks/cast it to tendermint clientstate
func (cc *CosmosProvider) queryTMClientState(ctx context.Context, srch int64, srcClientId string) (*tmclient.ClientState, error) {
	clientStateRes, err := cc.QueryClientStateResponse(ctx, srch, srcClientId)
	if err != nil {
		return &tmclient.ClientState{}, err
	}

	clientStateExported, err := clienttypes.UnpackClientState(clientStateRes.ClientState)
	if err != nil {
		return &tmclient.ClientState{}, err
	}

	clientState, ok := clientStateExported.(*tmclient.ClientState)
	if !ok {
		return &tmclient.ClientState{},
			fmt.Errorf("error when casting exported clientstate to tendermint type, got(%T)", clientStateExported)
	}

	return clientState, nil
}

// queryLocalhostClientState retrieves the latest consensus state for a client in state at a given height
// and unpacks/cast it to localhost client state.
func (cc *CosmosProvider) queryLocalhostClientState(ctx context.Context, srch int64) (*localhost.ClientState, error) {
	clientStateRes, err := cc.QueryClientStateResponse(ctx, srch, ibcexported.LocalhostClientID)
	if err != nil {
		return &localhost.ClientState{}, err
	}

	clientStateExported, err := clienttypes.UnpackClientState(clientStateRes.ClientState)
	if err != nil {
		return &localhost.ClientState{}, err
	}

	clientState, ok := clientStateExported.(*localhost.ClientState)
	if !ok {
		return &localhost.ClientState{},
			fmt.Errorf("error when casting exported clientstate to localhost client type, got(%T)", clientStateExported)
	}

	return clientState, nil
}

// DefaultUpgradePath is the default IBC upgrade path set for an on-chain light client
var defaultUpgradePath = []string{"upgrade", "upgradedIBCState"}

// NewClientState creates a new tendermint client state tracking the dst chain.
func (cc *CosmosProvider) NewClientState(
	dstChainID string,
	dstUpdateHeader provider.IBCHeader,
	dstTrustingPeriod,
	dstUbdPeriod,
	maxClockDrift time.Duration,
	allowUpdateAfterExpiry,
	allowUpdateAfterMisbehaviour bool,
) (ibcexported.ClientState, error) {
	revisionNumber := clienttypes.ParseChainID(dstChainID)

	// Create the ClientState we want on 'c' tracking 'dst'
	return &tmclient.ClientState{
		ChainId:         dstChainID,
		TrustLevel:      tmclient.NewFractionFromTm(light.DefaultTrustLevel),
		TrustingPeriod:  dstTrustingPeriod,
		UnbondingPeriod: dstUbdPeriod,
		MaxClockDrift:   maxClockDrift,
		FrozenHeight:    clienttypes.ZeroHeight(),
		LatestHeight: clienttypes.Height{
			RevisionNumber: revisionNumber,
			RevisionHeight: dstUpdateHeader.Height(),
		},
		ProofSpecs:                   commitmenttypes.GetSDKSpecs(),
		UpgradePath:                  defaultUpgradePath,
		AllowUpdateAfterExpiry:       allowUpdateAfterExpiry,
		AllowUpdateAfterMisbehaviour: allowUpdateAfterMisbehaviour,
	}, nil
}

func (cc *CosmosProvider) UpdateFeesSpent(chain, key, address string, fees sdk.Coins) {
	// Don't set the metrics in testing
	if cc.metrics == nil {
		return
	}

	cc.totalFeesMu.Lock()
	cc.TotalFees = cc.TotalFees.Add(fees...)
	cc.totalFeesMu.Unlock()

	for _, fee := range cc.TotalFees {
		// Convert to a big float to get a float64 for metrics
		f, _ := big.NewFloat(0.0).SetInt(fee.Amount.BigInt()).Float64()
		cc.metrics.SetFeesSpent(chain, cc.PCfg.GasPrices, key, address, fee.GetDenom(), f)
	}
}

// MsgRegisterCounterpartyPayee creates an sdk.Msg to broadcast the counterparty address
func (cc *CosmosProvider) MsgRegisterCounterpartyPayee(portID, channelID, relayerAddr, counterpartyPayee string) (provider.RelayerMessage, error) {
	msg := feetypes.NewMsgRegisterCounterpartyPayee(portID, channelID, relayerAddr, counterpartyPayee)
	return NewCosmosMessage(msg, nil), nil
}

// PrepareFactory mutates the tx factory with the appropriate account number, sequence number, and min gas settings.
func (cc *CosmosProvider) PrepareFactory(txf tx.Factory, signingKey string) (tx.Factory, error) {
	var (
		err      error
		from     sdk.AccAddress
		num, seq uint64
	)

	// Get key address and retry if fail
	if err = retry.Do(func() error {
		from, err = cc.GetKeyAddressForKey(signingKey)
		if err != nil {
			return err
		}
		return err
	}, rtyAtt, rtyDel, rtyErr); err != nil {
		return tx.Factory{}, err
	}

	cliCtx := client.Context{}.WithClient(cc.RPCClient).
		WithInterfaceRegistry(cc.Cdc.InterfaceRegistry).
		WithChainID(cc.PCfg.ChainID).
		WithCodec(cc.Cdc.Marshaler).
		WithFromAddress(from)

	// Set the account number and sequence on the transaction factory and retry if fail
	if err = retry.Do(func() error {
		if err = txf.AccountRetriever().EnsureExists(cliCtx, from); err != nil {
			return err
		}
		return err
	}, rtyAtt, rtyDel, rtyErr); err != nil {
		return txf, err
	}

	// TODO: why this code? this may potentially require another query when we don't want one
	initNum, initSeq := txf.AccountNumber(), txf.Sequence()
	if initNum == 0 || initSeq == 0 {
		if err = retry.Do(func() error {
			num, seq, err = txf.AccountRetriever().GetAccountNumberSequence(cliCtx, from)
			if err != nil {
				return err
			}
			return err
		}, rtyAtt, rtyDel, rtyErr); err != nil {
			return txf, err
		}

		if initNum == 0 {
			txf = txf.WithAccountNumber(num)
		}

		if initSeq == 0 {
			txf = txf.WithSequence(seq)
		}
	}

	if cc.PCfg.MinGasAmount != 0 {
		txf = txf.WithGas(cc.PCfg.MinGasAmount)
	}

	if cc.PCfg.MaxGasAmount != 0 {
		txf = txf.WithGas(cc.PCfg.MaxGasAmount)
	}
	txf, err = cc.SetWithExtensionOptions(txf)
	if err != nil {
		return tx.Factory{}, err
	}
	return txf, nil
}

// AdjustEstimatedGas adjusts the estimated gas usage by multiplying it by the gas adjustment factor
// and return estimated gas is higher than max gas error. If the gas usage is zero, the adjusted gas
// is also zero.
func (cc *CosmosProvider) AdjustEstimatedGas(gasUsed uint64) (uint64, error) {
	if gasUsed == 0 {
		return gasUsed, nil
	}
	if cc.PCfg.MaxGasAmount > 0 && gasUsed > cc.PCfg.MaxGasAmount {
		return 0, fmt.Errorf("estimated gas %d is higher than max gas %d", gasUsed, cc.PCfg.MaxGasAmount)
	}
	gas := cc.PCfg.GasAdjustment * float64(gasUsed)
	if math.IsInf(gas, 1) {
		return 0, fmt.Errorf("infinite gas used")
	}
	return uint64(gas), nil
}

// SetWithExtensionOptions sets the dynamic fee extension options on the given
// transaction factory using the configuration options from the CosmosProvider.
// The function creates an extension option for each configuration option and
// serializes it into a byte slice before adding it to the list of extension
// options. The function returns the updated transaction factory with the new
// extension options or an error if the serialization fails or an invalid option
// value is encountered.
func (cc *CosmosProvider) SetWithExtensionOptions(txf tx.Factory) (tx.Factory, error) {
	extOpts := make([]*types.Any, 0, len(cc.PCfg.ExtensionOptions))
	for _, opt := range cc.PCfg.ExtensionOptions {
		max, ok := sdkmath.NewIntFromString(opt.Value)
		if !ok {
			return txf, fmt.Errorf("invalid opt value")
		}
		extensionOption := ethermint.ExtensionOptionDynamicFeeTx{
			MaxPriorityPrice: max,
		}
		extBytes, err := extensionOption.Marshal()
		if err != nil {
			return txf, err
		}
		extOpts = append(extOpts, &types.Any{
			TypeUrl: "/ethermint.types.v1.ExtensionOptionDynamicFeeTx",
			Value:   extBytes,
		})
	}
	return txf.WithExtensionOptions(extOpts...), nil
}

// CalculateGas simulates a tx to generate the appropriate gas settings before broadcasting a tx.
func (cc *CosmosProvider) CalculateGas(ctx context.Context, txf tx.Factory, signingKey string, msgs ...sdk.Msg) (txtypes.SimulateResponse, uint64, error) {
	keyInfo, err := cc.Keybase.Key(signingKey)
	if err != nil {
		return txtypes.SimulateResponse{}, 0, err
	}

	var txBytes []byte
	if err := retry.Do(func() error {
		var err error
		txBytes, err = BuildSimTx(keyInfo, txf, msgs...)
		if err != nil {
			return err
		}
		return nil
	}, retry.Context(ctx), rtyAtt, rtyDel, rtyErr); err != nil {
		return txtypes.SimulateResponse{}, 0, err
	}

	simQuery := abci.RequestQuery{
		Path: "/cosmos.tx.v1beta1.Service/Simulate",
		Data: txBytes,
	}

	var res abci.ResponseQuery
	if err := retry.Do(func() error {
		var err error
		res, err = cc.QueryABCI(ctx, simQuery)
		if err != nil {
			return err
		}
		return nil
	}, retry.Context(ctx), rtyAtt, rtyDel, rtyErr); err != nil {
		return txtypes.SimulateResponse{}, 0, err
	}

	var simRes txtypes.SimulateResponse
	if err := simRes.Unmarshal(res.Value); err != nil {
		return txtypes.SimulateResponse{}, 0, err
	}

	gas, err := cc.AdjustEstimatedGas(simRes.GasInfo.GasUsed)
	return simRes, gas, err
}

// TxFactory instantiates a new tx factory with the appropriate configuration settings for this chain.
func (cc *CosmosProvider) TxFactory() tx.Factory {
	return tx.Factory{}.
		WithAccountRetriever(cc).
		WithChainID(cc.PCfg.ChainID).
		WithTxConfig(cc.Cdc.TxConfig).
		WithGasAdjustment(cc.PCfg.GasAdjustment).
		WithGasPrices(cc.PCfg.GasPrices).
		WithKeybase(cc.Keybase).
		WithSignMode(cc.PCfg.SignMode())
}

// SignMode returns the SDK sign mode type reflective of the specified sign mode in the config file.
func (pc *CosmosProviderConfig) SignMode() signing.SignMode {
	signMode := signing.SignMode_SIGN_MODE_UNSPECIFIED
	switch pc.SignModeStr {
	case "direct":
		signMode = signing.SignMode_SIGN_MODE_DIRECT
	case "amino-json":
		signMode = signing.SignMode_SIGN_MODE_LEGACY_AMINO_JSON
	}
	return signMode
}

// QueryABCI performs an ABCI query and returns the appropriate response and error sdk error code.
func (cc *CosmosProvider) QueryABCI(ctx context.Context, req abci.RequestQuery) (abci.ResponseQuery, error) {
	opts := client2.ABCIQueryOptions{
		Height: req.Height,
		Prove:  req.Prove,
	}

	result, err := cc.RPCClient.ABCIQueryWithOptions(ctx, req.Path, req.Data, opts)
	if err != nil {
		return abci.ResponseQuery{}, err
	}

	if !result.Response.IsOK() {
		return abci.ResponseQuery{}, sdkErrorToGRPCError(result.Response)
	}

	// data from trusted node or subspace query doesn't need verification
	if !opts.Prove || !isQueryStoreWithProof(req.Path) {
		return result.Response, nil
	}

	return result.Response, nil
}

func sdkErrorToGRPCError(resp abci.ResponseQuery) error {
	switch resp.Code {
	case legacyerrors.ErrInvalidRequest.ABCICode():
		return status.Error(codes.InvalidArgument, resp.Log)
	case legacyerrors.ErrUnauthorized.ABCICode():
		return status.Error(codes.Unauthenticated, resp.Log)
	case legacyerrors.ErrKeyNotFound.ABCICode():
		return status.Error(codes.NotFound, resp.Log)
	default:
		return status.Error(codes.Unknown, resp.Log)
	}
}

// isQueryStoreWithProof expects a format like /<queryType>/<storeName>/<subpath>
// queryType must be "store" and subpath must be "key" to require a proof.
func isQueryStoreWithProof(path string) bool {
	if !strings.HasPrefix(path, "/") {
		return false
	}

	paths := strings.SplitN(path[1:], "/", 3)

	switch {
	case len(paths) != 3:
		return false
	case paths[0] != "store":
		return false
	case rootmulti.RequireProof("/" + paths[2]):
		return true
	}

	return false
}

// BuildSimTx creates an unsigned tx with an empty single signature and returns
// the encoded transaction or an error if the unsigned transaction cannot be built.
func BuildSimTx(info *keyring.Record, txf tx.Factory, msgs ...sdk.Msg) ([]byte, error) {
	txb, err := txf.BuildUnsignedTx(msgs...)
	if err != nil {
		return nil, err
	}

	var pk cryptotypes.PubKey = &secp256k1.PubKey{} // use default public key type

	pk, err = info.GetPubKey()
	if err != nil {
		return nil, err
	}

	// Create an empty signature literal as the ante handler will populate with a
	// sentinel pubkey.
	sig := signing.SignatureV2{
		PubKey: pk,
		Data: &signing.SingleSignatureData{
			SignMode: txf.SignMode(),
		},
		Sequence: txf.Sequence(),
	}
	if err := txb.SetSignatures(sig); err != nil {
		return nil, err
	}

	protoProvider, ok := txb.(protoTxProvider)
	if !ok {
		return nil, fmt.Errorf("cannot simulate amino tx")
	}

	simReq := txtypes.SimulateRequest{Tx: protoProvider.GetProtoTx()}
	return simReq.Marshal()
}

// protoTxProvider is a type which can provide a proto transaction. It is a
// workaround to get access to the wrapper TxBuilder's method GetProtoTx().
type protoTxProvider interface {
	GetProtoTx() *txtypes.Tx
}<|MERGE_RESOLUTION|>--- conflicted
+++ resolved
@@ -201,12 +201,7 @@
 		return nil, err
 	}
 
-<<<<<<< HEAD
-	fmt.Printf("TX result code: %d. Waiting for TX with hash %s\n", resp.Code, resp.Hash)
 	tx1resp, err := cc.AwaitTx(resp.Hash, 15*time.Second)
-=======
-	tx1resp, err := cc.AwaitTx(bytes.HexBytes(resp.Hash), 15*time.Second)
->>>>>>> 7cb083cc
 	if err != nil {
 		return nil, err
 	}
