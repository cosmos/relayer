--- conflicted
+++ resolved
@@ -15,14 +15,9 @@
 	"github.com/stretchr/testify/require"
 )
 
-<<<<<<< HEAD
 type mockAccountSequenceMismatchError struct {
 	Expected uint64
 	Actual   uint64
-}
-
-func (err mockAccountSequenceMismatchError) Error() string {
-	return fmt.Sprintf("account sequence mismatch, expected %d, got %d: incorrect account sequence", err.Expected, err.Actual)
 }
 
 func TestHandleAccountSequenceMismatchError(t *testing.T) {
@@ -32,8 +27,6 @@
 	require.Equal(t, ws.NextAccountSequence, uint64(10))
 }
 
-=======
->>>>>>> d0a40101
 func TestCosmosProvider_AdjustEstimatedGas(t *testing.T) {
 	testCases := []struct {
 		name          string
@@ -94,19 +87,8 @@
 	}
 }
 
-type mockAccountSequenceMismatchError struct {
-	Expected uint64
-	Actual   uint64
-}
-
 func (err mockAccountSequenceMismatchError) Error() string {
 	return fmt.Sprintf("account sequence mismatch, expected %d, got %d: incorrect account sequence", err.Expected, err.Actual)
-}
-
-func TestHandleAccountSequenceMismatchError(t *testing.T) {
-	p := &CosmosProvider{}
-	p.handleAccountSequenceMismatchError(mockAccountSequenceMismatchError{Actual: 9, Expected: 10})
-	require.Equal(t, p.nextAccountSeq, uint64(10))
 }
 
 type mockTxConfig struct {
