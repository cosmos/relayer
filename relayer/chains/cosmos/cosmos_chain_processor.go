package cosmos

import (
	"context"
	"errors"
	"fmt"
	"math/big"
	"time"

	"github.com/avast/retry-go/v4"
	sdk "github.com/cosmos/cosmos-sdk/types"
	clienttypes "github.com/cosmos/ibc-go/v7/modules/core/02-client/types"
	conntypes "github.com/cosmos/ibc-go/v7/modules/core/03-connection/types"
	chantypes "github.com/cosmos/ibc-go/v7/modules/core/04-channel/types"
	"github.com/cosmos/relayer/v2/relayer/processor"
	"github.com/cosmos/relayer/v2/relayer/provider"

	ctypes "github.com/cometbft/cometbft/rpc/core/types"
	"go.uber.org/zap"
	"golang.org/x/sync/errgroup"
)

type CosmosChainProcessor struct {
	log *zap.Logger

	chainProvider *CosmosProvider

	pathProcessors processor.PathProcessors

	// indicates whether queries are in sync with latest height of the chain
	inSync bool

	// highest block
	latestBlock provider.LatestBlock

	// holds highest consensus height and header for all clients
	latestClientState

	// holds open state for known connections
	connectionStateCache processor.ConnectionStateCache

	// holds open state for known channels
	channelStateCache processor.ChannelStateCache

	// map of connection ID to client ID
	connectionClients map[string]string

	// map of channel ID to connection ID
	channelConnections map[string][]string

	// metrics to monitor lifetime of processor
	metrics *processor.PrometheusMetrics

	// parsed gas prices accepted by the chain (only used for metrics)
	parsedGasPrices *sdk.DecCoins
}

func NewCosmosChainProcessor(log *zap.Logger, provider *CosmosProvider, metrics *processor.PrometheusMetrics) *CosmosChainProcessor {
	return &CosmosChainProcessor{
		log:                  log.With(zap.String("chain_name", provider.ChainName()), zap.String("chain_id", provider.ChainId())),
		chainProvider:        provider,
		latestClientState:    make(latestClientState),
		connectionStateCache: make(processor.ConnectionStateCache),
		channelStateCache:    make(processor.ChannelStateCache),
		connectionClients:    make(map[string]string),
		channelConnections:   make(map[string][]string),
		metrics:              metrics,
	}
}

const (
	queryTimeout                = 5 * time.Second
	blockResultsQueryTimeout    = 2 * time.Minute
	latestHeightQueryRetryDelay = 1 * time.Second
	latestHeightQueryRetries    = 5

	defaultMinQueryLoopDuration      = 1 * time.Second
	defaultBalanceUpdateWaitDuration = 60 * time.Second
	inSyncNumBlocksThreshold         = 2
	blockMaxRetries                  = 5
)

// latestClientState is a map of clientID to the latest clientInfo for that client.
type latestClientState map[string]provider.ClientState

func (l latestClientState) update(ctx context.Context, clientInfo clientInfo, ccp *CosmosChainProcessor) {
	existingClientInfo, ok := l[clientInfo.clientID]
	var trustingPeriod time.Duration
	if ok {
		if clientInfo.consensusHeight.LT(existingClientInfo.ConsensusHeight) {
			// height is less than latest, so no-op
			return
		}
		trustingPeriod = existingClientInfo.TrustingPeriod
	}
	if trustingPeriod == 0 {
		cs, err := ccp.chainProvider.queryTMClientState(ctx, 0, clientInfo.clientID)
		if err != nil {
			ccp.log.Error(
				"Failed to query client state to get trusting period",
				zap.String("client_id", clientInfo.clientID),
				zap.Error(err),
			)
			return
		}
		trustingPeriod = cs.TrustingPeriod
	}
	clientState := clientInfo.ClientState(trustingPeriod)

	// update latest if no existing state or provided consensus height is newer
	l[clientInfo.clientID] = clientState
}

// Provider returns the ChainProvider, which provides the methods for querying, assembling IBC messages, and sending transactions.
func (ccp *CosmosChainProcessor) Provider() provider.ChainProvider {
	return ccp.chainProvider
}

// Set the PathProcessors that this ChainProcessor should publish relevant IBC events to.
// ChainProcessors need reference to their PathProcessors and vice-versa, handled by EventProcessorBuilder.Build().
func (ccp *CosmosChainProcessor) SetPathProcessors(pathProcessors processor.PathProcessors) {
	ccp.pathProcessors = pathProcessors
}

// latestHeightWithRetry will query for the latest height, retrying in case of failure.
// It will delay by latestHeightQueryRetryDelay between attempts, up to latestHeightQueryRetries.
func (ccp *CosmosChainProcessor) latestHeightWithRetry(ctx context.Context) (latestHeight int64, err error) {
	return latestHeight, retry.Do(func() error {
		latestHeightQueryCtx, cancelLatestHeightQueryCtx := context.WithTimeout(ctx, queryTimeout)
		defer cancelLatestHeightQueryCtx()
		var err error
		latestHeight, err = ccp.chainProvider.QueryLatestHeight(latestHeightQueryCtx)
		return err
	}, retry.Context(ctx), retry.Attempts(latestHeightQueryRetries), retry.Delay(latestHeightQueryRetryDelay), retry.LastErrorOnly(true), retry.OnRetry(func(n uint, err error) {
		ccp.log.Error(
			"Failed to query latest height",
			zap.Uint("attempt", n+1),
			zap.Uint("max_attempts", latestHeightQueryRetries),
			zap.Error(err),
		)
	}))
}

// nodeStatusWithRetry will query for the latest node status, retrying in case of failure.
// It will delay by latestHeightQueryRetryDelay between attempts, up to latestHeightQueryRetries.
func (ccp *CosmosChainProcessor) nodeStatusWithRetry(ctx context.Context) (status *ctypes.ResultStatus, err error) {
	return status, retry.Do(func() error {
		latestHeightQueryCtx, cancelLatestHeightQueryCtx := context.WithTimeout(ctx, queryTimeout)
		defer cancelLatestHeightQueryCtx()
		var err error
		status, err = ccp.chainProvider.QueryStatus(latestHeightQueryCtx)
		return err
	}, retry.Context(ctx), retry.Attempts(latestHeightQueryRetries), retry.Delay(latestHeightQueryRetryDelay), retry.LastErrorOnly(true), retry.OnRetry(func(n uint, err error) {
		ccp.log.Error(
			"Failed to query node status",
			zap.Uint("attempt", n+1),
			zap.Uint("max_attempts", latestHeightQueryRetries),
			zap.Error(err),
		)
	}))
}

// clientState will return the most recent client state if client messages
// have already been observed for the clientID, otherwise it will query for it.
func (ccp *CosmosChainProcessor) clientState(ctx context.Context, clientID string) (provider.ClientState, error) {
	if state, ok := ccp.latestClientState[clientID]; ok && state.TrustingPeriod > 0 {
		return state, nil
	}
	cs, err := ccp.chainProvider.queryTMClientState(ctx, int64(ccp.latestBlock.Height), clientID)
	if err != nil {
		return provider.ClientState{}, err
	}
	clientState := provider.ClientState{
		ClientID:        clientID,
		ConsensusHeight: cs.GetLatestHeight().(clienttypes.Height),
		TrustingPeriod:  cs.TrustingPeriod,
	}
	ccp.latestClientState[clientID] = clientState
	return clientState, nil
}

// queryCyclePersistence hold the variables that should be retained across queryCycles.
type queryCyclePersistence struct {
	latestHeight                int64
	latestQueriedBlock          int64
	retriesAtLatestQueriedBlock int
	minQueryLoopDuration        time.Duration
	lastBalanceUpdate           time.Time
	balanceUpdateWaitDuration   time.Duration
}

// Run starts the query loop for the chain which will gather applicable ibc messages and push events out to the relevant PathProcessors.
// The initialBlockHistory parameter determines how many historical blocks should be fetched and processed before continuing with current blocks.
// ChainProcessors should obey the context and return upon context cancellation.
func (ccp *CosmosChainProcessor) Run(ctx context.Context, initialBlockHistory uint64) error {
	minQueryLoopDuration := ccp.chainProvider.PCfg.MinLoopDuration
	if minQueryLoopDuration == 0 {
		minQueryLoopDuration = defaultMinQueryLoopDuration
	}

	// this will be used for persistence across query cycle loop executions
	persistence := queryCyclePersistence{
		minQueryLoopDuration:      minQueryLoopDuration,
		lastBalanceUpdate:         time.Unix(0, 0),
		balanceUpdateWaitDuration: defaultBalanceUpdateWaitDuration,
	}

	// Infinite retry to get initial latest height
	for {
		status, err := ccp.nodeStatusWithRetry(ctx)
		if err != nil {
			ccp.log.Error(
				"Failed to query latest height after max attempts",
				zap.Uint("attempts", latestHeightQueryRetries),
				zap.Error(err),
			)
			if errors.Is(err, context.Canceled) || errors.Is(err, context.DeadlineExceeded) {
				return nil
			}
			continue
		}
		persistence.latestHeight = status.SyncInfo.LatestBlockHeight
		ccp.chainProvider.setCometVersion(ccp.log, status.NodeInfo.Version)
		break
	}

	// this will make initial QueryLoop iteration look back initialBlockHistory blocks in history
	latestQueriedBlock := persistence.latestHeight - int64(initialBlockHistory)

	if latestQueriedBlock < 0 {
		latestQueriedBlock = 0
	}

	persistence.latestQueriedBlock = latestQueriedBlock

	var eg errgroup.Group
	eg.Go(func() error {
		return ccp.initializeConnectionState(ctx)
	})
	eg.Go(func() error {
		return ccp.initializeChannelState(ctx)
	})
	if err := eg.Wait(); err != nil {
		return err
	}

	ccp.log.Debug("Entering main query loop")

	ticker := time.NewTicker(persistence.minQueryLoopDuration)
	defer ticker.Stop()

	for {
		if err := ccp.queryCycle(ctx, &persistence); err != nil {
			return err
		}
		select {
		case <-ctx.Done():
			return nil
		case <-ticker.C:
			ticker.Reset(persistence.minQueryLoopDuration)
		}
	}
}

// initializeConnectionState will bootstrap the connectionStateCache with the open connection state.
func (ccp *CosmosChainProcessor) initializeConnectionState(ctx context.Context) error {
	ctx, cancel := context.WithTimeout(ctx, queryTimeout)
	defer cancel()
	connections, err := ccp.chainProvider.QueryConnections(ctx)
	if err != nil {
		return fmt.Errorf("error querying connections: %w", err)
	}
	for _, c := range connections {
		ccp.connectionClients[c.Id] = c.ClientId
		ccp.connectionStateCache[processor.ConnectionKey{
			ConnectionID:         c.Id,
			ClientID:             c.ClientId,
			CounterpartyConnID:   c.Counterparty.ConnectionId,
			CounterpartyClientID: c.Counterparty.ClientId,
		}] = c.State == conntypes.OPEN
	}
	return nil
}

// initializeChannelState will bootstrap the channelStateCache with the open channel state.
func (ccp *CosmosChainProcessor) initializeChannelState(ctx context.Context) error {
	ctx, cancel := context.WithTimeout(ctx, queryTimeout)
	defer cancel()
	channels, err := ccp.chainProvider.QueryChannels(ctx)
	if err != nil {
		return fmt.Errorf("error querying channels: %w", err)
	}
	for _, ch := range channels {
		ccp.channelConnections[ch.ChannelId] = ch.ConnectionHops
		ccp.channelStateCache.SetOpen(processor.ChannelKey{
			ChannelID:             ch.ChannelId,
			PortID:                ch.PortId,
			CounterpartyChannelID: ch.Counterparty.ChannelId,
			CounterpartyPortID:    ch.Counterparty.PortId,
		}, (ch.State == chantypes.OPEN))
	}
	return nil
}

func (ccp *CosmosChainProcessor) queryCycle(ctx context.Context, persistence *queryCyclePersistence) error {
	status, err := ccp.nodeStatusWithRetry(ctx)
	if err != nil {
		// don't want to cause CosmosChainProcessor to quit here, can retry again next cycle.
		ccp.log.Error(
			"Failed to query node status after max attempts",
			zap.Uint("attempts", latestHeightQueryRetries),
			zap.Error(err),
		)
		return nil
	}

	persistence.latestHeight = status.SyncInfo.LatestBlockHeight
	ccp.chainProvider.setCometVersion(ccp.log, status.NodeInfo.Version)

<<<<<<< HEAD
=======
	// This debug log is very noisy, but is helpful when debugging new chains.
	// ccp.log.Debug("Queried latest height",
	// 	zap.Int64("latest_height", persistence.latestHeight),
	// )

>>>>>>> 45f478b5
	if ccp.metrics != nil {
		ccp.CollectMetrics(ctx, persistence)
	}

	// used at the end of the cycle to send signal to path processors to start processing if both chains are in sync and no new messages came in this cycle
	firstTimeInSync := false

	if !ccp.inSync {
		if (persistence.latestHeight - persistence.latestQueriedBlock) < inSyncNumBlocksThreshold {
			ccp.inSync = true
			firstTimeInSync = true
			ccp.log.Info("Chain is in sync", zap.String("chain_id", ccp.chainProvider.ChainId()))
		} else {
			ccp.log.Info("Chain is not yet in sync",
				zap.String("chain_id", ccp.chainProvider.ChainId()),
				zap.Int64("latest_queried_block", persistence.latestQueriedBlock),
				zap.Int64("latest_height", persistence.latestHeight),
			)
		}
	}

	ibcMessagesCache := processor.NewIBCMessagesCache()

	ibcHeaderCache := make(processor.IBCHeaderCache)

	ppChanged := false

	var latestHeader provider.TendermintIBCHeader

	newLatestQueriedBlock := persistence.latestQueriedBlock

	chainID := ccp.chainProvider.ChainId()

	for i := persistence.latestQueriedBlock + 1; i <= persistence.latestHeight; i++ {
		var eg errgroup.Group
		var blockRes *ctypes.ResultBlockResults
		var ibcHeader provider.IBCHeader
		i := i
		eg.Go(func() (err error) {
			queryCtx, cancelQueryCtx := context.WithTimeout(ctx, blockResultsQueryTimeout)
			defer cancelQueryCtx()
			blockRes, err = ccp.chainProvider.RPCClient.BlockResults(queryCtx, &i)
			return err
		})
		eg.Go(func() (err error) {
			queryCtx, cancelQueryCtx := context.WithTimeout(ctx, queryTimeout)
			defer cancelQueryCtx()
			ibcHeader, err = ccp.chainProvider.QueryIBCHeader(queryCtx, i)
			return err
		})

		if err := eg.Wait(); err != nil {
			ccp.log.Warn("Error querying block data", zap.Error(err))

			persistence.retriesAtLatestQueriedBlock++
			if persistence.retriesAtLatestQueriedBlock >= blockMaxRetries {
				ccp.log.Warn("Reached max retries querying for block, skipping", zap.Int64("height", i))
				// skip this block. now depends on flush to pickup anything missed in the block.
				persistence.latestQueriedBlock = i
				persistence.retriesAtLatestQueriedBlock = 0
				continue
			}
			break
		}

		persistence.retriesAtLatestQueriedBlock = 0

		latestHeader = ibcHeader.(provider.TendermintIBCHeader)

		heightUint64 := uint64(i)

		ccp.latestBlock = provider.LatestBlock{
			Height: heightUint64,
			Time:   latestHeader.SignedHeader.Time,
		}

		ibcHeaderCache[heightUint64] = latestHeader
		ppChanged = true

		base64Encoded := ccp.chainProvider.cometLegacyEncoding

		blockMsgs := ccp.ibcMessagesFromBlockEvents(
			blockRes.BeginBlockEvents,
			blockRes.EndBlockEvents,
			heightUint64,
			base64Encoded,
		)
		for _, m := range blockMsgs {
			ccp.handleMessage(ctx, m, ibcMessagesCache)
		}

		for _, tx := range blockRes.TxsResults {
			if tx.Code != 0 {
				// tx was not successful
				continue
			}
			messages := ibcMessagesFromEvents(ccp.log, tx.Events, chainID, heightUint64, base64Encoded)

			for _, m := range messages {
				ccp.handleMessage(ctx, m, ibcMessagesCache)
			}
		}

		newLatestQueriedBlock = i
	}

	if newLatestQueriedBlock == persistence.latestQueriedBlock {
		return nil
	}

	if !ppChanged {
		if firstTimeInSync {
			for _, pp := range ccp.pathProcessors {
				pp.ProcessBacklogIfReady()
			}
		}

		return nil
	}

	for _, pp := range ccp.pathProcessors {
		// TODO: this ends up matching twice for multihop messages, add logic to deduplicate
		clientIDs := pp.RelevantClientIDs(chainID)
		for _, clientID := range clientIDs {
			clientState, err := ccp.clientState(ctx, clientID)
			if err != nil {
				ccp.log.Error("Error fetching client state",
					zap.String("client_id", clientID),
					zap.Error(err),
				)
				continue
			}

			pp.HandleNewData(chainID, clientID, processor.ChainProcessorCacheData{
				LatestBlock:          ccp.latestBlock,
				LatestHeader:         latestHeader,
				IBCMessagesCache:     ibcMessagesCache.Clone(),
				InSync:               ccp.inSync,
				ClientState:          clientState,
				ConnectionStateCache: ccp.connectionStateCache.FilterForClient(clientID),
				ChannelStateCache:    ccp.channelStateCache.FilterForClient(clientID, ccp.channelConnections, ccp.connectionClients),
				IBCHeaderCache:       ibcHeaderCache.Clone(),
			})
		}
	}

	persistence.latestQueriedBlock = newLatestQueriedBlock

	return nil
}

func (ccp *CosmosChainProcessor) CollectMetrics(ctx context.Context, persistence *queryCyclePersistence) {
	ccp.CurrentBlockHeight(ctx, persistence)

	// Wait a while before updating the balance
	if time.Since(persistence.lastBalanceUpdate) > persistence.balanceUpdateWaitDuration {
		ccp.CurrentRelayerBalance(ctx)
		persistence.lastBalanceUpdate = time.Now()
	}
}

func (ccp *CosmosChainProcessor) CurrentBlockHeight(ctx context.Context, persistence *queryCyclePersistence) {
	ccp.metrics.SetLatestHeight(ccp.chainProvider.ChainId(), persistence.latestHeight)
}

func (ccp *CosmosChainProcessor) CurrentRelayerBalance(ctx context.Context) {
	// memoize the current gas prices to only show metrics for "interesting" denoms
	if ccp.parsedGasPrices == nil {
		gp, err := sdk.ParseDecCoins(ccp.chainProvider.PCfg.GasPrices)
		if err != nil {
			ccp.log.Error(
				"Failed to parse gas prices",
				zap.Error(err),
			)
		}
		ccp.parsedGasPrices = &gp
	}

	// Get the balance for the chain provider's key
	relayerWalletBalance, err := ccp.chainProvider.QueryBalance(ctx, ccp.chainProvider.Key())
	if err != nil {
		ccp.log.Error(
			"Failed to query relayer balance",
			zap.Error(err),
		)
	}

	// Print the relevant gas prices
	for _, gasDenom := range *ccp.parsedGasPrices {
		for _, balance := range relayerWalletBalance {
			if balance.Denom == gasDenom.Denom {
				// Convert to a big float to get a float64 for metrics
				f, _ := big.NewFloat(0.0).SetInt(balance.Amount.BigInt()).Float64()
				ccp.metrics.SetWalletBalance(ccp.chainProvider.ChainId(), ccp.chainProvider.Key(), balance.Denom, f)
			}
		}
	}
}<|MERGE_RESOLUTION|>--- conflicted
+++ resolved
@@ -317,14 +317,6 @@
 	persistence.latestHeight = status.SyncInfo.LatestBlockHeight
 	ccp.chainProvider.setCometVersion(ccp.log, status.NodeInfo.Version)
 
-<<<<<<< HEAD
-=======
-	// This debug log is very noisy, but is helpful when debugging new chains.
-	// ccp.log.Debug("Queried latest height",
-	// 	zap.Int64("latest_height", persistence.latestHeight),
-	// )
-
->>>>>>> 45f478b5
 	if ccp.metrics != nil {
 		ccp.CollectMetrics(ctx, persistence)
 	}
