--- conflicted
+++ resolved
@@ -14,10 +14,6 @@
 	rpcclient "github.com/cometbft/cometbft/rpc/client"
 	rpchttp "github.com/cometbft/cometbft/rpc/client/http"
 	libclient "github.com/cometbft/cometbft/rpc/jsonrpc/client"
-<<<<<<< HEAD
-	tmtypes "github.com/cometbft/cometbft/types"
-=======
->>>>>>> f9aaf3dd
 	"github.com/cosmos/cosmos-sdk/crypto/keyring"
 	sdk "github.com/cosmos/cosmos-sdk/types"
 	"github.com/cosmos/cosmos-sdk/types/module"
@@ -39,7 +35,6 @@
 const cometEncodingThreshold = "v0.37.0-alpha"
 
 type CosmosProviderConfig struct {
-<<<<<<< HEAD
 	KeyDirectory     string                  `json:"key-directory" yaml:"key-directory"`
 	Key              string                  `json:"key" yaml:"key"`
 	ChainName        string                  `json:"-" yaml:"-"`
@@ -57,30 +52,9 @@
 	SignModeStr      string                  `json:"sign-mode" yaml:"sign-mode"`
 	ExtraCodecs      []string                `json:"extra-codecs" yaml:"extra-codecs"`
 	Modules          []module.AppModuleBasic `json:"-" yaml:"-"`
-	Slip44           int                     `json:"coin-type" yaml:"coin-type"`
+	Slip44           *int                    `json:"coin-type" yaml:"coin-type"`
 	SigningAlgorithm string                  `json:"signing-algorithm" yaml:"signing-algorithm"`
 	Broadcast        provider.BroadcastMode  `json:"broadcast-mode" yaml:"broadcast-mode"`
-=======
-	KeyDirectory   string                  `json:"key-directory" yaml:"key-directory"`
-	Key            string                  `json:"key" yaml:"key"`
-	ChainName      string                  `json:"-" yaml:"-"`
-	ChainID        string                  `json:"chain-id" yaml:"chain-id"`
-	RPCAddr        string                  `json:"rpc-addr" yaml:"rpc-addr"`
-	AccountPrefix  string                  `json:"account-prefix" yaml:"account-prefix"`
-	KeyringBackend string                  `json:"keyring-backend" yaml:"keyring-backend"`
-	GasAdjustment  float64                 `json:"gas-adjustment" yaml:"gas-adjustment"`
-	GasPrices      string                  `json:"gas-prices" yaml:"gas-prices"`
-	MinGasAmount   uint64                  `json:"min-gas-amount" yaml:"min-gas-amount"`
-	Debug          bool                    `json:"debug" yaml:"debug"`
-	Timeout        string                  `json:"timeout" yaml:"timeout"`
-	BlockTimeout   string                  `json:"block-timeout" yaml:"block-timeout"`
-	OutputFormat   string                  `json:"output-format" yaml:"output-format"`
-	SignModeStr    string                  `json:"sign-mode" yaml:"sign-mode"`
-	ExtraCodecs    []string                `json:"extra-codecs" yaml:"extra-codecs"`
-	Modules        []module.AppModuleBasic `json:"-" yaml:"-"`
-	Slip44         *int                    `json:"coin-type" yaml:"coin-type"`
-	Broadcast      provider.BroadcastMode  `json:"broadcast-mode" yaml:"broadcast-mode"`
->>>>>>> f9aaf3dd
 }
 
 func (pc CosmosProviderConfig) Validate() error {
@@ -147,30 +121,6 @@
 
 	// for comet < v0.37, decode tm events as base64
 	cometLegacyEncoding bool
-<<<<<<< HEAD
-}
-
-type CosmosIBCHeader struct {
-	SignedHeader *tmtypes.SignedHeader
-	ValidatorSet *tmtypes.ValidatorSet
-}
-
-func (h CosmosIBCHeader) Height() uint64 {
-	return uint64(h.SignedHeader.Height)
-}
-
-func (h CosmosIBCHeader) ConsensusState() ibcexported.ConsensusState {
-	return &tmclient.ConsensusState{
-		Timestamp:          h.SignedHeader.Time,
-		Root:               commitmenttypes.NewMerkleRoot(h.SignedHeader.AppHash),
-		NextValidatorsHash: h.SignedHeader.NextValidatorsHash,
-	}
-}
-
-func (h CosmosIBCHeader) NextValidatorsHash() []byte {
-	return h.SignedHeader.NextValidatorsHash
-=======
->>>>>>> f9aaf3dd
 }
 
 func (cc *CosmosProvider) ProviderConfig() provider.ProviderConfig {
