package cosmos

import (
	"context"
	"fmt"
	"io"
	"os"
	"path"
	"sync"
	"time"

	"github.com/cosmos/cosmos-sdk/crypto/keyring"
	sdk "github.com/cosmos/cosmos-sdk/types"
	"github.com/cosmos/cosmos-sdk/types/module"
	"github.com/cosmos/gogoproto/proto"
	commitmenttypes "github.com/cosmos/ibc-go/v7/modules/core/23-commitment/types"
	ibcexported "github.com/cosmos/ibc-go/v7/modules/core/exported"
	tmclient "github.com/cosmos/ibc-go/v7/modules/light-clients/07-tendermint"
	"github.com/cosmos/relayer/v2/relayer/codecs/ethermint"
	"github.com/cosmos/relayer/v2/relayer/processor"
	"github.com/cosmos/relayer/v2/relayer/provider"
	provtypes "github.com/tendermint/tendermint/light/provider"
	prov "github.com/tendermint/tendermint/light/provider/http"
	rpcclient "github.com/tendermint/tendermint/rpc/client"
	rpchttp "github.com/tendermint/tendermint/rpc/client/http"
	libclient "github.com/tendermint/tendermint/rpc/jsonrpc/client"
	tmtypes "github.com/tendermint/tendermint/types"
	"go.uber.org/zap"
	"golang.org/x/mod/semver"
)

var (
	_ provider.ChainProvider  = &CosmosProvider{}
	_ provider.KeyProvider    = &CosmosProvider{}
	_ provider.ProviderConfig = &CosmosProviderConfig{}
)

const tendermintEncodingThreshold = "v0.37.0-alpha"

type CosmosProviderConfig struct {
<<<<<<< HEAD
	KeyDirectory   string                  `json:"key-directory" yaml:"key-directory"`
	Key            string                  `json:"key" yaml:"key"`
	ChainName      string                  `json:"-" yaml:"-"`
	ChainID        string                  `json:"chain-id" yaml:"chain-id"`
	RPCAddr        string                  `json:"rpc-addr" yaml:"rpc-addr"`
	AccountPrefix  string                  `json:"account-prefix" yaml:"account-prefix"`
	KeyringBackend string                  `json:"keyring-backend" yaml:"keyring-backend"`
	GasAdjustment  float64                 `json:"gas-adjustment" yaml:"gas-adjustment"`
	GasPrices      string                  `json:"gas-prices" yaml:"gas-prices"`
	MinGasAmount   uint64                  `json:"min-gas-amount" yaml:"min-gas-amount"`
	Debug          bool                    `json:"debug" yaml:"debug"`
	Timeout        string                  `json:"timeout" yaml:"timeout"`
	BlockTimeout   string                  `json:"block-timeout" yaml:"block-timeout"`
	OutputFormat   string                  `json:"output-format" yaml:"output-format"`
	SignModeStr    string                  `json:"sign-mode" yaml:"sign-mode"`
	ExtraCodecs    []string                `json:"extra-codecs" yaml:"extra-codecs"`
	Modules        []module.AppModuleBasic `json:"-" yaml:"-"`
	Slip44         int                     `json:"coin-type" yaml:"coin-type"`
=======
	Key            string                 `json:"key" yaml:"key"`
	ChainName      string                 `json:"-" yaml:"-"`
	ChainID        string                 `json:"chain-id" yaml:"chain-id"`
	RPCAddr        string                 `json:"rpc-addr" yaml:"rpc-addr"`
	AccountPrefix  string                 `json:"account-prefix" yaml:"account-prefix"`
	KeyringBackend string                 `json:"keyring-backend" yaml:"keyring-backend"`
	GasAdjustment  float64                `json:"gas-adjustment" yaml:"gas-adjustment"`
	GasPrices      string                 `json:"gas-prices" yaml:"gas-prices"`
	MinGasAmount   uint64                 `json:"min-gas-amount" yaml:"min-gas-amount"`
	Debug          bool                   `json:"debug" yaml:"debug"`
	Timeout        string                 `json:"timeout" yaml:"timeout"`
	OutputFormat   string                 `json:"output-format" yaml:"output-format"`
	SignModeStr    string                 `json:"sign-mode" yaml:"sign-mode"`
	ExtraCodecs    []string               `json:"extra-codecs" yaml:"extra-codecs"`
	Slip44         int                    `json:"coin-type" yaml:"coin-type"`
	Broadcast      provider.BroadcastMode `json:"broadcast-mode" yaml:"broadcast-mode"`
>>>>>>> 086e70bc
}

func (pc CosmosProviderConfig) Validate() error {
	if _, err := time.ParseDuration(pc.Timeout); err != nil {
		return fmt.Errorf("invalid Timeout: %w", err)
	}
	return nil
}

func (pc CosmosProviderConfig) BroadcastMode() provider.BroadcastMode {
	return pc.Broadcast
}

// NewProvider validates the CosmosProviderConfig, instantiates a ChainClient and then instantiates a CosmosProvider
func (pc CosmosProviderConfig) NewProvider(log *zap.Logger, homepath string, debug bool, chainName string) (provider.ChainProvider, error) {
	if err := pc.Validate(); err != nil {
		return nil, err
	}

	pc.KeyDirectory = keysDir(homepath, pc.ChainID)

	pc.ChainName = chainName
	pc.Modules = append([]module.AppModuleBasic{}, ModuleBasics...)

<<<<<<< HEAD
	cp := &CosmosProvider{
		log:            log,
		PCfg:           pc,
		KeyringOptions: []keyring.Option{ethermint.EthSecp256k1Option()},
		Input:          os.Stdin,
		Output:         os.Stdout,
=======
	if pc.Broadcast == "" {
		pc.Broadcast = provider.BroadcastModeBatch
	}

	return &CosmosProvider{
		log:         log,
		ChainClient: *cc,
		PCfg:        pc,
	}, nil
}
>>>>>>> 086e70bc

		// TODO: this is a bit of a hack, we should probably have a better way to inject modules
		Codec: MakeCodec(pc.Modules, pc.ExtraCodecs),
	}

	return cp, nil
}

type CosmosProvider struct {
	log *zap.Logger

	PCfg           CosmosProviderConfig
	Keybase        keyring.Keyring
	KeyringOptions []keyring.Option
	RPCClient      rpcclient.Client
	LightProvider  provtypes.Provider
	Input          io.Reader
	Output         io.Writer
	Codec          Codec
	// TODO: GRPC Client type?

	nextAccountSeq uint64
	txMu           sync.Mutex

	// metrics to monitor the provider
	TotalFees   sdk.Coins
	totalFeesMu sync.Mutex

	metrics *processor.PrometheusMetrics

	// for tendermint < v0.37, decode tm events as base64
	tendermintLegacyEncoding bool
}

type CosmosIBCHeader struct {
	SignedHeader *tmtypes.SignedHeader
	ValidatorSet *tmtypes.ValidatorSet
}

func (h CosmosIBCHeader) Height() uint64 {
	return uint64(h.SignedHeader.Height)
}

func (h CosmosIBCHeader) ConsensusState() ibcexported.ConsensusState {
	return &tmclient.ConsensusState{
		Timestamp:          h.SignedHeader.Time,
		Root:               commitmenttypes.NewMerkleRoot(h.SignedHeader.AppHash),
		NextValidatorsHash: h.SignedHeader.NextValidatorsHash,
	}
}

func (h CosmosIBCHeader) NextValidatorsHash() []byte {
	return h.SignedHeader.NextValidatorsHash
}

func (cc *CosmosProvider) ProviderConfig() provider.ProviderConfig {
	return cc.PCfg
}

func (cc *CosmosProvider) ChainId() string {
	return cc.PCfg.ChainID
}

func (cc *CosmosProvider) ChainName() string {
	return cc.PCfg.ChainName
}

func (cc *CosmosProvider) Type() string {
	return "cosmos"
}

func (cc *CosmosProvider) Key() string {
	return cc.PCfg.Key
}

func (cc *CosmosProvider) Timeout() string {
	return cc.PCfg.Timeout
}

// CommitmentPrefix returns the commitment prefix for Cosmos
func (cc *CosmosProvider) CommitmentPrefix() commitmenttypes.MerklePrefix {
	return defaultChainPrefix
}

// Address returns the chains configured address as a string
func (cc *CosmosProvider) Address() (string, error) {
	info, err := cc.Keybase.Key(cc.PCfg.Key)
	if err != nil {
		return "", err
	}

	acc, err := info.GetAddress()
	if err != nil {
		return "", err
	}

	out, err := cc.EncodeBech32AccAddr(acc)
	if err != nil {
		return "", err
	}

	return out, err
}

func (cc *CosmosProvider) TrustingPeriod(ctx context.Context) (time.Duration, error) {
	res, err := cc.QueryStakingParams(ctx)

	var unbondingTime time.Duration
	if err != nil {
		// Attempt ICS query
		consumerUnbondingPeriod, consumerErr := cc.queryConsumerUnbondingPeriod(ctx)
		if consumerErr != nil {
			return 0,
				fmt.Errorf("failed to query unbonding period as both standard and consumer chain: %s: %w", err.Error(), consumerErr)
		}
		unbondingTime = consumerUnbondingPeriod
	} else {
		unbondingTime = res.UnbondingTime
	}

	// We want the trusting period to be 85% of the unbonding time.
	// Go mentions that the time.Duration type can track approximately 290 years.
	// We don't want to lose precision if the duration is a very long duration
	// by converting int64 to float64.
	// Use integer math the whole time, first reducing by a factor of 100
	// and then re-growing by 85x.
	tp := unbondingTime / 100 * 85

	// And we only want the trusting period to be whole hours.
	// But avoid rounding if the time is less than 1 hour
	//  (otherwise the trusting period will go to 0)
	if tp > time.Hour {
		tp = tp.Truncate(time.Hour)
	}
	return tp, nil
}

// Sprint returns the json representation of the specified proto message.
func (cc *CosmosProvider) Sprint(toPrint proto.Message) (string, error) {
	out, err := cc.Codec.Marshaler.MarshalJSON(toPrint)
	if err != nil {
		return "", err
	}
	return string(out), nil
}

// Init initializes the keystore, RPC client, amd light client provider.
// Once initialization is complete an attempt to query the underlying node's tendermint version is performed.
// NOTE: Init must be called after creating a new instance of CosmosProvider.
func (cc *CosmosProvider) Init(ctx context.Context) error {
	keybase, err := keyring.New(cc.PCfg.ChainID, cc.PCfg.KeyringBackend, cc.PCfg.KeyDirectory, cc.Input, cc.Codec.Marshaler, cc.KeyringOptions...)
	if err != nil {
		return err
	}
	// TODO: figure out how to deal with input or maybe just make all keyring backends test?

	timeout, err := time.ParseDuration(cc.PCfg.Timeout)
	if err != nil {
		return err
	}

	rpcClient, err := newRPCClient(cc.PCfg.RPCAddr, timeout)
	if err != nil {
		return err
	}

	lightprovider, err := prov.New(cc.PCfg.ChainID, cc.PCfg.RPCAddr)
	if err != nil {
		return err
	}

	cc.RPCClient = rpcClient
	cc.LightProvider = lightprovider
	cc.Keybase = keybase

	status, err := cc.QueryStatus(ctx)
	if err != nil {
		// Operations can occur before the node URL is added to the config, so noop here.
		return nil
	}

	cc.setTendermintVersion(cc.log, status.NodeInfo.Version)

	return nil
}

// WaitForNBlocks blocks until the next block on a given chain
func (cc *CosmosProvider) WaitForNBlocks(ctx context.Context, n int64) error {
	var initial int64
	h, err := cc.RPCClient.Status(ctx)
	if err != nil {
		return err
	}
	if h.SyncInfo.CatchingUp {
		return fmt.Errorf("chain catching up")
	}
	initial = h.SyncInfo.LatestBlockHeight
	for {
		h, err = cc.RPCClient.Status(ctx)
		if err != nil {
			return err
		}
		if h.SyncInfo.LatestBlockHeight > initial+n {
			return nil
		}
		select {
		case <-time.After(10 * time.Millisecond):
			// Nothing to do.
		case <-ctx.Done():
			return ctx.Err()
		}
	}
}

func (cc *CosmosProvider) BlockTime(ctx context.Context, height int64) (time.Time, error) {
	resultBlock, err := cc.RPCClient.Block(ctx, &height)
	if err != nil {
		return time.Time{}, err
	}
	return resultBlock.Block.Time, nil
}

func (cc *CosmosProvider) SetMetrics(m *processor.PrometheusMetrics) {
	cc.metrics = m
}

func (cc *CosmosProvider) updateNextAccountSequence(seq uint64) {
	if seq > cc.nextAccountSeq {
		cc.nextAccountSeq = seq
	}
}

func (cc *CosmosProvider) setTendermintVersion(log *zap.Logger, version string) {
	cc.tendermintLegacyEncoding = cc.legacyEncodedEvents(log, version)
}

func (cc *CosmosProvider) legacyEncodedEvents(log *zap.Logger, version string) bool {
	return semver.Compare("v"+version, tendermintEncodingThreshold) < 0
}

// keysDir returns a string representing the path on the local filesystem where the keystore will be initialized.
func keysDir(home, chainID string) string {
	return path.Join(home, "keys", chainID)
}

// newRPCClient initializes a new tendermint RPC client connected to the specified address.
func newRPCClient(addr string, timeout time.Duration) (*rpchttp.HTTP, error) {
	httpClient, err := libclient.DefaultHTTPClient(addr)
	if err != nil {
		return nil, err
	}
	httpClient.Timeout = timeout
	rpcClient, err := rpchttp.NewWithClient(addr, "/websocket", httpClient)
	if err != nil {
		return nil, err
	}
	return rpcClient, nil
}<|MERGE_RESOLUTION|>--- conflicted
+++ resolved
@@ -38,7 +38,6 @@
 const tendermintEncodingThreshold = "v0.37.0-alpha"
 
 type CosmosProviderConfig struct {
-<<<<<<< HEAD
 	KeyDirectory   string                  `json:"key-directory" yaml:"key-directory"`
 	Key            string                  `json:"key" yaml:"key"`
 	ChainName      string                  `json:"-" yaml:"-"`
@@ -57,24 +56,7 @@
 	ExtraCodecs    []string                `json:"extra-codecs" yaml:"extra-codecs"`
 	Modules        []module.AppModuleBasic `json:"-" yaml:"-"`
 	Slip44         int                     `json:"coin-type" yaml:"coin-type"`
-=======
-	Key            string                 `json:"key" yaml:"key"`
-	ChainName      string                 `json:"-" yaml:"-"`
-	ChainID        string                 `json:"chain-id" yaml:"chain-id"`
-	RPCAddr        string                 `json:"rpc-addr" yaml:"rpc-addr"`
-	AccountPrefix  string                 `json:"account-prefix" yaml:"account-prefix"`
-	KeyringBackend string                 `json:"keyring-backend" yaml:"keyring-backend"`
-	GasAdjustment  float64                `json:"gas-adjustment" yaml:"gas-adjustment"`
-	GasPrices      string                 `json:"gas-prices" yaml:"gas-prices"`
-	MinGasAmount   uint64                 `json:"min-gas-amount" yaml:"min-gas-amount"`
-	Debug          bool                   `json:"debug" yaml:"debug"`
-	Timeout        string                 `json:"timeout" yaml:"timeout"`
-	OutputFormat   string                 `json:"output-format" yaml:"output-format"`
-	SignModeStr    string                 `json:"sign-mode" yaml:"sign-mode"`
-	ExtraCodecs    []string               `json:"extra-codecs" yaml:"extra-codecs"`
-	Slip44         int                    `json:"coin-type" yaml:"coin-type"`
 	Broadcast      provider.BroadcastMode `json:"broadcast-mode" yaml:"broadcast-mode"`
->>>>>>> 086e70bc
 }
 
 func (pc CosmosProviderConfig) Validate() error {
@@ -99,25 +81,16 @@
 	pc.ChainName = chainName
 	pc.Modules = append([]module.AppModuleBasic{}, ModuleBasics...)
 
-<<<<<<< HEAD
+	if pc.Broadcast == "" {
+		pc.Broadcast = provider.BroadcastModeBatch
+	}
+
 	cp := &CosmosProvider{
 		log:            log,
 		PCfg:           pc,
 		KeyringOptions: []keyring.Option{ethermint.EthSecp256k1Option()},
 		Input:          os.Stdin,
 		Output:         os.Stdout,
-=======
-	if pc.Broadcast == "" {
-		pc.Broadcast = provider.BroadcastModeBatch
-	}
-
-	return &CosmosProvider{
-		log:         log,
-		ChainClient: *cc,
-		PCfg:        pc,
-	}, nil
-}
->>>>>>> 086e70bc
 
 		// TODO: this is a bit of a hack, we should probably have a better way to inject modules
 		Codec: MakeCodec(pc.Modules, pc.ExtraCodecs),
