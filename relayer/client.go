--- conflicted
+++ resolved
@@ -68,12 +68,7 @@
 	eg.Go(func() error {
 		var err error
 		// Create client on dst for src if the client id is unspecified
-<<<<<<< HEAD
-		// TODO: remove temporary override when creating a tendermint client on the substrate chain
-		modifiedDst, err = CreateClient(egCtx, dst, c, dstUpdateHeader, srcUpdateHeader, allowUpdateAfterExpiry, allowUpdateAfterMisbehaviour, override, customClientTrustingPeriod, memo)
-=======
 		clientDst, err = CreateClient(egCtx, dst, c, dstUpdateHeader, srcUpdateHeader, allowUpdateAfterExpiry, allowUpdateAfterMisbehaviour, override, customClientTrustingPeriod, memo)
->>>>>>> 8610712d
 		if err != nil {
 			return fmt.Errorf("failed to create client on dst chain{%s}: %w", dst.ChainID(), err)
 		}
