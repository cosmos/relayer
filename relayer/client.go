--- conflicted
+++ resolved
@@ -3,6 +3,8 @@
 import (
 	"context"
 	"fmt"
+	"time"
+
 	"github.com/avast/retry-go/v4"
 	codectypes "github.com/cosmos/cosmos-sdk/codec/types"
 	clienttypes "github.com/cosmos/ibc-go/v8/modules/core/02-client/types"
@@ -11,11 +13,9 @@
 	"github.com/cosmos/relayer/v2/relayer/provider"
 	"go.uber.org/zap"
 	"golang.org/x/sync/errgroup"
-	"time"
 )
 
 // CreateClients creates clients for src on dst and dst on src if the client ids are unspecified.
-<<<<<<< HEAD
 func (c *Chain) CreateClients(ctx context.Context,
 	dst *Chain,
 	allowUpdateAfterExpiry,
@@ -23,10 +23,8 @@
 	override bool,
 	customClientTrustingPeriod,
 	maxClockDrift time.Duration,
+	customClientTrustingPeriodPercentage int64,
 	memo string) (string, string, error) {
-=======
-func (c *Chain) CreateClients(ctx context.Context, dst *Chain, allowUpdateAfterExpiry, allowUpdateAfterMisbehaviour, override bool, customClientTrustingPeriod time.Duration, customClientTrustingPeriodPercentage int64, memo string) (string, string, error) {
->>>>>>> 3b05fdbf
 	// Query the latest heights on src and dst and retry if the query fails
 	var srch, dsth int64
 	if err := retry.Do(func() error {
@@ -73,15 +71,12 @@
 	eg.Go(func() error {
 		var err error
 		// Create client on src for dst if the client id is unspecified
-<<<<<<< HEAD
 		clientSrc, err = CreateClient(egCtx, c, dst,
 			srcUpdateHeader, dstUpdateHeader,
 			allowUpdateAfterExpiry, allowUpdateAfterMisbehaviour,
 			override, customClientTrustingPeriod,
-			overrideUnbondingPeriod, maxClockDrift, memo)
-=======
-		clientSrc, err = CreateClient(egCtx, c, dst, srcUpdateHeader, dstUpdateHeader, allowUpdateAfterExpiry, allowUpdateAfterMisbehaviour, override, customClientTrustingPeriod, customClientTrustingPeriodPercentage, overrideUnbondingPeriod, memo)
->>>>>>> 3b05fdbf
+			overrideUnbondingPeriod, maxClockDrift,
+			customClientTrustingPeriodPercentage, memo)
 		if err != nil {
 			return fmt.Errorf("failed to create client on src chain{%s}: %w", c.ChainID(), err)
 		}
@@ -91,15 +86,12 @@
 	eg.Go(func() error {
 		var err error
 		// Create client on dst for src if the client id is unspecified
-<<<<<<< HEAD
 		clientDst, err = CreateClient(egCtx, dst, c,
 			dstUpdateHeader, srcUpdateHeader,
 			allowUpdateAfterExpiry, allowUpdateAfterMisbehaviour,
 			override, customClientTrustingPeriod,
-			overrideUnbondingPeriod, maxClockDrift, memo)
-=======
-		clientDst, err = CreateClient(egCtx, dst, c, dstUpdateHeader, srcUpdateHeader, allowUpdateAfterExpiry, allowUpdateAfterMisbehaviour, override, customClientTrustingPeriod, customClientTrustingPeriodPercentage, overrideUnbondingPeriod, memo)
->>>>>>> 3b05fdbf
+			overrideUnbondingPeriod, maxClockDrift,
+			customClientTrustingPeriodPercentage, memo)
 		if err != nil {
 			return fmt.Errorf("failed to create client on dst chain{%s}: %w", dst.ChainID(), err)
 		}
@@ -130,15 +122,10 @@
 	allowUpdateAfterExpiry,
 	allowUpdateAfterMisbehaviour,
 	override bool,
-<<<<<<< HEAD
 	customClientTrustingPeriod,
 	overrideUnbondingPeriod,
 	maxClockDrift time.Duration,
-=======
-	customClientTrustingPeriod time.Duration,
 	customClientTrustingPeriodPercentage int64,
-	overrideUnbondingPeriod time.Duration,
->>>>>>> 3b05fdbf
 	memo string) (string, error) {
 	// If a client ID was specified in the path and override is not set, ensure the client exists.
 	if !override && src.PathEnd.ClientID != "" {
