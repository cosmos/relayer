--- conflicted
+++ resolved
@@ -91,11 +91,7 @@
 	return modifiedSrc || modifiedDst, nil
 }
 
-<<<<<<< HEAD
-func CreateClient(ctx context.Context, src, dst *Chain, srcUpdateHeader, dstUpdateHeader ibcexported.ClientMessage, allowUpdateAfterExpiry, allowUpdateAfterMisbehaviour, override bool) (bool, error) {
-=======
 func CreateClient(ctx context.Context, src, dst *Chain, srcUpdateHeader, dstUpdateHeader ibcexported.Header, allowUpdateAfterExpiry, allowUpdateAfterMisbehaviour, override bool, customClientTrustingPeriod time.Duration, memo string) (bool, error) {
->>>>>>> e1c87405
 	// If a client ID was specified in the path, ensure it exists.
 	if src.PathEnd.ClientID != "" {
 		// TODO: check client is not expired
