--- conflicted
+++ resolved
@@ -108,6 +108,7 @@
 		if err != nil {
 			return false, false, false, err
 		}
+
 		return success, false, modified, nil
 	}
 
@@ -235,21 +236,13 @@
 			// TODO: log that we are attempting to create new connection ends
 		}
 
-<<<<<<< HEAD
 		connectionID, found := FindMatchingConnection(src, dst)
 		if !found {
 			// construct OpenInit message to be submitted on source chain
 			msgs := []sdk.Msg{
 				src.UpdateClient(dstUpdateHeader),
-				src.PathEnd.ConnInit(dst.PathEnd, src.MustGetAddress()),
-			}
-=======
-		// cosntruct OpenInit message to be submitted on source chain
-		msgs := []sdk.Msg{
-			src.UpdateClient(dstUpdateHeader),
-			src.ConnInit(dst.PathEnd),
-		}
->>>>>>> f776edf6
+				src.ConnInit(dst.PathEnd),
+			}
 
 			res, success, err := src.SendMsgs(msgs)
 			if !success {
@@ -263,7 +256,6 @@
 				return false, false, err
 			}
 		}
-
 		src.PathEnd.ConnectionID = connectionID
 
 		return true, true, nil
@@ -298,7 +290,6 @@
 				return false, false, err
 			}
 		}
-
 		src.PathEnd.ConnectionID = connectionID
 
 		return true, true, nil
@@ -333,7 +324,6 @@
 				return false, false, err
 			}
 		}
-
 		dst.PathEnd.ConnectionID = connectionID
 
 		return true, true, nil
