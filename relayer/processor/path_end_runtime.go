package processor

import (
	"context"
	"sync"
	"time"

	clienttypes "github.com/cosmos/ibc-go/v7/modules/core/02-client/types"
	conntypes "github.com/cosmos/ibc-go/v7/modules/core/03-connection/types"
	chantypes "github.com/cosmos/ibc-go/v7/modules/core/04-channel/types"
	ibcexported "github.com/cosmos/ibc-go/v7/modules/core/exported"
	"github.com/cosmos/relayer/v2/relayer/provider"
	"go.uber.org/zap"
)

// pathEndRuntime is used at runtime for each chain involved in the path.
// It holds a channel for incoming messages from the ChainProcessors, which are
// processed during Run(ctx).
type pathEndRuntime struct {
	log *zap.Logger

	info PathEnd

	chainProvider provider.ChainProvider

	// cached data
	latestBlock          provider.LatestBlock
	messageCache         IBCMessagesCache
	clientState          provider.ClientState
	clientTrustedState   provider.ClientTrustedState
	connectionStateCache ConnectionStateCache
	channelStateCache    ChannelStateCache
	channelOrderCache    map[string]chantypes.Order
	latestHeader         provider.IBCHeader
	ibcHeaderCache       IBCHeaderCache

	// New messages and other data arriving from the handleNewMessagesForPathEnd method.
	incomingCacheData chan ChainProcessorCacheData

	// Cache in progress sends for the different IBC message types
	// to avoid retrying a message immediately after it is sent.
	packetProcessing    packetProcessingCache
	connProcessing      connectionProcessingCache
	channelProcessing   channelProcessingCache
	clientICQProcessing clientICQProcessingCache

	// Message subscriber callbacks
	connSubscribers map[string][]func(provider.ConnectionInfo)

	// inSync indicates whether queries are in sync with latest height of the chain.
	inSync bool

	lastClientUpdateHeight   uint64
	lastClientUpdateHeightMu sync.Mutex

	metrics *PrometheusMetrics
}

func newPathEndRuntime(log *zap.Logger, pathEnd PathEnd, metrics *PrometheusMetrics) *pathEndRuntime {
	return &pathEndRuntime{
		log: log.With(
			zap.String("path_name", pathEnd.PathName),
			zap.String("chain_id", pathEnd.ChainID),
			zap.String("client_id", pathEnd.ClientID),
		),
		info:                 pathEnd,
		incomingCacheData:    make(chan ChainProcessorCacheData, 100),
		connectionStateCache: make(ConnectionStateCache),
		channelStateCache:    make(ChannelStateCache),
		messageCache:         NewIBCMessagesCache(),
		ibcHeaderCache:       make(IBCHeaderCache),
		packetProcessing:     make(packetProcessingCache),
		connProcessing:       make(connectionProcessingCache),
		channelProcessing:    make(channelProcessingCache),
		channelOrderCache:    make(map[string]chantypes.Order),
		clientICQProcessing:  make(clientICQProcessingCache),
		connSubscribers:      make(map[string][]func(provider.ConnectionInfo)),
		metrics:              metrics,
	}
}

func (pathEnd *pathEndRuntime) isRelevantConnection(connectionID string) bool {
	for k := range pathEnd.connectionStateCache {
		if k.ConnectionID == connectionID {
			return true
		}
	}
	return false
}

func (pathEnd *pathEndRuntime) isRelevantChannel(channelID string) bool {
	for k := range pathEnd.channelStateCache {
		if k.ChannelID == channelID {
			return true
		}
	}
	return false
}

// mergeMessageCache merges relevant IBC messages for packet flows, connection handshakes, and channel handshakes.
// inSync indicates whether both involved ChainProcessors are in sync or not. When true, the observed packets
// metrics will be counted so that observed vs relayed packets can be compared.
func (pathEnd *pathEndRuntime) mergeMessageCache(messageCache IBCMessagesCache, counterpartyChainID string, inSync bool) {
	packetMessages := make(ChannelPacketMessagesCache)
	connectionHandshakeMessages := make(ConnectionMessagesCache)
	channelHandshakeMessages := make(ChannelMessagesCache)
	clientICQMessages := make(ClientICQMessagesCache)

	for ch, pmc := range messageCache.PacketFlow {
		if pathEnd.info.ShouldRelayChannel(ChainChannelKey{ChainID: pathEnd.info.ChainID, CounterpartyChainID: counterpartyChainID, ChannelKey: ch}) {
			if inSync && pathEnd.metrics != nil {
				for eventType, pCache := range pmc {
					pathEnd.metrics.AddPacketsObserved(pathEnd.info.PathName, pathEnd.info.ChainID, ch.ChannelID, ch.PortID, eventType, len(pCache))
				}
			}
			packetMessages[ch] = pmc
		}
	}
	pathEnd.messageCache.PacketFlow.Merge(packetMessages)

	for eventType, cmc := range messageCache.ConnectionHandshake {
		newCmc := make(ConnectionMessageCache)
		for k, ci := range cmc {
			if pathEnd.isRelevantConnection(k.ConnectionID) {
				// can complete connection handshakes on this client
				// since PathProcessor holds reference to the counterparty chain pathEndRuntime.
				newCmc[k] = ci
			}
		}
		if len(newCmc) == 0 {
			continue
		}
		connectionHandshakeMessages[eventType] = newCmc
	}
	pathEnd.messageCache.ConnectionHandshake.Merge(connectionHandshakeMessages)

	for eventType, cmc := range messageCache.ChannelHandshake {
		newCmc := make(ChannelMessageCache)
		for k, ci := range cmc {
			if !pathEnd.isRelevantChannel(k.ChannelID) {
				continue
			}
			// can complete channel handshakes on this client
			// since PathProcessor holds reference to the counterparty chain pathEndRuntime.
			if eventType == chantypes.EventTypeChannelOpenInit {
				// CounterpartyConnectionID is needed to construct MsgChannelOpenTry.
				for k := range pathEnd.connectionStateCache {
					if k.ConnectionID == ci.ConnID {
						ci.CounterpartyConnID = k.CounterpartyConnID
						break
					}
				}
			}
			newCmc[k] = ci
		}
		if len(newCmc) == 0 {
			continue
		}

		channelHandshakeMessages[eventType] = newCmc
	}
	pathEnd.messageCache.ChannelHandshake.Merge(channelHandshakeMessages)

	for icqType, cm := range messageCache.ClientICQ {
		newCache := make(ClientICQMessageCache)
		for queryID, m := range cm {
			if m.Chain == counterpartyChainID {
				newCache[queryID] = m
			}
		}
		clientICQMessages[icqType] = newCache
	}
	pathEnd.messageCache.ClientICQ.Merge(clientICQMessages)
}

func (pathEnd *pathEndRuntime) handleCallbacks(c IBCMessagesCache) {
	if len(pathEnd.connSubscribers) > 0 {
		for eventType, m := range c.ConnectionHandshake {
			subscribers, ok := pathEnd.connSubscribers[eventType]
			if !ok {
				continue
			}
			for _, ci := range m {
				for _, subscriber := range subscribers {
					subscriber(ci)
				}
			}
		}
	}
}

func (pathEnd *pathEndRuntime) shouldTerminate(ibcMessagesCache IBCMessagesCache, messageLifecycle MessageLifecycle) bool {
	if messageLifecycle == nil {
		return false
	}
	switch m := messageLifecycle.(type) {
	case *PacketMessageLifecycle:
		if m.Termination == nil || m.Termination.ChainID != pathEnd.info.ChainID {
			return false
		}
		channelKey, err := PacketInfoChannelKey(m.Termination.EventType, m.Termination.Info)
		if err != nil {
			pathEnd.log.Error("Unexpected error checking packet message",
				zap.String("event_type", m.Termination.EventType),
				zap.Inline(channelKey),
				zap.Error(err),
			)
			return false
		}
		eventTypeCache, ok := ibcMessagesCache.PacketFlow[channelKey]
		if !ok {
			return false
		}
		sequenceCache, ok := eventTypeCache[m.Termination.EventType]
		if !ok {
			return false
		}
		_, ok = sequenceCache[m.Termination.Info.Sequence]
		if !ok {
			return false
		}
		// stop path processor, condition fulfilled
		pathEnd.log.Info("Found termination condition for packet flow")
		return true
	case *ChannelMessageLifecycle:
		if m.Termination == nil || m.Termination.ChainID != pathEnd.info.ChainID {
			return false
		}
		cache, ok := ibcMessagesCache.ChannelHandshake[m.Termination.EventType]
		if !ok {
			return false
		}
		// check against m.Termination.Info
		foundChannelID := m.Termination.Info.ChannelID == ""
		foundPortID := m.Termination.Info.PortID == ""
		foundCounterpartyChannelID := m.Termination.Info.CounterpartyChannelID == ""
		foundCounterpartyPortID := m.Termination.Info.CounterpartyPortID == ""
		for _, ci := range cache {
			pathEnd.log.Info("Channel handshake termination candidate",
				zap.String("termination_port_id", m.Termination.Info.PortID),
				zap.String("observed_port_id", ci.PortID),
				zap.String("termination_counterparty_port_id", m.Termination.Info.CounterpartyPortID),
				zap.String("observed_counterparty_port_id", ci.CounterpartyPortID),
			)
			if ci.ChannelID == m.Termination.Info.ChannelID {
				foundChannelID = true
			}
			if ci.PortID == m.Termination.Info.PortID {
				foundPortID = true
			}
			if ci.CounterpartyChannelID == m.Termination.Info.CounterpartyChannelID {
				foundCounterpartyChannelID = true
			}
			if ci.CounterpartyPortID == m.Termination.Info.CounterpartyPortID {
				foundCounterpartyPortID = true
			}
		}
		if foundChannelID && foundPortID && foundCounterpartyChannelID && foundCounterpartyPortID {
			pathEnd.log.Info("Found termination condition for channel handshake")
			return true
		}
	case *ChannelCloseLifecycle:
		cache, ok := ibcMessagesCache.ChannelHandshake[chantypes.EventTypeChannelCloseConfirm]
		if !ok {
			return false
		}
		// check against m.Termination.Info
		foundChannelID := m.SrcChannelID == ""
		foundPortID := m.SrcPortID == ""
		for _, ci := range cache {
			pathEnd.log.Info("Channel close termination candidate",
				zap.String("termination_port_id", m.SrcPortID),
				zap.String("observed_port_id", ci.PortID),
				zap.String("termination_channel_id", m.SrcChannelID),
				zap.String("observed_channel_id", ci.ChannelID),
			)
			if pathEnd.info.ChainID == m.SrcChainID {
				if ci.ChannelID == m.SrcChannelID {
					foundChannelID = true
				}
				if ci.PortID == m.SrcPortID {
					foundPortID = true
				}
			} else {
				if ci.CounterpartyChannelID == m.SrcChannelID {
					foundChannelID = true
				}
				if ci.CounterpartyPortID == m.SrcPortID {
					foundPortID = true
				}
			}
		}
		if foundChannelID && foundPortID {
			pathEnd.log.Info("Found termination condition for channel close")
			return true
		}
	case *ConnectionMessageLifecycle:
		if m.Termination == nil || m.Termination.ChainID != pathEnd.info.ChainID {
			return false
		}
		cache, ok := ibcMessagesCache.ConnectionHandshake[m.Termination.EventType]
		if !ok {
			return false
		}
		// check against m.Termination.Info
		foundClientID := m.Termination.Info.ClientID == ""
		foundConnectionID := m.Termination.Info.ConnID == ""
		foundCounterpartyClientID := m.Termination.Info.CounterpartyClientID == ""
		foundCounterpartyConnectionID := m.Termination.Info.CounterpartyConnID == ""
		for _, ci := range cache {
			pathEnd.log.Info("Connection handshake termination candidate",
				zap.String("termination_client_id", m.Termination.Info.ClientID),
				zap.String("observed_client_id", ci.ClientID),
				zap.String("termination_counterparty_client_id", m.Termination.Info.CounterpartyClientID),
				zap.String("observed_counterparty_client_id", ci.CounterpartyClientID),
			)
			if ci.ClientID == m.Termination.Info.ClientID {
				foundClientID = true
			}
			if ci.ConnID == m.Termination.Info.ConnID {
				foundConnectionID = true
			}
			if ci.CounterpartyClientID == m.Termination.Info.CounterpartyClientID {
				foundCounterpartyClientID = true
			}
			if ci.CounterpartyConnID == m.Termination.Info.CounterpartyConnID {
				foundCounterpartyConnectionID = true
			}
		}
		if foundClientID && foundConnectionID && foundCounterpartyClientID && foundCounterpartyConnectionID {
			pathEnd.log.Info("Found termination condition for connection handshake")
			return true
		}
	}
	return false
}

// checkForMisbehaviour is called for each attempt to update the light client on this path end. The proposed header will
// be compared against the cached trusted header for the same block height to determine if there is a deviation in the
// consensus states, if there is no cached trusted header then it will be queried from the counterparty further down in
// the call stack. If a deviation is found a MsgSubmitMisbehaviour will be composed and broadcasted to freeze the
// light client. If misbehaviour is detected true will be returned and the pathEndRuntime should terminate.
// If no misbehaviour is detected false will be returned along with a nil error.
func (pathEnd *pathEndRuntime) checkForMisbehaviour(
	ctx context.Context,
	state provider.ClientState,
	counterparty *pathEndRuntime,
) (bool, error) {
	cachedHeader := counterparty.ibcHeaderCache[state.ConsensusHeight.RevisionHeight]

	misbehaviour, err := provider.CheckForMisbehaviour(ctx, counterparty.chainProvider, pathEnd.info.ClientID, state.Header, cachedHeader)
	if err != nil {
		return false, err
	}
	if misbehaviour == nil && err == nil {
		return false, nil
	}

	msgMisbehaviour, err := pathEnd.chainProvider.MsgSubmitMisbehaviour(pathEnd.info.ClientID, misbehaviour)
	if err != nil {
		return true, err
	}

	_, _, err = pathEnd.chainProvider.SendMessage(ctx, msgMisbehaviour, "")
	if err != nil {
		return true, err
	}

	return true, nil
}

func (pathEnd *pathEndRuntime) mergeCacheData(ctx context.Context, cancel func(), d ChainProcessorCacheData, counterpartyChainID string, counterpartyInSync bool, messageLifecycle MessageLifecycle, counterParty *pathEndRuntime) {
	pathEnd.lastClientUpdateHeightMu.Lock()
	pathEnd.latestBlock = d.LatestBlock
	pathEnd.lastClientUpdateHeightMu.Unlock()

	pathEnd.inSync = d.InSync
	pathEnd.latestHeader = d.LatestHeader
	pathEnd.clientState = d.ClientState

	terminate, err := pathEnd.checkForMisbehaviour(ctx, pathEnd.clientState, counterParty)
	if err != nil {
		pathEnd.log.Error(
			"Failed to check for misbehaviour",
			zap.String("client_id", pathEnd.info.ClientID),
			zap.Error(err),
		)
	}

	if d.ClientState.ConsensusHeight != pathEnd.clientState.ConsensusHeight {
		pathEnd.clientState = d.ClientState
		ibcHeader, ok := counterParty.ibcHeaderCache[d.ClientState.ConsensusHeight.RevisionHeight]
		if ok {
			pathEnd.clientState.ConsensusTime = time.Unix(0, int64(ibcHeader.ConsensusState().GetTimestamp()))
		}
	}

	pathEnd.handleCallbacks(d.IBCMessagesCache)

	if pathEnd.shouldTerminate(d.IBCMessagesCache, messageLifecycle) || terminate {
		cancel()
		return
	}

	pathEnd.connectionStateCache = d.ConnectionStateCache // Update latest connection open state for chain
	pathEnd.channelStateCache = d.ChannelStateCache       // Update latest channel open state for chain

	pathEnd.mergeMessageCache(d.IBCMessagesCache, counterpartyChainID, pathEnd.inSync && counterpartyInSync) // Merge incoming packet IBC messages into the backlog

	pathEnd.ibcHeaderCache.Merge(d.IBCHeaderCache)  // Update latest IBC header state
	pathEnd.ibcHeaderCache.Prune(ibcHeadersToCache) // Only keep most recent IBC headers
}

// shouldSendPacketMessage determines if the packet flow message should be sent now.
// It will also determine if the message needs to be given up on entirely and remove retention if so.
func (pathEnd *pathEndRuntime) shouldSendPacketMessage(message packetIBCMessage, counterparty *pathEndRuntime) bool {
	eventType := message.eventType
	sequence := message.info.Sequence
	k, err := message.channelKey()
	if err != nil {
		pathEnd.log.Error("Unexpected error checking if should send packet message",
			zap.String("event_type", eventType),
			zap.Uint64("sequence", sequence),
			zap.Inline(k),
			zap.Error(err),
		)
		return false
	}

	pathEndForHeight := counterparty
	if eventType == chantypes.EventTypeTimeoutPacket || eventType == chantypes.EventTypeTimeoutPacketOnClose {
		pathEndForHeight = pathEnd
	}

	if message.info.Height >= pathEndForHeight.latestBlock.Height {
		pathEnd.log.Debug("Waiting to relay packet message until counterparty height has incremented",
			zap.String("event_type", eventType),
			zap.Uint64("sequence", sequence),
			zap.Uint64("message_height", message.info.Height),
			zap.Uint64("counterparty_height", counterparty.latestBlock.Height),
			zap.Inline(k),
		)
		return false
	}
	if !pathEnd.channelStateCache[k] {
		// channel is not open, do not send
		pathEnd.log.Warn("Refusing to relay packet message because channel is not open",
			zap.String("event_type", eventType),
			zap.Uint64("sequence", sequence),
			zap.Inline(k),
		)
		pathEnd.removePacketRetention(counterparty, eventType, k, sequence)
		return false
	}
	msgProcessCache, ok := pathEnd.packetProcessing[k]
	if !ok {
		// in progress cache does not exist for this channel, so can send.
		return true
	}
	channelProcessingCache, ok := msgProcessCache[eventType]
	if !ok {
		// in progress cache does not exist for this eventType, so can send
		return true
	}
	inProgress, ok := channelProcessingCache[sequence]
	if !ok {
		// in progress cache does not exist for this sequence, so can send.
		return true
	}
	blocksSinceLastProcessed := pathEnd.latestBlock.Height - inProgress.lastProcessedHeight
	if inProgress.assembled {
		if blocksSinceLastProcessed < blocksToRetrySendAfter {
			// this message was sent less than blocksToRetrySendAfter ago, do not attempt to send again yet.
			return false
		}
	} else {
		if blocksSinceLastProcessed < blocksToRetryAssemblyAfter {
			// this message was sent less than blocksToRetryAssemblyAfter ago, do not attempt assembly again yet.
			return false
		}
	}
	if inProgress.retryCount >= maxMessageSendRetries {
		pathEnd.log.Error("Giving up on sending packet message after max retries",
			zap.String("event_type", eventType),
			zap.Uint64("sequence", sequence),
			zap.Inline(k),
			zap.Int("max_retries", maxMessageSendRetries),
		)
		pathEnd.removePacketRetention(counterparty, eventType, k, sequence)
		return false
	}

	return true
}

// removePacketRetention gives up on sending this packet flow message
func (pathEnd *pathEndRuntime) removePacketRetention(
	counterparty *pathEndRuntime,
	eventType string,
	k ChannelKey,
	sequence uint64,
) {
	// remove all retention of this packet flow in pathEnd.messagesCache.PacketFlow and counterparty
	toDelete := make(map[string][]uint64)
	toDeleteCounterparty := make(map[string][]uint64)
	switch eventType {
	case chantypes.EventTypeSendPacket:
		toDelete[eventType] = []uint64{sequence}
		toDelete[preInitKey] = []uint64{sequence}
	case chantypes.EventTypeRecvPacket:
		toDelete[eventType] = []uint64{sequence}
		toDeleteCounterparty[chantypes.EventTypeSendPacket] = []uint64{sequence}
	case chantypes.EventTypeAcknowledgePacket, chantypes.EventTypeTimeoutPacket, chantypes.EventTypeTimeoutPacketOnClose:
		toDelete[eventType] = []uint64{sequence}
		toDeleteCounterparty[chantypes.EventTypeRecvPacket] = []uint64{sequence}
		toDelete[chantypes.EventTypeSendPacket] = []uint64{sequence}
	}
	// delete in progress send for this specific message
	pathEnd.packetProcessing[k].deleteMessages(map[string][]uint64{
		eventType: {sequence},
	})
	// delete all packet flow retention history for this sequence
	pathEnd.messageCache.PacketFlow[k].DeleteMessages(toDelete)
	counterparty.messageCache.PacketFlow[k].DeleteMessages(toDeleteCounterparty)
}

// shouldSendConnectionMessage determines if the connection handshake message should be sent now.
// It will also determine if the message needs to be given up on entirely and remove retention if so.
func (pathEnd *pathEndRuntime) shouldSendConnectionMessage(message connectionIBCMessage, counterparty *pathEndRuntime) bool {
	eventType := message.eventType
	k := ConnectionInfoConnectionKey(message.info)
	if eventType != conntypes.EventTypeConnectionOpenInit {
		k = k.Counterparty()
	}
	if message.info.Height >= counterparty.latestBlock.Height {
		pathEnd.log.Debug("Waiting to relay connection message until counterparty height has incremented",
			zap.Inline(k),
			zap.String("event_type", eventType),
		)
		return false
	}
	msgProcessCache, ok := pathEnd.connProcessing[eventType]
	if !ok {
		// in progress cache does not exist for this eventType, so can send.
		return true
	}
	inProgress, ok := msgProcessCache[k]
	if !ok {
		// in progress cache does not exist for this connection, so can send.
		return true
	}
	blocksSinceLastProcessed := pathEnd.latestBlock.Height - inProgress.lastProcessedHeight
	if inProgress.assembled {
		if blocksSinceLastProcessed < blocksToRetrySendAfter {
			// this message was sent less than blocksToRetrySendAfter ago, do not attempt to send again yet.
			return false
		}
	} else {
		if blocksSinceLastProcessed < blocksToRetryAssemblyAfter {
			// this message was sent less than blocksToRetryAssemblyAfter ago, do not attempt assembly again yet.
			return false
		}
	}
	if inProgress.retryCount >= maxMessageSendRetries {
		pathEnd.log.Error("Giving up on sending connection message after max retries",
			zap.String("event_type", eventType),
		)
		// giving up on sending this connection handshake message
		// remove all retention of this connection handshake in pathEnd.messagesCache.ConnectionHandshake and counterparty
		toDelete := make(map[string][]ConnectionKey)
		toDeleteCounterparty := make(map[string][]ConnectionKey)
		counterpartyKey := k.Counterparty()
		switch eventType {
		case conntypes.EventTypeConnectionOpenInit:
			toDelete[preInitKey] = []ConnectionKey{k.PreInitKey()}
		case conntypes.EventTypeConnectionOpenTry:
			toDeleteCounterparty[conntypes.EventTypeConnectionOpenInit] = []ConnectionKey{counterpartyKey.MsgInitKey()}
			toDeleteCounterparty[preInitKey] = []ConnectionKey{counterpartyKey.PreInitKey()}
		case conntypes.EventTypeConnectionOpenAck:
			toDeleteCounterparty[conntypes.EventTypeConnectionOpenTry] = []ConnectionKey{counterpartyKey}
			toDelete[conntypes.EventTypeConnectionOpenInit] = []ConnectionKey{k.MsgInitKey()}
			toDelete[preInitKey] = []ConnectionKey{k.PreInitKey()}
		case conntypes.EventTypeConnectionOpenConfirm:
			toDeleteCounterparty[conntypes.EventTypeConnectionOpenAck] = []ConnectionKey{counterpartyKey}
			toDelete[conntypes.EventTypeConnectionOpenTry] = []ConnectionKey{k}
			toDeleteCounterparty[conntypes.EventTypeConnectionOpenInit] = []ConnectionKey{counterpartyKey.MsgInitKey()}
			toDeleteCounterparty[preInitKey] = []ConnectionKey{counterpartyKey.PreInitKey()}
		}
		// delete in progress send for this specific message
		pathEnd.connProcessing.deleteMessages(map[string][]ConnectionKey{eventType: {k}})

		// delete all connection handshake retention history for this connection
		pathEnd.messageCache.ConnectionHandshake.DeleteMessages(toDelete)
		counterparty.messageCache.ConnectionHandshake.DeleteMessages(toDeleteCounterparty)

		return false
	}

	return true
}

// shouldSendChannelMessage determines if the channel handshake message should be sent now.
// It will also determine if the message needs to be given up on entirely and remove retention if so.
func (pathEnd *pathEndRuntime) shouldSendChannelMessage(message channelIBCMessage, counterparty *pathEndRuntime) bool {
	eventType := message.eventType
<<<<<<< HEAD
	channelKey := ChannelInfoChannelKey(message.info).Counterparty()

	// For localhost cache the channel order on OpenInit so that we can access it during the other channel handshake steps
	if pathEnd.info.ClientID == ibcexported.LocalhostClientID && eventType == chantypes.EventTypeChannelOpenInit {
		pathEnd.channelOrderCache[channelKey.ChannelID] = message.info.Order
		counterparty.channelOrderCache[channelKey.CounterpartyChannelID] = message.info.Order
	}

=======
	channelKey := ChannelInfoChannelKey(message.info)
	if eventType != chantypes.EventTypeChannelOpenInit {
		channelKey = channelKey.Counterparty()
	}
>>>>>>> e95dd806
	if message.info.Height >= counterparty.latestBlock.Height {
		pathEnd.log.Debug("Waiting to relay channel message until counterparty height has incremented",
			zap.Inline(channelKey),
			zap.String("event_type", eventType),
		)
		return false
	}
	msgProcessCache, ok := pathEnd.channelProcessing[eventType]
	if !ok {
		// in progress cache does not exist for this eventType, so can send.
		return true
	}
	inProgress, ok := msgProcessCache[channelKey]
	if !ok {
		// in progress cache does not exist for this channel, so can send.
		return true
	}
	blocksSinceLastProcessed := pathEnd.latestBlock.Height - inProgress.lastProcessedHeight
	if inProgress.assembled {
		if blocksSinceLastProcessed < blocksToRetrySendAfter {
			// this message was sent less than blocksToRetrySendAfter ago, do not attempt to send again yet.
			return false
		}
	} else {
		if blocksSinceLastProcessed < blocksToRetryAssemblyAfter {
			// this message was sent less than blocksToRetryAssemblyAfter ago, do not attempt assembly again yet.
			return false
		}
	}
	if inProgress.retryCount >= maxMessageSendRetries {
		pathEnd.log.Error("Giving up on sending channel message after max retries",
			zap.String("event_type", eventType),
			zap.Int("max_retries", maxMessageSendRetries),
		)
		// giving up on sending this channel handshake message
		// remove all retention of this connection handshake in pathEnd.messagesCache.ConnectionHandshake and counterparty
		toDelete := make(map[string][]ChannelKey)
		toDeleteCounterparty := make(map[string][]ChannelKey)
		toDeletePacket := make(map[string][]uint64)
		toDeleteCounterpartyPacket := make(map[string][]uint64)

		counterpartyKey := channelKey.Counterparty()
		switch eventType {
		case chantypes.EventTypeChannelOpenInit:
			toDelete[preInitKey] = []ChannelKey{channelKey.MsgInitKey()}
		case chantypes.EventTypeChannelOpenTry:
			toDeleteCounterparty[chantypes.EventTypeChannelOpenInit] = []ChannelKey{counterpartyKey.MsgInitKey()}
			toDeleteCounterparty[preInitKey] = []ChannelKey{counterpartyKey.MsgInitKey()}
		case chantypes.EventTypeChannelOpenAck:
			toDeleteCounterparty[chantypes.EventTypeChannelOpenTry] = []ChannelKey{counterpartyKey}
			toDelete[chantypes.EventTypeChannelOpenInit] = []ChannelKey{channelKey.MsgInitKey()}
			toDelete[preInitKey] = []ChannelKey{channelKey.MsgInitKey()}
		case chantypes.EventTypeChannelOpenConfirm:
			toDeleteCounterparty[chantypes.EventTypeChannelOpenAck] = []ChannelKey{counterpartyKey}
			toDelete[chantypes.EventTypeChannelOpenTry] = []ChannelKey{channelKey}
			toDeleteCounterparty[chantypes.EventTypeChannelOpenInit] = []ChannelKey{counterpartyKey.MsgInitKey()}
			toDeleteCounterparty[preInitKey] = []ChannelKey{counterpartyKey.MsgInitKey()}
		case chantypes.EventTypeChannelCloseConfirm:
			toDelete[chantypes.EventTypeChannelCloseConfirm] = []ChannelKey{channelKey}
			toDeleteCounterparty[chantypes.EventTypeChannelCloseInit] = []ChannelKey{counterpartyKey}
			toDeleteCounterparty[preCloseKey] = []ChannelKey{counterpartyKey}

			// Gather relevant send packet messages, for this channel key, that should be deleted if we
			// are operating on an ordered channel.
			if messageCache, ok := pathEnd.messageCache.PacketFlow[channelKey]; ok {
				if seqCache, ok := messageCache[chantypes.EventTypeSendPacket]; ok {
					for seq, packetInfo := range seqCache {
						if packetInfo.ChannelOrder == chantypes.ORDERED.String() {
							toDeletePacket[chantypes.EventTypeSendPacket] = append(toDeletePacket[chantypes.EventTypeSendPacket], seq)
						}
					}
				}
			}

			// Gather relevant timeout messages, for this counterparty channel key, that should be deleted if we
			// are operating on an ordered channel.
			if messageCache, ok := counterparty.messageCache.PacketFlow[counterpartyKey]; ok {
				if seqCache, ok := messageCache[chantypes.EventTypeTimeoutPacket]; ok {
					for seq, packetInfo := range seqCache {
						if packetInfo.ChannelOrder == chantypes.ORDERED.String() {
							toDeleteCounterpartyPacket[chantypes.EventTypeTimeoutPacket] = append(toDeleteCounterpartyPacket[chantypes.EventTypeTimeoutPacket], seq)
						}
					}
				}
			}
		}

		// delete in progress send for this specific message
		pathEnd.channelProcessing.deleteMessages(map[string][]ChannelKey{eventType: {channelKey}})
		pathEnd.messageCache.PacketFlow[channelKey].DeleteMessages(toDeletePacket)
		counterparty.messageCache.PacketFlow[counterpartyKey].DeleteMessages(toDeleteCounterpartyPacket)

		// delete all connection handshake retention history for this channel
		pathEnd.messageCache.ChannelHandshake.DeleteMessages(toDelete)
		counterparty.messageCache.ChannelHandshake.DeleteMessages(toDeleteCounterparty)

		return false
	}

	return true
}

// shouldSendClientICQMessage determines if the client ICQ message should be sent now.
// It will also determine if the message needs to be given up on entirely and remove retention if so.
func (pathEnd *pathEndRuntime) shouldSendClientICQMessage(message provider.ClientICQInfo) bool {
	queryID := message.QueryID
	inProgress, ok := pathEnd.clientICQProcessing[queryID]
	if !ok {
		// in progress cache does not exist for this query ID, so can send.
		return true
	}
	blocksSinceLastProcessed := pathEnd.latestBlock.Height - inProgress.lastProcessedHeight
	if inProgress.assembled {
		if blocksSinceLastProcessed < blocksToRetrySendAfter {
			// this message was sent less than blocksToRetrySendAfter ago, do not attempt to send again yet.
			return false
		}
	} else {
		if blocksSinceLastProcessed < blocksToRetryAssemblyAfter {
			// this message was sent less than blocksToRetryAssemblyAfter ago, do not attempt assembly again yet.
			return false
		}
	}
	if inProgress.retryCount >= maxMessageSendRetries {
		pathEnd.log.Error("Giving up on sending client ICQ message after max retries",
			zap.String("query_id", string(queryID)),
		)

		// giving up on this query
		// remove all retention of this client interchain query flow in pathEnd.messagesCache.ClientICQ
		pathEnd.messageCache.ClientICQ.DeleteMessages(queryID)

		// delete in progress query for this specific ID
		delete(pathEnd.clientICQProcessing, queryID)

		return false
	}

	return true
}

func (pathEnd *pathEndRuntime) trackProcessingMessage(tracker messageToTrack) uint64 {
	retryCount := uint64(0)

	switch t := tracker.(type) {
	case packetMessageToTrack:
		eventType := t.msg.eventType
		sequence := t.msg.info.Sequence
		channelKey, err := t.msg.channelKey()
		if err != nil {
			pathEnd.log.Error("Unexpected error tracking processing packet",
				zap.Inline(channelKey),
				zap.String("event_type", eventType),
				zap.Uint64("sequence", sequence),
				zap.Error(err),
			)
			return 0
		}
		msgProcessCache, ok := pathEnd.packetProcessing[channelKey]
		if !ok {
			msgProcessCache = make(packetChannelMessageCache)
			pathEnd.packetProcessing[channelKey] = msgProcessCache
		}
		channelProcessingCache, ok := msgProcessCache[eventType]
		if !ok {
			channelProcessingCache = make(packetMessageSendCache)
			msgProcessCache[eventType] = channelProcessingCache
		}

		if inProgress, ok := channelProcessingCache[sequence]; ok {
			retryCount = inProgress.retryCount + 1
		}

		channelProcessingCache[sequence] = processingMessage{
			lastProcessedHeight: pathEnd.latestBlock.Height,
			retryCount:          retryCount,
			assembled:           t.assembled != nil,
		}
	case channelMessageToTrack:
		eventType := t.msg.eventType
		channelKey := ChannelInfoChannelKey(t.msg.info)
		if eventType != chantypes.EventTypeChannelOpenInit {
			channelKey = channelKey.Counterparty()
		}
		msgProcessCache, ok := pathEnd.channelProcessing[eventType]
		if !ok {
			msgProcessCache = make(channelKeySendCache)
			pathEnd.channelProcessing[eventType] = msgProcessCache
		}

		if inProgress, ok := msgProcessCache[channelKey]; ok {
			retryCount = inProgress.retryCount + 1
		}

		msgProcessCache[channelKey] = processingMessage{
			lastProcessedHeight: pathEnd.latestBlock.Height,
			retryCount:          retryCount,
			assembled:           t.assembled != nil,
		}
	case connectionMessageToTrack:
		eventType := t.msg.eventType
		connectionKey := ConnectionInfoConnectionKey(t.msg.info)
		if eventType != conntypes.EventTypeConnectionOpenInit {
			connectionKey = connectionKey.Counterparty()
		}
		msgProcessCache, ok := pathEnd.connProcessing[eventType]
		if !ok {
			msgProcessCache = make(connectionKeySendCache)
			pathEnd.connProcessing[eventType] = msgProcessCache
		}

		if inProgress, ok := msgProcessCache[connectionKey]; ok {
			retryCount = inProgress.retryCount + 1
		}

		msgProcessCache[connectionKey] = processingMessage{
			lastProcessedHeight: pathEnd.latestBlock.Height,
			retryCount:          retryCount,
			assembled:           t.assembled != nil,
		}
	case clientICQMessageToTrack:
		queryID := t.msg.info.QueryID

		if inProgress, ok := pathEnd.clientICQProcessing[queryID]; ok {
			retryCount = inProgress.retryCount + 1
		}

		pathEnd.clientICQProcessing[queryID] = processingMessage{
			lastProcessedHeight: pathEnd.latestBlock.Height,
			retryCount:          retryCount,
			assembled:           t.assembled != nil,
		}
	}

	return retryCount
}

func (pathEnd *pathEndRuntime) localhostSentinelProofPacket(
	_ context.Context,
	_ provider.PacketInfo,
	height uint64,
) (provider.PacketProof, error) {
	return provider.PacketProof{
		Proof:       []byte{0x01},
		ProofHeight: clienttypes.NewHeight(clienttypes.ParseChainID(pathEnd.info.ChainID), height),
	}, nil
}

func (pathEnd *pathEndRuntime) localhostSentinelProofChannel(
	_ context.Context,
	info provider.ChannelInfo,
	height uint64,
) (provider.ChannelProof, error) {
	return provider.ChannelProof{
		Proof:       []byte{0x01},
		ProofHeight: clienttypes.NewHeight(clienttypes.ParseChainID(pathEnd.info.ChainID), height),
		Ordering:    info.Order,
		Version:     info.Version,
	}, nil
}<|MERGE_RESOLUTION|>--- conflicted
+++ resolved
@@ -603,7 +603,10 @@
 // It will also determine if the message needs to be given up on entirely and remove retention if so.
 func (pathEnd *pathEndRuntime) shouldSendChannelMessage(message channelIBCMessage, counterparty *pathEndRuntime) bool {
 	eventType := message.eventType
-<<<<<<< HEAD
+	channelKey := ChannelInfoChannelKey(message.info)
+	if eventType != chantypes.EventTypeChannelOpenInit {
+		channelKey = channelKey.Counterparty()
+	}
 	channelKey := ChannelInfoChannelKey(message.info).Counterparty()
 
 	// For localhost cache the channel order on OpenInit so that we can access it during the other channel handshake steps
@@ -612,12 +615,6 @@
 		counterparty.channelOrderCache[channelKey.CounterpartyChannelID] = message.info.Order
 	}
 
-=======
-	channelKey := ChannelInfoChannelKey(message.info)
-	if eventType != chantypes.EventTypeChannelOpenInit {
-		channelKey = channelKey.Counterparty()
-	}
->>>>>>> e95dd806
 	if message.info.Height >= counterparty.latestBlock.Height {
 		pathEnd.log.Debug("Waiting to relay channel message until counterparty height has incremented",
 			zap.Inline(channelKey),
