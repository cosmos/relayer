package processor

import (
	"time"

	"github.com/prometheus/client_golang/prometheus"
	"github.com/prometheus/client_golang/prometheus/promauto"
)

type PrometheusMetrics struct {
	Registry              *prometheus.Registry
	PacketObservedCounter *prometheus.CounterVec
	PacketRelayedCounter  *prometheus.CounterVec
	LatestHeightGauge     *prometheus.GaugeVec
	WalletBalance         *prometheus.GaugeVec
	FeesSpent             *prometheus.GaugeVec
	ClientExpiration      *prometheus.GaugeVec
}

func (m *PrometheusMetrics) AddPacketsObserved(path, chain, channel, port, eventType string, count int) {
	m.PacketObservedCounter.WithLabelValues(path, chain, channel, port, eventType).Add(float64(count))
}

func (m *PrometheusMetrics) IncPacketsRelayed(path, chain, channel, port, eventType string) {
	m.PacketRelayedCounter.WithLabelValues(path, chain, channel, port, eventType).Inc()
}

func (m *PrometheusMetrics) SetLatestHeight(chain string, height int64) {
	m.LatestHeightGauge.WithLabelValues(chain).Set(float64(height))
}

func (m *PrometheusMetrics) SetWalletBalance(chain, gasPrice, key, address, denom string, balance float64) {
	m.WalletBalance.WithLabelValues(chain, gasPrice, key, address, denom).Set(balance)
}

func (m *PrometheusMetrics) SetFeesSpent(chain, gasPrice, key, address, denom string, amount float64) {
	m.FeesSpent.WithLabelValues(chain, gasPrice, key, address, denom).Set(amount)
}

func (m *PrometheusMetrics) SetClientExpiration(pathName, chain, clientID, trustingPeriod string, timeToExpiration time.Duration) {
	m.ClientExpiration.WithLabelValues(pathName, chain, clientID, trustingPeriod).Set(timeToExpiration.Seconds())
}

func NewPrometheusMetrics() *PrometheusMetrics {
	packetLabels := []string{"path", "chain", "channel", "port", "type"}
	heightLabels := []string{"chain"}
<<<<<<< HEAD
	walletLabels := []string{"chain", "gas_price", "key", "address", "denom"}
=======
	walletLabels := []string{"chain", "key", "address", "denom"}
	clientExpirationLables := []string{"path_name", "chain", "client_id", "trusting_period"}
>>>>>>> 22bce429
	registry := prometheus.NewRegistry()
	registerer := promauto.With(registry)
	return &PrometheusMetrics{
		Registry: registry,
		PacketObservedCounter: registerer.NewCounterVec(prometheus.CounterOpts{
			Name: "cosmos_relayer_observed_packets",
			Help: "The total number of observed packets",
		}, packetLabels),
		PacketRelayedCounter: registerer.NewCounterVec(prometheus.CounterOpts{
			Name: "cosmos_relayer_relayed_packets",
			Help: "The total number of relayed packets",
		}, packetLabels),
		LatestHeightGauge: registerer.NewGaugeVec(prometheus.GaugeOpts{
			Name: "cosmos_relayer_chain_latest_height",
			Help: "The current height of the chain",
		}, heightLabels),
		WalletBalance: registerer.NewGaugeVec(prometheus.GaugeOpts{
			Name: "cosmos_relayer_wallet_balance",
			Help: "The current balance for the relayer's wallet",
		}, walletLabels),
		FeesSpent: registerer.NewGaugeVec(prometheus.GaugeOpts{
			Name: "cosmos_relayer_fees_spent",
			Help: "The amount of fees spent from the relayer's wallet",
		}, walletLabels),
		ClientExpiration: registerer.NewGaugeVec(prometheus.GaugeOpts{
			Name: "cosmos_relayer_client_expiration_seconds",
			Help: "Seconds until the client expires",
		}, clientExpirationLables),
	}
}<|MERGE_RESOLUTION|>--- conflicted
+++ resolved
@@ -44,12 +44,8 @@
 func NewPrometheusMetrics() *PrometheusMetrics {
 	packetLabels := []string{"path", "chain", "channel", "port", "type"}
 	heightLabels := []string{"chain"}
-<<<<<<< HEAD
 	walletLabels := []string{"chain", "gas_price", "key", "address", "denom"}
-=======
-	walletLabels := []string{"chain", "key", "address", "denom"}
 	clientExpirationLables := []string{"path_name", "chain", "client_id", "trusting_period"}
->>>>>>> 22bce429
 	registry := prometheus.NewRegistry()
 	registerer := promauto.With(registry)
 	return &PrometheusMetrics{
