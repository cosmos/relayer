--- conflicted
+++ resolved
@@ -76,12 +76,10 @@
 
 	sentInitialMsg bool
 
-<<<<<<< HEAD
 	// true if this is a localhost IBC connection
 	localhost bool
-=======
+
 	maxMsgs uint64
->>>>>>> e95dd806
 
 	metrics *PrometheusMetrics
 }
@@ -122,11 +120,8 @@
 		clientUpdateThresholdTime: clientUpdateThresholdTime,
 		flushInterval:             flushInterval,
 		metrics:                   metrics,
-<<<<<<< HEAD
 		localhost:                 isLocalhost,
-=======
 		maxMsgs:                   maxMsgs,
->>>>>>> e95dd806
 	}
 	if flushInterval == 0 {
 		pp.disablePeriodicFlush()
