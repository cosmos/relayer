package processor

import (
	"context"
	"fmt"
	"reflect"
	"time"

	"github.com/cosmos/ibc-go/v7/modules/core/multihop"

	"github.com/cosmos/relayer/v2/relayer/provider"
	"go.uber.org/zap"
)

const (
	// durationErrorRetry determines how long to wait before retrying
	// in the case of failure to send transactions with IBC messages.
	durationErrorRetry = 5 * time.Second

	// Amount of time to wait when sending transactions before giving up
	// and continuing on. Messages will be retried later if they are still
	// relevant.
	messageSendTimeout = 60 * time.Second

	// Amount of time to wait for a proof to be queried before giving up.
	// The proof query will be retried later if the message still needs
	// to be relayed.
	packetProofQueryTimeout = 5 * time.Second

	// Amount of time to wait for interchain queries.
	interchainQueryTimeout = 60 * time.Second

	// If message assembly fails from either proof query failure on the source
	// or assembling the message for the destination, how many blocks should pass
	// before retrying.
	blocksToRetryAssemblyAfter = 0

	// If the message was assembled successfully, but sending the message failed,
	// how many blocks should pass before retrying.
	blocksToRetrySendAfter = 5

	// How many times to retry sending a message before giving up on it.
	maxMessageSendRetries = 5

	// How many blocks of history to retain ibc headers in the cache for.
	ibcHeadersToCache = 10

	// How many blocks of history before determining that a query needs to be
	// made to retrieve the client consensus state in order to assemble a
	// MsgUpdateClient message.
	clientConsensusHeightUpdateThresholdBlocks = 2
)

// PathProcessor is a process that handles incoming IBC messages from a pair of chains.
// It determines what messages need to be relayed, and sends them.
type PathProcessor struct {
	log *zap.Logger

	pathEnd1 *pathEndRuntime
	pathEnd2 *pathEndRuntime

	// TODO: Do we need two separate lists?
	hopsPathEnd1to2 []*pathEndRuntime
	hopsPathEnd2to1 []*pathEndRuntime

	memo string

	clientUpdateThresholdTime time.Duration

	messageLifecycle MessageLifecycle

	initialFlushComplete bool
	flushTicker          *time.Ticker
	flushInterval        time.Duration

	// Signals to retry.
	retryProcess chan struct{}

	sentInitialMsg bool

	metrics *PrometheusMetrics
}

// PathProcessors is a slice of PathProcessor instances
type PathProcessors []*PathProcessor

func (p PathProcessors) IsRelayedChannel(k ChannelKey, chainID string) bool {
	for _, pp := range p {
		if pp.IsRelayedChannel(chainID, k) {
			return true
		}
	}
	return false
}

func NewPathProcessor(
	log *zap.Logger,
	pathEnd1 PathEnd,
	pathEnd2 PathEnd,
	hops1to2 []*PathEnd,
	hops2to1 []*PathEnd,
	metrics *PrometheusMetrics,
	memo string,
	clientUpdateThresholdTime time.Duration,
	flushInterval time.Duration,
) *PathProcessor {
<<<<<<< HEAD
	if flushInterval == 0 {
		// "disable" periodic flushing by using a large value.
		flushInterval = 200 * 24 * 365 * time.Hour
	}
	hopsPathEnd1to2 := make([]*pathEndRuntime, len(hops1to2))
	for i, hop := range hops1to2 {
		hopsPathEnd1to2[i] = newPathEndRuntime(log, *hop, metrics)
	}
	hopsPathEnd2to1 := make([]*pathEndRuntime, len(hops2to1))
	for i, hop := range hops2to1 {
		hopsPathEnd2to1[i] = newPathEndRuntime(log, *hop, metrics)
	}
	return &PathProcessor{
=======
	pp := &PathProcessor{
>>>>>>> 45f478b5
		log:                       log,
		pathEnd1:                  newPathEndRuntime(log, pathEnd1, metrics),
		pathEnd2:                  newPathEndRuntime(log, pathEnd2, metrics),
		hopsPathEnd1to2:           hopsPathEnd1to2,
		hopsPathEnd2to1:           hopsPathEnd2to1,
		retryProcess:              make(chan struct{}, 2),
		memo:                      memo,
		clientUpdateThresholdTime: clientUpdateThresholdTime,
		flushInterval:             flushInterval,
		metrics:                   metrics,
	}
	if flushInterval == 0 {
		pp.disablePeriodicFlush()
	}
	return pp
}

// disablePeriodicFlush will "disable" periodic flushing by using a large value.
func (pp *PathProcessor) disablePeriodicFlush() {
	pp.flushInterval = 200 * 24 * 365 * time.Hour
}

func (pp *PathProcessor) SetMessageLifecycle(messageLifecycle MessageLifecycle) {
	pp.messageLifecycle = messageLifecycle
	if !pp.shouldFlush() {
		// disable flushing when termination conditions are set, e.g. connection/channel handshakes
		pp.disablePeriodicFlush()
	}
}

func (pp *PathProcessor) shouldFlush() bool {
	if pp.messageLifecycle == nil {
		return true
	}
	if _, ok := pp.messageLifecycle.(*FlushLifecycle); ok {
		return true
	}
	return false
}

// counterpartyPathEnds returns the pathEnds that are the counterparty to the given pathEnd. In the multihop case
// the src and dst chains have 2 counterparties:
// - the next/previous hop for clients and connections
// - the dst/src chain for channels and packets
func (pp *PathProcessor) counterpartyPathEnds(pathEnd *pathEndRuntime) []*pathEndRuntime {
	if pathEnd == pp.pathEnd1 {
		counterparty := []*pathEndRuntime{pp.pathEnd2}
		if len(pp.hopsPathEnd2to1) > 0 {
			counterparty = append(counterparty, pp.hopsPathEnd2to1[0])
		}
		return counterparty
	} else if pathEnd == pp.pathEnd2 {
		counterparty := []*pathEndRuntime{pp.pathEnd1}
		if len(pp.hopsPathEnd1to2) > 0 {
			counterparty = append(counterparty, pp.hopsPathEnd2to1[len(pp.hopsPathEnd1to2)-1])
		}
		return counterparty
	}
	for i, p := range pp.hopsPathEnd1to2 {
		if p == pathEnd {
			counterparty := pp.pathEnd2
			if i < len(pp.hopsPathEnd1to2)-1 {
				counterparty = pp.hopsPathEnd2to1[i+1]
			}
			return []*pathEndRuntime{counterparty}
		}
	}
	for i, p := range pp.hopsPathEnd2to1 {
		if p == pathEnd {
			counterparty := pp.pathEnd1
			if i > 0 {
				counterparty = pp.hopsPathEnd1to2[i-1]
			}
			return []*pathEndRuntime{counterparty}
		}
	}
	return nil
}

func (pp *PathProcessor) incomingCacheDataAvailable() bool {
	if len(pp.pathEnd1.incomingCacheData) > 0 || len(pp.pathEnd2.incomingCacheData) > 0 {
		return true
	}
	for _, hop := range pp.hopsPathEnd1to2 {
		if len(hop.incomingCacheData) > 0 {
			return true
		}
	}
	for _, hop := range pp.hopsPathEnd2to1 {
		if len(hop.incomingCacheData) > 0 {
			return true
		}
	}
	return false
}

func (pp *PathProcessor) pathEndsInSync() bool {
	if !pp.pathEnd1.inSync || !pp.pathEnd2.inSync {
		return false
	}
	for _, hop := range pp.hopsPathEnd1to2 {
		if !hop.inSync {
			return false
		}
	}
	for _, hop := range pp.hopsPathEnd2to1 {
		if !hop.inSync {
			return false
		}
	}
	return true
}

// TEST USE ONLY
func (pp *PathProcessor) PathEnd1Messages(channelKey ChannelKey, message string) PacketSequenceCache {
	return pp.pathEnd1.messageCache.PacketFlow[channelKey][message]
}

// TEST USE ONLY
func (pp *PathProcessor) PathEnd2Messages(channelKey ChannelKey, message string) PacketSequenceCache {
	return pp.pathEnd2.messageCache.PacketFlow[channelKey][message]
}

type channelPair struct {
	pathEnd1ChannelKey ChannelKey
	pathEnd2ChannelKey ChannelKey
}

// RelevantClientID returns the relevant client ID or panics
func (pp *PathProcessor) RelevantClientIDs(chainID string) []string {
	clientIDs := []string{}
	if pp.pathEnd1.info.ChainID == chainID {
		clientIDs = append(clientIDs, pp.pathEnd1.info.ClientID)
	}
	if pp.pathEnd2.info.ChainID == chainID {
		clientIDs = append(clientIDs, pp.pathEnd2.info.ClientID)
	}
	for _, hop := range pp.hopsPathEnd1to2 {
		if hop.info.ChainID == chainID {
			clientIDs = append(clientIDs, hop.info.ClientID)
		}
	}
	// TODO: do we need both directions for this?
	for _, hop := range pp.hopsPathEnd2to1 {
		if hop.info.ChainID == chainID {
			clientIDs = append(clientIDs, hop.info.ClientID)
		}
	}
	if len(clientIDs) > 0 {
		return clientIDs
	}
	panic(fmt.Errorf("no relevant client ID for chain ID: %s", chainID))
}

// OnConnectionMessage allows the caller to handle connection handshake messages with a callback.
func (pp *PathProcessor) OnConnectionMessage(chainID string, eventType string, onMsg func(provider.ConnectionInfo)) {
	if pp.pathEnd1.info.ChainID == chainID {
		pp.pathEnd1.connSubscribers[eventType] = append(pp.pathEnd1.connSubscribers[eventType], onMsg)
	} else if pp.pathEnd2.info.ChainID == chainID {
		pp.pathEnd2.connSubscribers[eventType] = append(pp.pathEnd2.connSubscribers[eventType], onMsg)
	}
}

func (pp *PathProcessor) channelPairs() []channelPair {
	// Channel keys are from pathEnd1's perspective
	channels := ChannelStateCache{}
	for k, state := range pp.pathEnd1.channelStateCache {
		channels.Set(k, state)
	}
	for k, open := range pp.pathEnd2.channelStateCache {
		channels[k.Counterparty()] = open
	}
	pairs := make([]channelPair, len(channels))
	i := 0
	for k := range channels {
		pairs[i] = channelPair{
			pathEnd1ChannelKey: k,
			pathEnd2ChannelKey: k.Counterparty(),
		}
		i++
	}
	return pairs
}

// Path Processors are constructed before ChainProcessors, so reference needs to be added afterwards
// This can be done inside the ChainProcessor constructor for simplification
func (pp *PathProcessor) SetChainProviderIfApplicable(chainProvider provider.ChainProvider) bool {
	if chainProvider == nil {
		return false
	}
	if pp.pathEnd1.info.ChainID == chainProvider.ChainId() {
		pp.pathEnd1.chainProvider = chainProvider
		return true
	} else if pp.pathEnd2.info.ChainID == chainProvider.ChainId() {
		pp.pathEnd2.chainProvider = chainProvider
		return true
	}
	var found bool
	for _, pathEnd := range pp.hopsPathEnd1to2 {
		if pathEnd.info.ChainID == chainProvider.ChainId() {
			pathEnd.chainProvider = chainProvider
			found = true
		}
	}
	for _, pathEnd := range pp.hopsPathEnd2to1 {
		if pathEnd.info.ChainID == chainProvider.ChainId() {
			pathEnd.chainProvider = chainProvider
			found = true
		}
	}
	return found
}

func (pp *PathProcessor) IsRelayedChannel(chainID string, channelKey ChannelKey) bool {
	if pp.pathEnd1.info.ChainID == chainID {
		return pp.pathEnd1.info.ShouldRelayChannel(ChainChannelKey{ChainID: chainID, CounterpartyChainID: pp.pathEnd2.info.ChainID, ChannelKey: channelKey})
	} else if pp.pathEnd2.info.ChainID == chainID {
		return pp.pathEnd2.info.ShouldRelayChannel(ChainChannelKey{ChainID: chainID, CounterpartyChainID: pp.pathEnd1.info.ChainID, ChannelKey: channelKey})
	}
	return false
}

func (pp *PathProcessor) IsRelevantClient(chainID string, clientID string) bool {
	if pp.pathEnd1.info.ChainID == chainID {
		return pp.pathEnd1.info.ClientID == clientID
	} else if pp.pathEnd2.info.ChainID == chainID {
		return pp.pathEnd2.info.ClientID == clientID
	}
	return false
}

func (pp *PathProcessor) IsRelevantConnection(chainID string, connectionID string) bool {
	if pp.pathEnd1.info.ChainID == chainID {
		return pp.pathEnd1.isRelevantConnection(connectionID)
	} else if pp.pathEnd2.info.ChainID == chainID {
		return pp.pathEnd2.isRelevantConnection(connectionID)
	}
	return false
}

func (pp *PathProcessor) IsRelevantChannel(chainID string, channelID string) bool {
	if pp.pathEnd1.info.ChainID == chainID {
		return pp.pathEnd1.isRelevantChannel(channelID)
	} else if pp.pathEnd2.info.ChainID == chainID {
		return pp.pathEnd2.isRelevantChannel(channelID)
	}
	return false
}

// ProcessBacklogIfReady gives ChainProcessors a way to trigger the path processor process
// as soon as they are in sync for the first time, even if they do not have new messages.
func (pp *PathProcessor) ProcessBacklogIfReady() {
	select {
	case pp.retryProcess <- struct{}{}:
		// All good.
	default:
		// Log that the channel is saturated;
		// something is wrong if we are retrying this quickly.
		pp.log.Error("Failed to enqueue path processor retry, retries already scheduled")
	}
}

// ChainProcessors call this method when they have new IBC messages
func (pp *PathProcessor) HandleNewData(chainID, clientID string, cacheData ChainProcessorCacheData) {
	if pp.pathEnd1.info.ChainID == chainID {
		pp.pathEnd1.incomingCacheData <- cacheData
	} else if pp.pathEnd2.info.ChainID == chainID {
		pp.pathEnd2.incomingCacheData <- cacheData
	} else {
		for _, pathEnd := range pp.hopsPathEnd1to2 {
			if pathEnd.info.ChainID == chainID && pathEnd.info.ClientID == clientID {
				pathEnd.incomingCacheData <- cacheData
				return
			}
		}
		for _, pathEnd := range pp.hopsPathEnd2to1 {
			if pathEnd.info.ChainID == chainID && pathEnd.info.ClientID == clientID {
				pathEnd.incomingCacheData <- cacheData
				return
			}
		}
	}
}

// processAvailableSignals will block if signals are not yet available, otherwise it will process one of the available signals.
// It returns whether the pathProcessor should quit.
// TODO: if we keep the requirement on having single hop paths underneath multihop paths this logic can back to just
// dealing with src and dst and ignore hops (which probably shouldn't be path end runtimes but something simpler)
func (pp *PathProcessor) processAvailableSignals(ctx context.Context, cancel func()) bool {
	cases := make([]reflect.SelectCase, 3)
	doneIndex := 0
	retryIndex := 1
	flushIndex := 2
	cases[doneIndex] = reflect.SelectCase{Dir: reflect.SelectRecv, Chan: reflect.ValueOf(ctx.Done())}
	cases[retryIndex] = reflect.SelectCase{Dir: reflect.SelectRecv, Chan: reflect.ValueOf(pp.retryProcess)}
	cases[flushIndex] = reflect.SelectCase{Dir: reflect.SelectRecv, Chan: reflect.ValueOf(pp.flushTicker.C)}
	pathEndOffset := len(cases)
	pathEnds := []*pathEndRuntime{pp.pathEnd1, pp.pathEnd2}
	pathEnds = append(pathEnds, pp.hopsPathEnd1to2...)
	pathEnds = append(pathEnds, pp.hopsPathEnd2to1...)
	for _, pathEnd := range pathEnds {
		cases = append(cases, reflect.SelectCase{Dir: reflect.SelectRecv, Chan: reflect.ValueOf(pathEnd.incomingCacheData)})
	}
	chosen, value, _ := reflect.Select(cases)
	switch chosen {
	case doneIndex:
		pp.log.Debug("Context done, quitting PathProcessor",
			zap.String("chain_id_1", pp.pathEnd1.info.ChainID),
			zap.String("chain_id_2", pp.pathEnd2.info.ChainID),
			zap.String("client_id_1", pp.pathEnd1.info.ClientID),
			zap.String("client_id_2", pp.pathEnd2.info.ClientID),
			zap.Int("hops", len(pp.hopsPathEnd1to2)),
			zap.Error(ctx.Err()),
		)
		return true
	case retryIndex:
		// No new data to merge in, just retry handling.
	case flushIndex:
		// Periodic flush to clear out any old packets
		pp.flush(ctx)
	default:
		// Find the pathEnd that sent the signal
		pathEnd := pathEnds[chosen-pathEndOffset]
		counterpartyPathEnds := pp.counterpartyPathEnds(pathEnd)
		var hops []*pathEndRuntime
		if chosen == pathEndOffset {
			hops = pp.hopsPathEnd1to2
		} else if chosen == pathEndOffset+1 {
			hops = pp.hopsPathEnd2to1
		}
		for _, counterparty := range counterpartyPathEnds {
			pathEnd.mergeCacheData(ctx, cancel, value.Interface().(ChainProcessorCacheData), pp.messageLifecycle,
				counterparty, hops)
		}
	}
	return false
}

func (pp *PathProcessor) setChanPaths() error {
	if len(pp.hopsPathEnd1to2) == 0 {
		return nil
	}
	paths1 := make([]*multihop.Path, len(pp.hopsPathEnd1to2)+1)
	// We start with src and proceed with the corresponding path ends
	hopA := pp.pathEnd1
	for i, hopB := range append(pp.hopsPathEnd2to1, pp.pathEnd2) {
		endpointA := hopA.chainProvider.MultihopEndpoint(hopA.info.ClientID, hopA.info.ConnectionID)
		endpointB := hopB.chainProvider.MultihopEndpoint(hopB.info.ClientID, hopB.info.ConnectionID)
		hopA.chainProvider.SetMultihopCounterparty(endpointA, endpointB)
		hopB.chainProvider.SetMultihopCounterparty(endpointB, endpointA)
		paths1[i] = &multihop.Path{
			EndpointA: endpointA,
			EndpointB: endpointB,
		}
		if i < len(pp.hopsPathEnd1to2) {
			hopA = pp.hopsPathEnd1to2[i]
		}
	}
	chanPath1 := multihop.NewChanPath(paths1)
	chanPath2 := chanPath1.Counterparty()
	// Reverse how we store channel paths as the perspective of the destination is what matters when forming proofs
	pp.pathEnd1.chainProvider.AddChanPath(chanPath1.GetConnectionHops(), &chanPath1)
	pp.pathEnd2.chainProvider.AddChanPath(chanPath2.GetConnectionHops(), chanPath2)
	return nil
}

// Run executes the main path process.
func (pp *PathProcessor) Run(ctx context.Context, cancel func()) {
	if err := pp.setChanPaths(); err != nil {
		panic(err)
	}

	var retryTimer *time.Timer

	pp.flushTicker = time.NewTicker(pp.flushInterval)
	defer pp.flushTicker.Stop()

	for {
		// block until we have any signals to process
		if pp.processAvailableSignals(ctx, cancel) {
			return
		}

		for pp.incomingCacheDataAvailable() || len(pp.retryProcess) > 0 {
			// signals are available, so this will not need to block.
			if pp.processAvailableSignals(ctx, cancel) {
				return
			}
		}

		if !pp.pathEndsInSync() {
			continue
		}

		if pp.shouldFlush() && !pp.initialFlushComplete {
			pp.flush(ctx)
			pp.initialFlushComplete = true
		} else if pp.shouldTerminateForFlushComplete() {
			cancel()
			return
		}

<<<<<<< HEAD
		if err := pp.processLatestMessages(ctx); err != nil {
=======
		// process latest message cache state from both pathEnds
		if err := pp.processLatestMessages(ctx, cancel); err != nil {
>>>>>>> 45f478b5
			// in case of IBC message send errors, schedule retry after durationErrorRetry
			if retryTimer != nil {
				retryTimer.Stop()
			}
			if ctx.Err() == nil {
				retryTimer = time.AfterFunc(durationErrorRetry, pp.ProcessBacklogIfReady)
			}
		}
	}
}<|MERGE_RESOLUTION|>--- conflicted
+++ resolved
@@ -104,11 +104,6 @@
 	clientUpdateThresholdTime time.Duration,
 	flushInterval time.Duration,
 ) *PathProcessor {
-<<<<<<< HEAD
-	if flushInterval == 0 {
-		// "disable" periodic flushing by using a large value.
-		flushInterval = 200 * 24 * 365 * time.Hour
-	}
 	hopsPathEnd1to2 := make([]*pathEndRuntime, len(hops1to2))
 	for i, hop := range hops1to2 {
 		hopsPathEnd1to2[i] = newPathEndRuntime(log, *hop, metrics)
@@ -117,10 +112,7 @@
 	for i, hop := range hops2to1 {
 		hopsPathEnd2to1[i] = newPathEndRuntime(log, *hop, metrics)
 	}
-	return &PathProcessor{
-=======
 	pp := &PathProcessor{
->>>>>>> 45f478b5
 		log:                       log,
 		pathEnd1:                  newPathEndRuntime(log, pathEnd1, metrics),
 		pathEnd2:                  newPathEndRuntime(log, pathEnd2, metrics),
@@ -523,12 +515,8 @@
 			return
 		}
 
-<<<<<<< HEAD
-		if err := pp.processLatestMessages(ctx); err != nil {
-=======
 		// process latest message cache state from both pathEnds
 		if err := pp.processLatestMessages(ctx, cancel); err != nil {
->>>>>>> 45f478b5
 			// in case of IBC message send errors, schedule retry after durationErrorRetry
 			if retryTimer != nil {
 				retryTimer.Stop()
