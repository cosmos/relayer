--- conflicted
+++ resolved
@@ -792,20 +792,7 @@
 	}
 }
 
-<<<<<<< HEAD
 func (pp *PathProcessor) processLatestConnectionMessages(ctx context.Context) ([]connectionIBCMessage, []connectionIBCMessage) {
-=======
-// messages from both pathEnds are needed in order to determine what needs to be relayed for a single pathEnd
-func (pp *PathProcessor) processLatestMessages(ctx context.Context, cancel func()) error {
-	// Update trusted client state for both pathends
-	pp.updateClientTrustedState(pp.pathEnd1, pp.pathEnd2)
-	pp.updateClientTrustedState(pp.pathEnd2, pp.pathEnd1)
-
-	channelPairs := pp.channelPairs()
-
-	pp.queuePreInitMessages(cancel)
-
->>>>>>> 45f478b5
 	pathEnd1ConnectionHandshakeMessages := pathEndConnectionHandshakeMessages{
 		Src:                         pp.pathEnd1,
 		Dst:                         pp.pathEnd2,
@@ -936,15 +923,7 @@
 	pathEnd2ChannelCloseRes := pp.unrelayedChannelCloseMessages(pathEnd2ChannelCloseMessages)
 
 	// concatenate applicable messages for pathend
-<<<<<<< HEAD
-	pathEnd1ChannelMessages, pathEnd2ChannelMessages := pp.channelMessagesToSend(pathEnd1ChannelHandshakeRes, pathEnd2ChannelHandshakeRes)
-=======
-	pathEnd1ConnectionMessages, pathEnd2ConnectionMessages := pp.connectionMessagesToSend(pathEnd1ConnectionHandshakeRes, pathEnd2ConnectionHandshakeRes)
-	pathEnd1ChannelMessages, pathEnd2ChannelMessages := pp.channelMessagesToSend(
-		pathEnd1ChannelHandshakeRes, pathEnd2ChannelHandshakeRes,
-		pathEnd1ChannelCloseRes, pathEnd2ChannelCloseRes,
-	)
->>>>>>> 45f478b5
+	pathEnd1ChannelMessages, pathEnd2ChannelMessages := pp.channelMessagesToSend(pathEnd1ChannelHandshakeRes, pathEnd2ChannelHandshakeRes, pathEnd1ChannelCloseRes, pathEnd2ChannelCloseRes)
 
 	pathEnd1PacketMessages, pathEnd2PacketMessages, pathEnd1ChanCloseMessages, pathEnd2ChanCloseMessages := pp.packetMessagesToSend(channelPairs, pathEnd1ProcessRes, pathEnd2ProcessRes)
 	pathEnd1ChannelMessages = append(pathEnd1ChannelMessages, pathEnd1ChanCloseMessages...)
@@ -960,6 +939,9 @@
 		// Update trusted client state for both pathends
 		pp.updateClientTrustedState(pp.pathEnd1, pp.pathEnd2)
 		pp.updateClientTrustedState(pp.pathEnd2, pp.pathEnd1)
+
+		pp.queuePreInitMessages(cancel)
+
 		pathEnd1ConnectionMessages, pathEnd2ConnectionMessages = pp.processLatestConnectionMessages(ctx)
 		pathEnd1ClientICQMessages, pathEnd2ClientICQMessages = pp.processLatestClientICQMessages(ctx)
 	}
