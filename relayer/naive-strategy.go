package relayer

import (
	"context"
	"fmt"

	"github.com/avast/retry-go/v4"
	chantypes "github.com/cosmos/ibc-go/v3/modules/core/04-channel/types"
	ibcexported "github.com/cosmos/ibc-go/v3/modules/core/exported"
	"github.com/cosmos/relayer/v2/relayer/provider"
	"go.uber.org/zap"
	"golang.org/x/sync/errgroup"
)

// UnrelayedSequences returns the unrelayed sequence numbers between two chains
func UnrelayedSequences(ctx context.Context, src, dst *Chain, srcChannel *chantypes.IdentifiedChannel) (*RelaySequences, error) {
	var (
		srcPacketSeq = []uint64{}
		dstPacketSeq = []uint64{}
		rs           = &RelaySequences{Src: []uint64{}, Dst: []uint64{}}
	)

	srch, dsth, err := QueryLatestHeights(ctx, src, dst)
	if err != nil {
		return nil, err
	}

	eg, egCtx := errgroup.WithContext(ctx)
	eg.Go(func() error {
		var (
			res *chantypes.QueryPacketCommitmentsResponse
			err error
		)
		if err = retry.Do(func() error {
			// Query the packet commitment
			res, err = src.ChainProvider.QueryPacketCommitments(egCtx, uint64(srch), srcChannel.ChannelId, srcChannel.PortId)
			switch {
			case err != nil:
				return err
			case res == nil:
				return fmt.Errorf("no error on QueryPacketCommitments for %s, however response is nil", src.ChainID())
			default:
				return nil
			}
		}, retry.Context(ctx), RtyAtt, RtyDel, RtyErr, retry.OnRetry(func(n uint, err error) {
			src.log.Info(
				"Failed to query packet commitments",
				zap.String("channel_id", srcChannel.ChannelId),
				zap.String("port_id", srcChannel.PortId),
				zap.Uint("attempt", n+1),
				zap.Uint("max_attempts", RtyAttNum),
				zap.Error(err),
			)
		})); err != nil {
			return err
		}

		for _, pc := range res.Commitments {
			srcPacketSeq = append(srcPacketSeq, pc.Sequence)
		}
		return nil
	})

	eg.Go(func() error {
		var (
			res *chantypes.QueryPacketCommitmentsResponse
			err error
		)
		if err = retry.Do(func() error {
			res, err = dst.ChainProvider.QueryPacketCommitments(egCtx, uint64(dsth), srcChannel.Counterparty.ChannelId, srcChannel.Counterparty.PortId)
			switch {
			case err != nil:
				return err
			case res == nil:
				return fmt.Errorf("no error on QueryPacketCommitments for %s, however response is nil", dst.ChainID())
			default:
				return nil
			}
		}, retry.Context(ctx), RtyAtt, RtyDel, RtyErr, retry.OnRetry(func(n uint, err error) {
			dst.log.Info(
				"Failed to query packet commitments",
				zap.String("channel_id", srcChannel.Counterparty.ChannelId),
				zap.String("port_id", srcChannel.Counterparty.PortId),
				zap.Uint("attempt", n+1),
				zap.Uint("max_attempts", RtyAttNum),
				zap.Error(err),
			)
		})); err != nil {
			return err
		}

		for _, pc := range res.Commitments {
			dstPacketSeq = append(dstPacketSeq, pc.Sequence)
		}
		return nil
	})

	if err := eg.Wait(); err != nil {
		return nil, err
	}

	eg, egCtx = errgroup.WithContext(ctx) // Re-set eg and egCtx after previous Wait.
	eg.Go(func() error {
		// Query all packets sent by src that have been received by dst
		return retry.Do(func() error {
			var err error
			rs.Src, err = dst.ChainProvider.QueryUnreceivedPackets(egCtx, uint64(dsth), srcChannel.Counterparty.ChannelId, srcChannel.Counterparty.PortId, srcPacketSeq)
			return err
		}, retry.Context(ctx), RtyAtt, RtyDel, RtyErr, retry.OnRetry(func(n uint, err error) {
			dst.log.Info(
				"Failed to query unreceived packets",
				zap.String("channel_id", srcChannel.Counterparty.ChannelId),
				zap.String("port_id", srcChannel.Counterparty.PortId),
				zap.Uint("attempt", n+1),
				zap.Uint("max_attempts", RtyAttNum),
				zap.Error(err),
			)
		}))
	})

	eg.Go(func() error {
		// Query all packets sent by dst that have been received by src
		return retry.Do(func() error {
			var err error
			rs.Dst, err = src.ChainProvider.QueryUnreceivedPackets(egCtx, uint64(srch), srcChannel.ChannelId, srcChannel.PortId, dstPacketSeq)
			return err
		}, retry.Context(ctx), RtyAtt, RtyDel, RtyErr, retry.OnRetry(func(n uint, err error) {
			src.log.Info(
				"Failed to query unreceived packets",
				zap.String("channel_id", srcChannel.Counterparty.ChannelId),
				zap.String("port_id", srcChannel.Counterparty.PortId),
				zap.Uint("attempt", n+1),
				zap.Uint("max_attempts", RtyAttNum),
				zap.Error(err),
			)
		}))
	})

	if err := eg.Wait(); err != nil {
		return nil, err
	}

	return rs, nil
}

// UnrelayedAcknowledgements returns the unrelayed sequence numbers between two chains
func UnrelayedAcknowledgements(ctx context.Context, src, dst *Chain, srcChannel *chantypes.IdentifiedChannel) (*RelaySequences, error) {
	var (
		srcPacketSeq = []uint64{}
		dstPacketSeq = []uint64{}
		rs           = &RelaySequences{Src: []uint64{}, Dst: []uint64{}}
	)

	srch, dsth, err := QueryLatestHeights(ctx, src, dst)
	if err != nil {
		return nil, err
	}

	eg, egCtx := errgroup.WithContext(ctx)
	eg.Go(func() error {
		var (
			res []*chantypes.PacketState
			err error
		)
		if err = retry.Do(func() error {
			// Query the packet commitment
			res, err = src.ChainProvider.QueryPacketAcknowledgements(egCtx, uint64(srch), srcChannel.ChannelId, srcChannel.PortId)
			switch {
			case err != nil:
				return err
			case res == nil:
				return src.errQueryUnrelayedPacketAcks()
			default:
				return nil
			}
		}, retry.Context(egCtx), RtyAtt, RtyDel, RtyErr, retry.OnRetry(func(n uint, err error) {
			srch, _ = src.ChainProvider.QueryLatestHeight(egCtx)
		})); err != nil {
			return err
		}
		for _, pc := range res {
			srcPacketSeq = append(srcPacketSeq, pc.Sequence)
		}
		return nil
	})

	eg.Go(func() error {
		var (
			res []*chantypes.PacketState
			err error
		)
		if err = retry.Do(func() error {
			res, err = dst.ChainProvider.QueryPacketAcknowledgements(egCtx, uint64(dsth), srcChannel.Counterparty.ChannelId, srcChannel.Counterparty.PortId)
			switch {
			case err != nil:
				return err
			case res == nil:
				return dst.errQueryUnrelayedPacketAcks()
			default:
				return nil
			}
		}, retry.Context(egCtx), RtyAtt, RtyDel, RtyErr, retry.OnRetry(func(n uint, err error) {
			dsth, _ = dst.ChainProvider.QueryLatestHeight(egCtx)
		})); err != nil {
			return err
		}
		for _, pc := range res {
			dstPacketSeq = append(dstPacketSeq, pc.Sequence)
		}
		return nil
	})

	if err := eg.Wait(); err != nil {
		return nil, err
	}

	eg, egCtx = errgroup.WithContext(ctx) // Re-set eg and egCtx after previous Wait.
	eg.Go(func() error {
		// Query all packets sent by src that have been received by dst
		var err error
		return retry.Do(func() error {
			rs.Src, err = dst.ChainProvider.QueryUnreceivedAcknowledgements(egCtx, uint64(dsth), srcChannel.Counterparty.ChannelId, srcChannel.Counterparty.PortId, srcPacketSeq)
			return err
		}, retry.Context(egCtx), RtyErr, RtyAtt, RtyDel, retry.OnRetry(func(n uint, err error) {
			dsth, _ = dst.ChainProvider.QueryLatestHeight(egCtx)
		}))
	})

	eg.Go(func() error {
		// Query all packets sent by dst that have been received by src
		var err error
		return retry.Do(func() error {
			rs.Dst, err = src.ChainProvider.QueryUnreceivedAcknowledgements(egCtx, uint64(srch), srcChannel.ChannelId, srcChannel.PortId, dstPacketSeq)
			return err
		}, retry.Context(egCtx), RtyAtt, RtyDel, RtyErr, retry.OnRetry(func(n uint, err error) {
			srch, _ = src.ChainProvider.QueryLatestHeight(egCtx)
		}))
	})

	if err := eg.Wait(); err != nil {
		return nil, err
	}

	return rs, nil
}

// RelaySequences represents unrelayed packets on src and dst
type RelaySequences struct {
	Src []uint64 `json:"src"`
	Dst []uint64 `json:"dst"`
}

func (rs *RelaySequences) Empty() bool {
	if len(rs.Src) == 0 && len(rs.Dst) == 0 {
		return true
	}
	return false
}

// RelayAcknowledgements creates transactions to relay acknowledgements from src to dst and from dst to src
func RelayAcknowledgements(ctx context.Context, log *zap.Logger, src, dst *Chain, sp *RelaySequences, maxTxSize, maxMsgLength uint64, srcChannel *chantypes.IdentifiedChannel) error {
	// set the maximum relay transaction constraints
	msgs := &RelayMsgs{
		Src:          []provider.RelayerMessage{},
		Dst:          []provider.RelayerMessage{},
		MaxTxSize:    maxTxSize,
		MaxMsgLength: maxMsgLength,
	}

	select {
	case <-ctx.Done():
		return ctx.Err()
	default:
		srch, dsth, err := QueryLatestHeights(ctx, src, dst)
		if err != nil {
			return err
		}

		var (
			srcHeader, dstHeader ibcexported.Header
		)
		eg, egCtx := errgroup.WithContext(ctx)
		eg.Go(func() error {
			var err error
			srcHeader, err = src.ChainProvider.GetIBCUpdateHeader(egCtx, srch, dst.ChainProvider, dst.PathEnd.ClientID)
			return err
		})
		eg.Go(func() error {
			var err error
			dstHeader, err = dst.ChainProvider.GetIBCUpdateHeader(egCtx, dsth, src.ChainProvider, src.PathEnd.ClientID)
			return err
		})
		if err := eg.Wait(); err != nil {
			return err
		}

		srcUpdateMsg, err := src.ChainProvider.UpdateClient(src.PathEnd.ClientID, dstHeader)
		if err != nil {
			return err
		}
		dstUpdateMsg, err := dst.ChainProvider.UpdateClient(dst.PathEnd.ClientID, srcHeader)
		if err != nil {
			return err
		}

		// add messages for received packets on dst
		for _, seq := range sp.Dst {
			// dst wrote the ack. acknowledgementFromSequence will query the acknowledgement
			// from the counterparty chain (second chain provided in the arguments). The message
			// should be sent to src.
			relayAckMsgs, err := src.ChainProvider.AcknowledgementFromSequence(ctx, dst.ChainProvider, uint64(dsth), seq, srcChannel.Counterparty.ChannelId, srcChannel.Counterparty.PortId, srcChannel.ChannelId, srcChannel.PortId)
			if err != nil {
				return err
			}

			// Do not allow nil messages to the queued, or else we will panic in send()
			if relayAckMsgs != nil {
				msgs.Src = append(msgs.Src, relayAckMsgs)
			}
		}

		// add messages for received packets on src
		for _, seq := range sp.Src {
			// src wrote the ack. acknowledgementFromSequence will query the acknowledgement
			// from the counterparty chain (second chain provided in the arguments). The message
			// should be sent to dst.
			relayAckMsgs, err := dst.ChainProvider.AcknowledgementFromSequence(ctx, src.ChainProvider, uint64(srch), seq, srcChannel.ChannelId, srcChannel.PortId, srcChannel.Counterparty.ChannelId, srcChannel.Counterparty.PortId)
			if err != nil {
				return err
			}

			// Do not allow nil messages to the queued, or else we will panic in send()
			if relayAckMsgs != nil {
				msgs.Dst = append(msgs.Dst, relayAckMsgs)
			}
		}

		if !msgs.Ready() {
			log.Info(
				"No acknowledgements to relay",
				zap.String("src_chain_id", src.ChainID()),
				zap.String("src_port_id", srcChannel.PortId),
				zap.String("dst_chain_id", dst.ChainID()),
				zap.String("dst_port_id", srcChannel.Counterparty.PortId),
			)
			return nil
		}

		// Prepend non-empty msg lists with UpdateClient
		if len(msgs.Dst) != 0 {
			msgs.Dst = append([]provider.RelayerMessage{dstUpdateMsg}, msgs.Dst...)
		}

		if len(msgs.Src) != 0 {
			msgs.Src = append([]provider.RelayerMessage{srcUpdateMsg}, msgs.Src...)
		}

		// send messages to their respective chains
		result := msgs.Send(ctx, log, AsRelayMsgSender(src), AsRelayMsgSender(dst))
		if err := result.Error(); err != nil {
			if result.PartiallySent() {
				log.Info(
					"Partial success when relaying acknowledgements",
					zap.String("src_chain_id", src.ChainID()),
					zap.String("src_port_id", srcChannel.PortId),
					zap.String("dst_chain_id", dst.ChainID()),
					zap.String("dst_port_id", srcChannel.Counterparty.PortId),
					zap.Error(err),
				)
			}
			return err
		}

		if result.SuccessfulSrcBatches > 0 {
			src.logPacketsRelayed(dst, result.SuccessfulSrcBatches, srcChannel)
		}
		if result.SuccessfulDstBatches > 0 {
			dst.logPacketsRelayed(src, result.SuccessfulDstBatches, srcChannel)
		}
	}

	return nil
}

// RelayPackets creates transactions to relay packets from src to dst and from dst to src
func RelayPackets(ctx context.Context, log *zap.Logger, src, dst *Chain, sp *RelaySequences, maxTxSize, maxMsgLength uint64, srcChannel *chantypes.IdentifiedChannel) error {
	// set the maximum relay transaction constraints
	msgs := &RelayMsgs{
		Src:          []provider.RelayerMessage{},
		Dst:          []provider.RelayerMessage{},
		MaxTxSize:    maxTxSize,
		MaxMsgLength: maxMsgLength,
	}

	select {
	case <-ctx.Done():
		return ctx.Err()
	default:
		srch, dsth, err := QueryLatestHeights(ctx, src, dst)
		if err != nil {
			return err
		}

		eg, egCtx := errgroup.WithContext(ctx)
		// add messages for sequences on src
		eg.Go(func() error {
			return AddMessagesForSequences(egCtx, sp.Src, src, dst, srch, dsth, &msgs.Src, &msgs.Dst,
				srcChannel.ChannelId, srcChannel.PortId, srcChannel.Counterparty.ChannelId, srcChannel.Counterparty.PortId, srcChannel.Ordering)
		})

		// add messages for sequences on dst
		eg.Go(func() error {
			return AddMessagesForSequences(egCtx, sp.Dst, dst, src, dsth, srch, &msgs.Dst, &msgs.Src,
				srcChannel.Counterparty.ChannelId, srcChannel.Counterparty.PortId, srcChannel.ChannelId, srcChannel.PortId, srcChannel.Ordering)
		})

		if err = eg.Wait(); err != nil {
			return err
		}

		if !msgs.Ready() {
			log.Info(
				"No packets to relay",
				zap.String("src_chain_id", src.ChainID()),
				zap.String("src_port_id", srcChannel.PortId),
				zap.String("dst_chain_id", dst.ChainID()),
				zap.String("dst_port_id", srcChannel.Counterparty.PortId),
			)
			return nil
		}

		// Prepend non-empty msg lists with UpdateClient

		eg, egCtx = errgroup.WithContext(ctx) // New errgroup because previous egCtx is canceled at this point.
		eg.Go(func() error {
			return PrependUpdateClientMsg(egCtx, &msgs.Dst, src, dst, srch)
		})

		eg.Go(func() error {
			return PrependUpdateClientMsg(egCtx, &msgs.Src, dst, src, dsth)
		})

		if err = eg.Wait(); err != nil {
			return err
		}

		// send messages to their respective chains
		result := msgs.Send(ctx, log, AsRelayMsgSender(src), AsRelayMsgSender(dst))
		if err := result.Error(); err != nil {
			if result.PartiallySent() {
				log.Info(
					"Partial success when relaying packets",
					zap.String("src_chain_id", src.ChainID()),
					zap.String("src_port_id", srcChannel.PortId),
					zap.String("dst_chain_id", dst.ChainID()),
					zap.String("dst_port_id", srcChannel.Counterparty.PortId),
					zap.Error(err),
				)
			}
			return err
		}

		if result.SuccessfulSrcBatches > 0 {
			src.logPacketsRelayed(dst, result.SuccessfulSrcBatches, srcChannel)
		}
		if result.SuccessfulDstBatches > 0 {
			dst.logPacketsRelayed(src, result.SuccessfulDstBatches, srcChannel)
		}

		return nil
	}
}

// AddMessagesForSequences constructs RecvMsgs and TimeoutMsgs from sequence numbers on a src chain
// and adds them to the appropriate queue of msgs for both src and dst
func AddMessagesForSequences(
	ctx context.Context,
	sequences []uint64,
	src, dst *Chain,
	srch, dsth int64,
	srcMsgs, dstMsgs *[]provider.RelayerMessage,
	srcChanID, srcPortID, dstChanID, dstPortID string,
	order chantypes.Order,
) error {
	for _, seq := range sequences {
		var (
			recvMsg, timeoutMsg provider.RelayerMessage
			err                 error
		)

<<<<<<< HEAD
		// Query src for the sequence number to get type of packet
		if err = retry.Do(func() error {
			recvMsg, timeoutMsg, err = src.ChainProvider.RelayPacketFromSequence(ctx, src.ChainProvider, dst.ChainProvider,
				uint64(srch), uint64(dsth), seq, dstChanID, dstPortID, dst.ClientID(), srcChanID, srcPortID, src.ClientID(), order)
			return err
		}, retry.Context(ctx), RtyAtt, RtyDel, RtyErr, retry.OnRetry(func(n uint, err error) {
=======
		recvMsg, timeoutMsg, err = src.ChainProvider.RelayPacketFromSequence(ctx, src.ChainProvider, dst.ChainProvider,
			uint64(srch), uint64(dsth), seq, dstChanID, dstPortID, dst.ClientID(), srcChanID, srcPortID, src.ClientID())
		if err != nil {
>>>>>>> bb6a59c7
			src.log.Info(
				"Failed to relay packet from sequence",
				zap.String("src_chain_id", src.ChainID()),
				zap.String("src_channel_id", srcChanID),
				zap.String("src_port_id", srcPortID),
				zap.String("dst_chain_id", dst.ChainID()),
				zap.String("dst_channel_id", dstChanID),
				zap.String("dst_port_id", dstPortID),
<<<<<<< HEAD
				zap.String("channel_order", order.String()),
				zap.Uint("attempt", n+1),
				zap.Uint("attempt_limit", RtyAttNum),
=======
>>>>>>> bb6a59c7
				zap.Error(err),
			)
			return err
		}

		// Depending on the type of message to be relayed, we need to send to different chains
		if recvMsg != nil {
			*dstMsgs = append(*dstMsgs, recvMsg)
		}

		if timeoutMsg != nil {
			*srcMsgs = append(*srcMsgs, timeoutMsg)
		}
	}

	return nil
}

// PrependUpdateClientMsg adds an UpdateClient msg to the front of non-empty msg lists
func PrependUpdateClientMsg(ctx context.Context, msgs *[]provider.RelayerMessage, src, dst *Chain, srch int64) error {
	if len(*msgs) == 0 {
		return nil
	}

	// Query IBC Update Header
	var srcHeader ibcexported.Header
	if err := retry.Do(func() error {
		var err error
		srcHeader, err = src.ChainProvider.GetIBCUpdateHeader(ctx, srch, dst.ChainProvider, dst.PathEnd.ClientID)
		return err
	}, retry.Context(ctx), RtyAtt, RtyDel, RtyErr, retry.OnRetry(func(n uint, err error) {
		src.log.Info(
			"PrependUpdateClientMsg: failed to get IBC update header",
			zap.String("src_chain_id", src.ChainID()),
			zap.String("dst_chain_id", dst.ChainID()),
			zap.Uint("attempt", n+1),
			zap.Uint("attempt_limit", RtyAttNum),
			zap.Error(err),
		)

	})); err != nil {
		return err
	}

	// Construct UpdateClient msg
	var updateMsg provider.RelayerMessage
	if err := retry.Do(func() error {
		var err error
		updateMsg, err = dst.ChainProvider.UpdateClient(dst.PathEnd.ClientID, srcHeader)
		return err
	}, retry.Context(ctx), RtyAtt, RtyDel, RtyErr, retry.OnRetry(func(n uint, err error) {
		dst.log.Info(
			"PrependUpdateClientMsg: failed to build message",
			zap.String("dst_chain_id", dst.ChainID()),
			zap.Uint("attempt", n+1),
			zap.Uint("attempt_limit", RtyAttNum),
			zap.Error(err),
		)
	})); err != nil {
		return err
	}

	// Prepend UpdateClient msg to the slice of msgs
	*msgs = append([]provider.RelayerMessage{updateMsg}, *msgs...)

	return nil
}

// RelayPacket creates transactions to relay packets from src to dst and from dst to src
func RelayPacket(ctx context.Context, log *zap.Logger, src, dst *Chain, sp *RelaySequences, maxTxSize, maxMsgLength, seqNum uint64, srcChannel *chantypes.IdentifiedChannel) error {
	// set the maximum relay transaction constraints
	msgs := &RelayMsgs{
		Src:          []provider.RelayerMessage{},
		Dst:          []provider.RelayerMessage{},
		MaxTxSize:    maxTxSize,
		MaxMsgLength: maxMsgLength,
	}

	srch, dsth, err := QueryLatestHeights(ctx, src, dst)
	if err != nil {
		return err
	}

	srcChanID := srcChannel.ChannelId
	srcPortID := srcChannel.PortId
	dstChanID := srcChannel.Counterparty.ChannelId
	dstPortID := srcChannel.Counterparty.PortId

	// add messages for sequences on src
	for _, seq := range sp.Src {
		if seq == seqNum {
			// Query src for the sequence number to get type of packet
			var recvMsg, timeoutMsg provider.RelayerMessage
			if err = retry.Do(func() error {
				recvMsg, timeoutMsg, err = src.ChainProvider.RelayPacketFromSequence(ctx, src.ChainProvider, dst.ChainProvider,
					uint64(srch), uint64(dsth), seq, dstChanID, dstPortID, dst.ClientID(), srcChanID, srcPortID, src.ClientID(), srcChannel.Ordering)
				if err != nil {
					log.Warn(
						"Failed to relay packet from seq on src",
						zap.String("src_chain_id", src.ChainID()),
						zap.String("dst_chain_id", dst.ChainID()),
						zap.Error(err),
					)
				}
				return err
			}, retry.Context(ctx), RtyAtt, RtyDel, RtyErr, retry.OnRetry(func(n uint, err error) {
				srch, dsth, _ = QueryLatestHeights(ctx, src, dst)
			})); err != nil {
				return err
			}

			// depending on the type of message to be relayed, we need to
			// send to different chains
			if recvMsg != nil {
				msgs.Dst = append(msgs.Dst, recvMsg)
			}

			if timeoutMsg != nil {
				msgs.Src = append(msgs.Src, timeoutMsg)
			}
		}
	}

	// add messages for sequences on dst
	for _, seq := range sp.Dst {
		if seq == seqNum {
			// Query dst for the sequence number to get type of packet
			var recvMsg, timeoutMsg provider.RelayerMessage
			if err = retry.Do(func() error {
				recvMsg, timeoutMsg, err = dst.ChainProvider.RelayPacketFromSequence(ctx, dst.ChainProvider, src.ChainProvider,
					uint64(dsth), uint64(srch), seq, srcChanID, srcPortID, src.ClientID(), dstChanID, dstPortID, dst.ClientID(), srcChannel.Ordering)
				if err != nil {
					log.Warn("Failed to relay packet from seq on dst", zap.Error(err))
				}
				return nil
			}, retry.Context(ctx), RtyAtt, RtyDel, RtyErr, retry.OnRetry(func(n uint, err error) {
				srch, dsth, _ = QueryLatestHeights(ctx, src, dst)
			})); err != nil {
				return err
			}

			// depending on the type of message to be relayed, we need to
			// send to different chains
			if recvMsg != nil {
				msgs.Src = append(msgs.Src, recvMsg)
			}

			if timeoutMsg != nil {
				msgs.Dst = append(msgs.Dst, timeoutMsg)
			}
		}
	}

	if !msgs.Ready() {
		log.Info(
			"No packets to relay",
			zap.String("src_chain_id", src.ChainID()),
			zap.String("src_port_id", srcPortID),
			zap.String("dst_chain_id", dst.ChainID()),
			zap.String("dst_port_id", dstPortID),
		)
		return nil
	}

	// Prepend non-empty msg lists with UpdateClient
	if len(msgs.Dst) != 0 {
		srcHeader, err := src.ChainProvider.GetIBCUpdateHeader(ctx, srch, dst.ChainProvider, dst.ClientID())
		if err != nil {
			return err
		}
		updateMsg, err := dst.ChainProvider.UpdateClient(dst.ClientID(), srcHeader)
		if err != nil {
			return err
		}

		msgs.Dst = append([]provider.RelayerMessage{updateMsg}, msgs.Dst...)
	}

	if len(msgs.Src) != 0 {
		dstHeader, err := dst.ChainProvider.GetIBCUpdateHeader(ctx, dsth, src.ChainProvider, src.ClientID())
		if err != nil {
			return err
		}
		updateMsg, err := src.ChainProvider.UpdateClient(src.ClientID(), dstHeader)
		if err != nil {
			return err
		}

		msgs.Src = append([]provider.RelayerMessage{updateMsg}, msgs.Src...)
	}

	// send messages to their respective chains
	result := msgs.Send(ctx, log, AsRelayMsgSender(src), AsRelayMsgSender(dst))
	if err := result.Error(); err != nil {
		if result.PartiallySent() {
			log.Info(
				"Partial success when relaying packet",
				zap.String("src_chain_id", src.ChainID()),
				zap.String("src_port_id", srcPortID),
				zap.String("dst_chain_id", dst.ChainID()),
				zap.String("dst_port_id", dstPortID),
				zap.Error(err),
			)
		}
		return err
	}

	if result.SuccessfulSrcBatches > 0 {
		src.logPacketsRelayed(dst, result.SuccessfulSrcBatches, srcChannel)
	}
	if result.SuccessfulDstBatches > 0 {
		dst.logPacketsRelayed(src, result.SuccessfulDstBatches, srcChannel)
	}

	return nil
}<|MERGE_RESOLUTION|>--- conflicted
+++ resolved
@@ -488,18 +488,9 @@
 			err                 error
 		)
 
-<<<<<<< HEAD
-		// Query src for the sequence number to get type of packet
-		if err = retry.Do(func() error {
-			recvMsg, timeoutMsg, err = src.ChainProvider.RelayPacketFromSequence(ctx, src.ChainProvider, dst.ChainProvider,
-				uint64(srch), uint64(dsth), seq, dstChanID, dstPortID, dst.ClientID(), srcChanID, srcPortID, src.ClientID(), order)
-			return err
-		}, retry.Context(ctx), RtyAtt, RtyDel, RtyErr, retry.OnRetry(func(n uint, err error) {
-=======
 		recvMsg, timeoutMsg, err = src.ChainProvider.RelayPacketFromSequence(ctx, src.ChainProvider, dst.ChainProvider,
 			uint64(srch), uint64(dsth), seq, dstChanID, dstPortID, dst.ClientID(), srcChanID, srcPortID, src.ClientID())
 		if err != nil {
->>>>>>> bb6a59c7
 			src.log.Info(
 				"Failed to relay packet from sequence",
 				zap.String("src_chain_id", src.ChainID()),
@@ -508,12 +499,7 @@
 				zap.String("dst_chain_id", dst.ChainID()),
 				zap.String("dst_channel_id", dstChanID),
 				zap.String("dst_port_id", dstPortID),
-<<<<<<< HEAD
 				zap.String("channel_order", order.String()),
-				zap.Uint("attempt", n+1),
-				zap.Uint("attempt_limit", RtyAttNum),
-=======
->>>>>>> bb6a59c7
 				zap.Error(err),
 			)
 			return err
