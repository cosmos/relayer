--- conflicted
+++ resolved
@@ -146,13 +146,8 @@
 			default:
 				return nil
 			}
-<<<<<<< HEAD
-		}, RtyAtt, RtyDel, RtyErr, retry.OnRetry(func(n uint, err error) {
+		}, retry.Context(egCtx), RtyAtt, RtyDel, RtyErr, retry.OnRetry(func(n uint, err error) {
 			srch, _ = src.ChainProvider.QueryLatestHeight(egCtx)
-=======
-		}, retry.Context(ctx), RtyAtt, RtyDel, RtyErr, retry.OnRetry(func(n uint, err error) {
-			srch, _ = src.ChainProvider.QueryLatestHeight(ctx)
->>>>>>> e5c972cc
 		})); err != nil {
 			return err
 		}
@@ -177,13 +172,8 @@
 			default:
 				return nil
 			}
-<<<<<<< HEAD
-		}, RtyAtt, RtyDel, RtyErr, retry.OnRetry(func(n uint, err error) {
+		}, retry.Context(egCtx), RtyAtt, RtyDel, RtyErr, retry.OnRetry(func(n uint, err error) {
 			dsth, _ = dst.ChainProvider.QueryLatestHeight(egCtx)
-=======
-		}, retry.Context(ctx), RtyAtt, RtyDel, RtyErr, retry.OnRetry(func(n uint, err error) {
-			dsth, _ = dst.ChainProvider.QueryLatestHeight(ctx)
->>>>>>> e5c972cc
 		})); err != nil {
 			return err
 		}
@@ -204,13 +194,8 @@
 		return retry.Do(func() error {
 			rs.Src, err = dst.ChainProvider.QueryUnreceivedAcknowledgements(egCtx, uint64(dsth), srcChannel.Counterparty.ChannelId, srcChannel.Counterparty.PortId, srcPacketSeq)
 			return err
-<<<<<<< HEAD
-		}, RtyErr, RtyAtt, RtyDel, retry.OnRetry(func(n uint, err error) {
+		}, retry.Context(egCtx), RtyErr, RtyAtt, RtyDel, retry.OnRetry(func(n uint, err error) {
 			dsth, _ = dst.ChainProvider.QueryLatestHeight(egCtx)
-=======
-		}, retry.Context(ctx), RtyErr, RtyAtt, RtyDel, retry.OnRetry(func(n uint, err error) {
-			dsth, _ = dst.ChainProvider.QueryLatestHeight(ctx)
->>>>>>> e5c972cc
 		}))
 	})
 
@@ -220,13 +205,8 @@
 		return retry.Do(func() error {
 			rs.Dst, err = src.ChainProvider.QueryUnreceivedAcknowledgements(egCtx, uint64(srch), srcChannel.ChannelId, srcChannel.PortId, dstPacketSeq)
 			return err
-<<<<<<< HEAD
-		}, RtyAtt, RtyDel, RtyErr, retry.OnRetry(func(n uint, err error) {
+		}, retry.Context(egCtx), RtyAtt, RtyDel, RtyErr, retry.OnRetry(func(n uint, err error) {
 			srch, _ = src.ChainProvider.QueryLatestHeight(egCtx)
-=======
-		}, retry.Context(ctx), RtyAtt, RtyDel, RtyErr, retry.OnRetry(func(n uint, err error) {
-			srch, _ = src.ChainProvider.QueryLatestHeight(ctx)
->>>>>>> e5c972cc
 		}))
 	})
 
