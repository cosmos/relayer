--- conflicted
+++ resolved
@@ -6,18 +6,14 @@
 
 The Cosmos IBC `relayer` package contains a basic relayer implementation that is
 meant for users wishing to relay packets/data between sets of IBC enabled chains.
-In additon, it is well documented and intended as an example where anyone who is
+In addition, it is well documented and intended as an example where anyone who is
 interested in building their own relayer can come for complete, working, examples.
 
-If you are here for Game of Zones, please be sure to check out the [offical website](https://goz.cosmosnetwork.dev). The best place for questions is [gameofzones@cosmosnetwork.dev](mailto:gameofzones@cosmosnetwork.dev) regarding Game of Zones and prepratory testnets.
+If you are here for Game of Zones, please be sure to check out the [official website](https://goz.cosmosnetwork.dev). The best place for questions is [gameofzones@cosmosnetwork.dev](mailto:gameofzones@cosmosnetwork.dev) regarding Game of Zones and preparatory testnets.
 
 ### Security Notice
 
-<<<<<<< HEAD
-The best place for questions is [gameofzones@cosmosnetwork.dev](mailto:gameofzones@cosmosnetwork.dev) regarding Game of Zones and preparatory testnets.
-=======
 If you would like to report a security critical bug related to the relayer repo, please send an email to [`security@cosmosnetwork.dev`](mailto:security@cosmosnetwork.dev)
->>>>>>> f7c0b90b
 
 ## Code of Conduct
 
@@ -29,14 +25,6 @@
 
 ### Compatibility Table:
 
-<<<<<<< HEAD
-| chain                                                         | tests                                                                                                                       | supported ports |
-| ------------------------------------------------------------- | --------------------------------------------------------------------------------------------------------------------------- | --------------- |
-| [`gaia`](https://github.com/cosmos/gaia)                      | ![gaia](https://github.com/iqlusioninc/relayer/workflows/TESTING%20-%20gaia%20to%20gaia%20integration/badge.svg)            | `transfer`      |
-| `microtick`                                                   | ![microtick](https://github.com/iqlusioninc/relayer/workflows/TESTING%20-%20mtd%20to%20ibc%20integration/badge.svg)         | `transfer`      |
-| [`rocketzone`](https://github.com/rocket-protocol/rocketzone) | ![rocketzone](https://github.com/iqlusioninc/relayer/workflows/TESTING%20-%20rocketzone%20to%20ibc%20integration/badge.svg) | `transfer`      |
-| [`coco`](https://github.com/CosmicCompass/post-chain)         | ![coco](https://github.com/CosmicCompass/relayer/workflows/TESTING%20-%20coco%20to%20ibc%20integration/badge.svg)           | `transfer`      |
-=======
 > NOTE: 
 
 | chain | tests | supported ports |
@@ -45,7 +33,6 @@
 | `microtick` | ![microtick](https://github.com/iqlusioninc/relayer/workflows/TESTING%20-%20mtd%20to%20ibc%20integration/badge.svg) | `transfer` |
 | [`rocketzone`](https://github.com/rocket-protocol/rocketzone) | ![rocketzone](https://github.com/iqlusioninc/relayer/workflows/TESTING%20-%20rocketzone%20to%20ibc%20integration/badge.svg) | `transfer` |
 | [`coco`](https://github.com/CosmicCompass/post-chain) | ![coco](https://github.com/CosmicCompass/relayer/workflows/TESTING%20-%20coco%20to%20ibc%20integration/badge.svg) | `transfer` |
->>>>>>> f7c0b90b
 
 ## Demoing the Relayer
 
