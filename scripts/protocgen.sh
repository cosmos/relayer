--- conflicted
+++ resolved
@@ -21,9 +21,6 @@
 
 #
 # Note: Proto files are suffixed with the current binary version.
-<<<<<<< HEAD
-=======
 rm -rf github.com/cosmos/relayer/v2/relayer/chains/penumbra/client
->>>>>>> f9aaf3dd
 cp -r github.com/cosmos/relayer/v2/* ./
 rm -rf github.com