--- conflicted
+++ resolved
@@ -182,19 +182,9 @@
 
 ## rly chains delete
 
-<<<<<<< HEAD
+### Synopsis
+
 Deletes the chain configuration data (does not clear lite client or close and channels)
-
-### Synopsis
-
-Deletes the chain configuration data (does not clear lite client or close and channels)
-=======
-Deletes the chain cofiguration data (does not clear light client or close and channels)
-
-### Synopsis
-
-Deletes the chain cofiguration data (does not clear light client or close and channels)
->>>>>>> ffc10f47
 
 ```
 rly chains delete [chain-id] [flags]
@@ -504,33 +494,16 @@
 
 ### Subcommands
 
-<<<<<<< HEAD
 * [rly lite delete](#rly-lite-delete)	 - wipe the lite client database, forcing re-initialization on the next run
 * [rly lite header](#rly-lite-header)	 - Get header from the database. 0 returns last trusted header and all others return the header at that height if stored
 * [rly lite init](#rly-lite-init)	 - Initiate the light client
 * [rly lite update](#rly-lite-update)	 - Update the light client by providing a new root of trust
-=======
-* [rly light delete](#rly-light-delete)	 - wipe the light client database, forcing re-initialzation on the next run
-* [rly light header](#rly-light-header)	 - Get header from the database. 0 returns last trusted header and all others return the header at that height if stored
-* [rly light init](#rly-light-init)	 - Initiate the light client
-* [rly light update](#rly-light-update)	 - Update the light client by providing a new root of trust
->>>>>>> ffc10f47
 
 ## rly light delete
 
-<<<<<<< HEAD
+### Synopsis
+
 wipe the lite client database, forcing re-initialization on the next run
-
-### Synopsis
-
-wipe the lite client database, forcing re-initialization on the next run
-=======
-wipe the light client database, forcing re-initialzation on the next run
-
-### Synopsis
-
-wipe the light client database, forcing re-initialzation on the next run
->>>>>>> ffc10f47
 
 ```
 rly light delete [chain-id] [flags]
