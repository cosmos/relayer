--- conflicted
+++ resolved
@@ -385,7 +385,6 @@
 
 	var clientDatas = []*clientData{}
 	for _, cl := range clients {
-<<<<<<< HEAD
 		tmdata, ok := cl.(tmclient.ClientState)
 		if !ok {
 			continue
@@ -394,18 +393,6 @@
 			ClientID:         cl.GetID(),
 			ChainID:          cl.GetChainID(),
 			TimeOfLastUpdate: tmdata.LastHeader.Time,
-=======
-
-		clnt, ok := cl.(tmclient.ClientState)
-		if !ok || clnt.LastHeader.Header == nil {
-			continue
-		}
-
-		cd := &clientData{
-			ClientID:         cl.GetID(),
-			ChainID:          cl.GetChainID(),
-			TimeOfLastUpdate: clnt.LastHeader.Time,
->>>>>>> 7f76349b
 			ChannelIDs:       []string{},
 		}
 
