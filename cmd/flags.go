--- conflicted
+++ resolved
@@ -9,33 +9,6 @@
 )
 
 var (
-<<<<<<< HEAD
-	flagHash                = "hash"
-	flagURL                 = "url"
-	flagForce               = "force"
-	flagVersion             = "version"
-	flagSkip                = "skip"
-	flagStrategy            = "strategy"
-	flagTimeout             = "timeout"
-	flagJSON                = "json"
-	flagYAML                = "yaml"
-	flagFile                = "file"
-	flagPort                = "port"
-	flagPath                = "path"
-	flagListenAddr          = "listen"
-	flagTx                  = "no-tx"
-	flagBlock               = "no-block"
-	flagData                = "data"
-	flagOrder               = "unordered"
-	flagMaxTxSize           = "max-tx-size"
-	flagMaxMsgLength        = "max-msgs"
-	flagIBCDenoms           = "ibc-denoms"
-	flagTimeoutHeightOffset = "timeout-height-offset"
-	flagTimeoutTimeOffset   = "timeout-time-offset"
-	flagMaxRetries          = "max-retries"
-	flagThresholdTime       = "time-threshold"
-	flagOverride            = "override"
-=======
 	flagHash                    = "hash"
 	flagURL                     = "url"
 	flagForce                   = "force"
@@ -62,7 +35,7 @@
 	flagThresholdTime           = "time-threshold"
 	flagUpdateAfterExpiry       = "update-after-expiry"
 	flagUpdateAfterMisbehaviour = "update-after-misbehaviour"
->>>>>>> 2629d721
+	flagOverride                = "override"
 )
 
 func ibcDenomFlags(cmd *cobra.Command) *cobra.Command {
@@ -299,11 +272,6 @@
 	return cmd
 }
 
-<<<<<<< HEAD
-func overrideFlag(cmd *cobra.Command) *cobra.Command {
-	cmd.Flags().Bool(flagOverride, false, "option to not reuse existing client")
-	if err := viper.BindPFlag(flagOverride, cmd.Flags().Lookup(flagOverride)); err != nil {
-=======
 func clientParameterFlags(cmd *cobra.Command) *cobra.Command {
 	cmd.Flags().BoolP(flagUpdateAfterExpiry, "e", true,
 		"allow governance to update the client if expiry occurs")
@@ -313,7 +281,14 @@
 		panic(err)
 	}
 	if err := viper.BindPFlag(flagUpdateAfterMisbehaviour, cmd.Flags().Lookup(flagUpdateAfterMisbehaviour)); err != nil {
->>>>>>> 2629d721
+		panic(err)
+	}
+	return cmd
+}
+
+func overrideFlag(cmd *cobra.Command) *cobra.Command {
+	cmd.Flags().Bool(flagOverride, false, "option to not reuse existing client")
+	if err := viper.BindPFlag(flagOverride, cmd.Flags().Lookup(flagOverride)); err != nil {
 		panic(err)
 	}
 	return cmd
