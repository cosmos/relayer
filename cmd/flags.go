--- conflicted
+++ resolved
@@ -32,9 +32,7 @@
 	flagOrder                   = "order"
 	flagVersion                 = "version"
 	flagDebugAddr               = "debug-addr"
-<<<<<<< HEAD
 	flagOverwriteConfig         = "overwrite"
-=======
 	flagOffset                  = "offset"
 	flagLimit                   = "limit"
 	flagHeight                  = "height"
@@ -42,7 +40,6 @@
 	flagPageKey                 = "page-key"
 	flagCountTotal              = "count-total"
 	flagReverse                 = "reverse"
->>>>>>> e866d503
 )
 
 const (
