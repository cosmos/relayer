package cmd

import (
	"context"
	"encoding/json"
	"errors"
	"fmt"
	"net/http"
	"net/url"
	"os"
	"path/filepath"
	"strings"

	"github.com/cosmos/relayer/v2/relayer"
	"github.com/cosmos/relayer/v2/relayer/chains/cosmos"
	"github.com/cosmos/relayer/v2/relayer/provider"
	"github.com/spf13/cobra"
	registry "github.com/strangelove-ventures/lens/client/chain_registry"
	"go.uber.org/zap"
	"gopkg.in/yaml.v3"
)

const (
	check = "✔"
	xIcon = "✘"
)

func chainsCmd(a *appState) *cobra.Command {
	cmd := &cobra.Command{
		Use:     "chains",
		Aliases: []string{"ch"},
		Short:   "Manage chain configurations",
	}

	cmd.AddCommand(
		chainsListCmd(a),
		chainsRegistryList(a),
		chainsDeleteCmd(a),
		chainsAddCmd(a),
		chainsShowCmd(a),
		chainsAddrCmd(a),
		chainsAddDirCmd(a),
	)

	return cmd
}

func chainsAddrCmd(a *appState) *cobra.Command {
	cmd := &cobra.Command{
		Use:     "address chain_name",
		Aliases: []string{"addr"},
		Short:   "Returns a chain's configured key's address",
		Args:    withUsage(cobra.ExactArgs(1)),
		Example: strings.TrimSpace(fmt.Sprintf(`
$ %s chains address ibc-0
$ %s ch addr ibc-0`, appName, appName)),
		RunE: func(cmd *cobra.Command, args []string) error {
			chain, ok := a.Config.Chains[args[0]]
			if !ok {
				return errChainNotFound(args[0])
			}

			address, err := chain.ChainProvider.ShowAddress(chain.ChainProvider.Key())
			if err != nil {
				return err
			}
			fmt.Fprintln(cmd.OutOrStdout(), address)
			return nil
		},
	}

	return cmd
}

func chainsShowCmd(a *appState) *cobra.Command {
	cmd := &cobra.Command{
		Use:     "show chain_name",
		Aliases: []string{"s"},
		Short:   "Returns a chain's configuration data",
		Args:    withUsage(cobra.ExactArgs(1)),
		Example: strings.TrimSpace(fmt.Sprintf(`
$ %s chains show ibc-0 --json
$ %s chains show ibc-0 --yaml
$ %s ch s ibc-0 --json
$ %s ch s ibc-0 --yaml`, appName, appName, appName, appName)),
		RunE: func(cmd *cobra.Command, args []string) error {
			c, ok := a.Config.Chains[args[0]]
			if !ok {
				return errChainNotFound(args[0])
			}
			jsn, err := cmd.Flags().GetBool(flagJSON)
			if err != nil {
				return err
			}
			switch {
			case jsn:
				pcfgw := &ProviderConfigWrapper{
					Type:  c.ChainProvider.Type(),
					Value: c.ChainProvider.ProviderConfig(),
				}
				out, err := json.Marshal(pcfgw)
				if err != nil {
					return err
				}
				fmt.Fprintln(cmd.OutOrStdout(), string(out))
				return nil
			default:
				pcfgw := &ProviderConfigWrapper{
					Type:  c.ChainProvider.Type(),
					Value: c.ChainProvider.ProviderConfig(),
				}
				out, err := yaml.Marshal(pcfgw)
				if err != nil {
					return err
				}
				fmt.Fprintln(cmd.OutOrStdout(), string(out))
				return nil
			}
		},
	}
	return jsonFlag(a.Viper, cmd)
}

func chainsDeleteCmd(a *appState) *cobra.Command {
	cmd := &cobra.Command{
		Use:     "delete chain_name",
		Aliases: []string{"d"},
		Short:   "Removes chain from config based off chain-id",
		Args:    withUsage(cobra.ExactArgs(1)),
		Example: strings.TrimSpace(fmt.Sprintf(`
$ %s chains delete ibc-0
$ %s ch d ibc-0`, appName, appName)),
		RunE: func(cmd *cobra.Command, args []string) error {
			_, ok := a.Config.Chains[args[0]]
			if !ok {
				return errChainNotFound(args[0])
			}
			a.Config.DeleteChain(args[0])
			return a.OverwriteConfig(a.Config)
		},
	}
	return cmd
}

func chainsRegistryList(a *appState) *cobra.Command {
	cmd := &cobra.Command{
		Use:     "registry-list",
		Args:    withUsage(cobra.NoArgs),
		Aliases: []string{"rl"},
		Short:   "List chains available for configuration from the registry",
		RunE: func(cmd *cobra.Command, args []string) error {
			jsn, err := cmd.Flags().GetBool(flagJSON)
			if err != nil {
				return err
			}

			yml, err := cmd.Flags().GetBool(flagYAML)
			if err != nil {
				return err
			}

			chains, err := registry.DefaultChainRegistry(a.Log).ListChains(cmd.Context())
			if err != nil {
				return err
			}

			switch {
			case yml && jsn:
				return fmt.Errorf("can't pass both --json and --yaml, must pick one")
			case yml:
				out, err := yaml.Marshal(chains)
				if err != nil {
					return err
				}
				fmt.Fprintln(cmd.OutOrStdout(), string(out))
				return nil
			case jsn:
				out, err := json.Marshal(chains)
				if err != nil {
					return err
				}
				fmt.Fprintln(cmd.OutOrStdout(), string(out))
				return nil
			default:
				for _, chain := range chains {
					fmt.Fprintln(cmd.OutOrStdout(), chain)
				}
			}
			return nil
		},
	}
	return yamlFlag(a.Viper, jsonFlag(a.Viper, cmd))
}

func chainsListCmd(a *appState) *cobra.Command {
	cmd := &cobra.Command{
		Use:     "list",
		Aliases: []string{"l"},
		Short:   "Returns chain configuration data",
		Args:    withUsage(cobra.NoArgs),
		Example: strings.TrimSpace(fmt.Sprintf(`
$ %s chains list
$ %s ch l`, appName, appName)),
		RunE: func(cmd *cobra.Command, args []string) error {
			jsn, err := cmd.Flags().GetBool(flagJSON)
			if err != nil {
				return err
			}

			yml, err := cmd.Flags().GetBool(flagYAML)
			if err != nil {
				return err
			}

			configs := a.Config.Wrapped().ProviderConfigs
			if len(configs) == 0 {
				fmt.Fprintln(cmd.ErrOrStderr(), "warning: no chains found (do you need to run 'rly chains add'?)")
			}

			switch {
			case yml && jsn:
				return fmt.Errorf("can't pass both --json and --yaml, must pick one")
			case yml:
				out, err := yaml.Marshal(configs)
				if err != nil {
					return err
				}
				fmt.Fprintln(cmd.OutOrStdout(), string(out))
				return nil
			case jsn:
				out, err := json.Marshal(configs)
				if err != nil {
					return err
				}
				fmt.Fprintln(cmd.OutOrStdout(), string(out))
				return nil
			default:
				i := 0
				for _, c := range a.Config.Chains {
					var (
						key = xIcon
						p   = xIcon
						bal = xIcon
					)
					// check that the key from config.yaml is set in keychain
					if c.ChainProvider.KeyExists(c.ChainProvider.Key()) {
						key = check
					}

					coins, err := c.ChainProvider.QueryBalance(cmd.Context(), c.ChainProvider.Key())
					if err == nil && !coins.Empty() {
						bal = check
					}

					for _, pth := range a.Config.Paths {
						if pth.Src.ChainID == c.ChainProvider.ChainId() || pth.Dst.ChainID == c.ChainID() {
							p = check
						}
					}
					i++
					fmt.Fprintf(cmd.OutOrStdout(), "%2d: %-20s -> type(%s) key(%s) bal(%s) path(%s)\n", i, c.ChainID(), c.ChainProvider.Type(), key, bal, p)
				}
				return nil
			}
		},
	}
	return yamlFlag(a.Viper, jsonFlag(a.Viper, cmd))
}

func chainsAddCmd(a *appState) *cobra.Command {
	cmd := &cobra.Command{
		Use:     "add [chain-name...]",
		Aliases: []string{"a"},
		Short: "Add a new chain to the configuration file by fetching chain metadata from \n" +
			"                the chain-registry or passing a file (-f) or url (-u)",
		Args: withUsage(cobra.MinimumNArgs(0)),
		Example: fmt.Sprintf(` $ %s chains add cosmoshub
 $ %s chains add cosmoshub osmosis
 $ %s chains add --file chains/ibc0.json ibc0
 $ %s chains add --url https://relayer.com/ibc0.json ibc0`, appName, appName, appName, appName),
		RunE: func(cmd *cobra.Command, args []string) error {
			file, url, err := getAddInputs(cmd)
			if err != nil {
				return err
			}

			if ok := a.Config; ok == nil {
				return fmt.Errorf("config not initialized, consider running `rly config init`")
			}

			// default behavior fetch from chain registry
			// still allow for adding config from url or file
			switch {
			case file != "":
				var chainName string
				switch len(args) {
				case 0:
					chainName = strings.Split(filepath.Base(file), ".")[0]
				case 1:
					chainName = args[0]
				default:
					return errors.New("one chain name is required")
				}
				if err := addChainFromFile(a, chainName, file); err != nil {
					return err
				}
			case url != "":
				if len(args) != 1 {
					return errors.New("one chain name is required")
				}
				if err := addChainFromURL(a, args[0], url); err != nil {
					return err
				}
			default:
				if err := addChainsFromRegistry(cmd.Context(), a, args); err != nil {
					return err
				}
			}

			if err := validateConfig(a.Config); err != nil {
				return err
			}

			return a.OverwriteConfig(a.Config)
		},
	}

	return chainsAddFlags(a.Viper, cmd)
}

func chainsAddDirCmd(a *appState) *cobra.Command {
	cmd := &cobra.Command{
		Use:     "add-dir dir",
		Aliases: []string{"ad"},
		Args:    withUsage(cobra.ExactArgs(1)),
		Short:   `Add chain configuration data in bulk from a directory. Example dir: 'configs/demo/chains'`,
		Long: `Add chain configuration data in bulk from a directory housing individual chain config files. This is useful for spinning up testnets.
		
		See 'configs/demo/chains' for an example of individual chain config files.`,
		Example: strings.TrimSpace(fmt.Sprintf(`
$ %s chains add-dir configs/demo/chains
$ %s ch ad testnet/chains/`, appName, appName)),
		RunE: func(cmd *cobra.Command, args []string) (err error) {
			if err := addChainsFromDirectory(cmd.ErrOrStderr(), a, args[0]); err != nil {
				return err
			}
			return a.OverwriteConfig(a.Config)
		},
	}

	return cmd
}

// addChainFromFile reads a JSON-formatted chain from the named file
// and adds it to a's chains.
func addChainFromFile(a *appState, chainName string, file string) error {
	// If the user passes in a file, attempt to read the chain config from that file
	var pcw ProviderConfigWrapper
	if _, err := os.Stat(file); err != nil {
		return err
	}

	byt, err := os.ReadFile(file)
	if err != nil {
		return err
	}

	if err = json.Unmarshal(byt, &pcw); err != nil {
		return err
	}

	prov, err := pcw.Value.NewProvider(
		a.Log.With(zap.String("provider_type", pcw.Type)),
		a.HomePath, a.Debug, chainName,
	)
	if err != nil {
		return fmt.Errorf("failed to build ChainProvider for %s: %w", file, err)
	}

	c := relayer.NewChain(a.Log, prov, a.Debug)
	if err = a.Config.AddChain(c); err != nil {
		return err
	}

	return nil
}

// addChainFromURL fetches a JSON-encoded chain from the given URL
// and adds it to a's chains.
func addChainFromURL(a *appState, chainName string, rawurl string) error {
	u, err := url.Parse(rawurl)
	if err != nil || u.Scheme == "" || u.Host == "" {
		return fmt.Errorf("invalid URL %s", rawurl)
	}

	// TODO: add a rly user agent to this outgoing request.
	resp, err := http.Get(u.String())
	if err != nil {
		return err
	}
	defer resp.Body.Close()

	var pcw ProviderConfigWrapper
	d := json.NewDecoder(resp.Body)
	d.DisallowUnknownFields()
	err = d.Decode(&pcw)
	if err != nil {
		return err
	}

	// build the ChainProvider before initializing the chain
	prov, err := pcw.Value.NewProvider(
		a.Log.With(zap.String("provider_type", pcw.Type)),
		a.HomePath, a.Debug, chainName,
	)
	if err != nil {
		return fmt.Errorf("failed to build ChainProvider for %s: %w", rawurl, err)
	}

	c := relayer.NewChain(a.Log, prov, a.Debug)
	if err := a.Config.AddChain(c); err != nil {
		return err
	}
	return nil
}

func addChainsFromRegistry(ctx context.Context, a *appState, chains []string) error {
	chainRegistry := registry.DefaultChainRegistry(a.Log)

	var existed, failed, added []string

	for _, chain := range chains {
		if _, ok := a.Config.Chains[chain]; ok {
			a.Log.Warn(
				"Chain already exists",
				zap.String("chain", chain),
				zap.String("source_link", chainRegistry.SourceLink()),
			)
			existed = append(existed, chain)
			continue
		}

		chainInfo, err := chainRegistry.GetChain(ctx, chain)
		if err != nil {
			a.Log.Warn(
				"Error retrieving chain",
				zap.String("chain", chain),
				zap.Error(err),
			)
			failed = append(failed, chain)
			continue
		}

		chainConfig, err := chainInfo.GetChainConfig(ctx)
		if err != nil {
			a.Log.Warn(
				"Error generating chain config",
				zap.String("chain", chain),
				zap.Error(err),
			)
			failed = append(failed, chain)
			continue
		}

		// build the ChainProvider
		pcfg := &cosmos.CosmosProviderConfig{
			Key:            chainConfig.Key,
			ChainName:      chainInfo.ChainName,
			ChainID:        chainConfig.ChainID,
			RPCAddr:        chainConfig.RPCAddr,
			AccountPrefix:  chainConfig.AccountPrefix,
			KeyringBackend: chainConfig.KeyringBackend,
			GasAdjustment:  chainConfig.GasAdjustment,
			GasPrices:      chainConfig.GasPrices,
			Debug:          chainConfig.Debug,
			Timeout:        chainConfig.Timeout,
			OutputFormat:   chainConfig.OutputFormat,
			SignModeStr:    chainConfig.SignModeStr,
			ExtraCodecs:    chainConfig.ExtraCodecs,
<<<<<<< HEAD
			Broadcast:      provider.BroadcastModeBatch,
=======
			Slip44:         chainConfig.Slip44,
>>>>>>> 8ae794e5
		}

		prov, err := pcfg.NewProvider(
			a.Log.With(zap.String("provider_type", "cosmos")),
			a.HomePath, a.Debug, chainInfo.ChainName,
		)
		if err != nil {
			a.Log.Warn(
				"Failed to build ChainProvider",
				zap.String("chain_id", chainConfig.ChainID),
				zap.Error(err),
			)
			failed = append(failed, chain)
			continue
		}

		// add to config
		c := relayer.NewChain(a.Log, prov, a.Debug)
		if err = a.Config.AddChain(c); err != nil {
			a.Log.Warn(
				"Failed to add chain to config",
				zap.String("chain", chain),
				zap.Error(err),
			)
			failed = append(failed, chain)
			continue
		}

		added = append(added, chain)
		// found the correct chain so move on to next chain in chains

	}
	a.Log.Info("config update status",
		zap.Any("added", added),
		zap.Any("failed", failed),
		zap.Any("already existed", existed),
	)
	return nil
}<|MERGE_RESOLUTION|>--- conflicted
+++ resolved
@@ -477,11 +477,8 @@
 			OutputFormat:   chainConfig.OutputFormat,
 			SignModeStr:    chainConfig.SignModeStr,
 			ExtraCodecs:    chainConfig.ExtraCodecs,
-<<<<<<< HEAD
 			Broadcast:      provider.BroadcastModeBatch,
-=======
 			Slip44:         chainConfig.Slip44,
->>>>>>> 8ae794e5
 		}
 
 		prov, err := pcfg.NewProvider(
