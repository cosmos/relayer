--- conflicted
+++ resolved
@@ -18,11 +18,7 @@
 import (
 	"encoding/json"
 	"fmt"
-<<<<<<< HEAD
 	"net/http"
-=======
-	"strconv"
->>>>>>> 978a9934
 	"strings"
 
 	"github.com/cosmos/cosmos-sdk/client/flags"
