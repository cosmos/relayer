--- conflicted
+++ resolved
@@ -635,16 +635,11 @@
 }
 
 // ValidatePath checks that a path is valid
-<<<<<<< HEAD
-func (c *Config) ValidatePath(p *relayer.Path) (err error) {
-	if err = c.ValidatePathEnd(p.Src); err != nil {
-=======
 func (c *Config) ValidatePath(stderr io.Writer, p *relayer.Path) (err error) {
 	if p.Src.Version == "" {
 		return fmt.Errorf("source must specify a version")
 	}
 	if err = c.ValidatePathEnd(stderr, p.Src); err != nil {
->>>>>>> a3185c56
 		return sdkerrors.Wrapf(err, "chain %s failed path validation", p.Src.ChainID)
 	}
 	if err = c.ValidatePathEnd(stderr, p.Dst); err != nil {
@@ -654,15 +649,11 @@
 }
 
 // ValidatePathEnd validates provided pathend and returns error for invalid identifiers
-<<<<<<< HEAD
-func (c *Config) ValidatePathEnd(pe *relayer.PathEnd) error {
-=======
 func (c *Config) ValidatePathEnd(stderr io.Writer, pe *relayer.PathEnd) error {
 	if err := pe.ValidateBasic(); err != nil {
 		return err
 	}
 
->>>>>>> a3185c56
 	chain, err := c.Chains.Get(pe.ChainID)
 	if err != nil {
 		fmt.Fprintf(stderr, "Chain %s is not currently configured.\n", pe.ChainID)
