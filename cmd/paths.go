package cmd

import (
	"encoding/json"
	"errors"
	"fmt"
	"io"
	"path"
	"strings"

	"github.com/cosmos/relayer/v2/relayer"
	"github.com/cosmos/relayer/v2/relayer/processor"
	"github.com/google/go-github/v43/github"
	"github.com/spf13/cobra"
	"gopkg.in/yaml.v3"
)

func pathsCmd(a *appState) *cobra.Command {
	cmd := &cobra.Command{
		Use:     "paths",
		Aliases: []string{"pth"},
		Short:   "Manage path configurations",
		Long: `
A path represents the "full path" or "link" for communication between two chains. 
This includes the client, connection, and channel ids from both the source and destination chains as well as the strategy to use when relaying`,
	}

	cmd.AddCommand(
		pathsListCmd(a),
		pathsShowCmd(a),
		pathsAddCmd(a),
		pathsAddDirCmd(a),
		pathsNewCmd(a),
		pathsUpdateCmd(a),
		pathsFetchCmd(a),
		pathsDeleteCmd(a),
	)

	return cmd
}

func pathsDeleteCmd(a *appState) *cobra.Command {
	cmd := &cobra.Command{
		Use:     "delete index",
		Aliases: []string{"d"},
		Short:   "Delete a path with a given index",
		Args:    withUsage(cobra.ExactArgs(1)),
		Example: strings.TrimSpace(fmt.Sprintf(`
$ %s paths delete demo-path
$ %s pth d path-name`, appName, appName)),
		RunE: func(cmd *cobra.Command, args []string) error {
			return a.performConfigLockingOperation(cmd.Context(), func() error {
				if _, err := a.config.Paths.Get(args[0]); err != nil {
					return err
				}
				delete(a.config.Paths, args[0])
				return nil
			})
		},
	}
	return cmd
}

func pathsListCmd(a *appState) *cobra.Command {
	cmd := &cobra.Command{
		Use:     "list",
		Aliases: []string{"l"},
		Short:   "Print out configured paths",
		Args:    withUsage(cobra.NoArgs),
		Example: strings.TrimSpace(fmt.Sprintf(`
$ %s paths list --yaml
$ %s paths list --json
$ %s pth l`, appName, appName, appName)),
		RunE: func(cmd *cobra.Command, args []string) error {
			jsn, _ := cmd.Flags().GetBool(flagJSON)
			yml, _ := cmd.Flags().GetBool(flagYAML)
			switch {
			case yml && jsn:
				return fmt.Errorf("can't pass both --json and --yaml, must pick one")
			case yml:
				out, err := yaml.Marshal(a.config.Paths)
				if err != nil {
					return err
				}
				fmt.Fprintln(cmd.OutOrStdout(), string(out))
				return nil
			case jsn:
				out, err := json.Marshal(a.config.Paths)
				if err != nil {
					return err
				}
				fmt.Fprintln(cmd.OutOrStdout(), string(out))
				return nil
			default:
				i := 0
				for k, pth := range a.config.Paths {
					chains, err := a.config.Chains.Gets(pth.Src.ChainID, pth.Dst.ChainID)
					if err != nil {
						return err
					}
					stat := pth.QueryPathStatus(cmd.Context(), chains[pth.Src.ChainID], chains[pth.Dst.ChainID]).Status

					printPath(cmd.OutOrStdout(), i, k, pth, checkmark(stat.Chains), checkmark(stat.Clients),
						checkmark(stat.Connection))

					i++
				}
				return nil
			}
		},
	}
	return yamlFlag(a.viper, jsonFlag(a.viper, cmd))
}

func printPath(stdout io.Writer, i int, k string, pth *relayer.Path, chains, clients, connection string) {
	fmt.Fprintf(stdout, "%2d: %-20s -> chns(%s) clnts(%s) conn(%s) (%s<>%s)\n",
		i, k, chains, clients, connection, pth.Src.ChainID, pth.Dst.ChainID)
}

func checkmark(status bool) string {
	if status {
		return check
	}
	return xIcon
}

func pathsShowCmd(a *appState) *cobra.Command {
	cmd := &cobra.Command{
		Use:     "show path_name",
		Aliases: []string{"s"},
		Short:   "Show a path given its name",
		Args:    withUsage(cobra.ExactArgs(1)),
		Example: strings.TrimSpace(fmt.Sprintf(`
$ %s paths show demo-path --yaml
$ %s paths show demo-path --json
$ %s pth s path-name`, appName, appName, appName)),
		RunE: func(cmd *cobra.Command, args []string) error {
			p, err := a.config.Paths.Get(args[0])
			if err != nil {
				return err
			}
			chains, err := a.config.Chains.Gets(p.Src.ChainID, p.Dst.ChainID)
			if err != nil {
				return err
			}
			jsn, _ := cmd.Flags().GetBool(flagJSON)
			yml, _ := cmd.Flags().GetBool(flagYAML)
			pathWithStatus := p.QueryPathStatus(cmd.Context(), chains[p.Src.ChainID], chains[p.Dst.ChainID])
			switch {
			case yml && jsn:
				return fmt.Errorf("can't pass both --json and --yaml, must pick one")
			case yml:
				out, err := yaml.Marshal(pathWithStatus)
				if err != nil {
					return err
				}
				fmt.Fprintln(cmd.OutOrStdout(), string(out))
				return nil
			case jsn:
				out, err := json.Marshal(pathWithStatus)
				if err != nil {
					return err
				}
				fmt.Fprintln(cmd.OutOrStdout(), string(out))
				return nil
			default:
				fmt.Fprintln(cmd.OutOrStdout(), pathWithStatus.PrintString(args[0]))
			}

			return nil
		},
	}
	return yamlFlag(a.viper, jsonFlag(a.viper, cmd))
}

func pathsAddCmd(a *appState) *cobra.Command {
	cmd := &cobra.Command{
		Use:     "add src_chain_id dst_chain_id path_name",
		Aliases: []string{"a"},
		Short:   "Add a path to the list of paths",
		Args:    withUsage(cobra.ExactArgs(3)),
		Example: strings.TrimSpace(fmt.Sprintf(`
$ %s paths add ibc-0 ibc-1 demo-path
$ %s paths add ibc-0 ibc-1 demo-path --file paths/demo.json
$ %s pth a ibc-0 ibc-1 demo-path`, appName, appName, appName)),
		RunE: func(cmd *cobra.Command, args []string) error {
			src, dst := args[0], args[1]

			return a.performConfigLockingOperation(cmd.Context(), func() error {
				_, err := a.config.Chains.Gets(src, dst)
				if err != nil {
					return fmt.Errorf("chains need to be configured before paths to them can be added: %w", err)
				}

				file, err := cmd.Flags().GetString(flagFile)
				if err != nil {
					return err
				}

				if file != "" {
					if err := a.addPathFromFile(cmd.Context(), cmd.ErrOrStderr(), file, args[2]); err != nil {
						return err
					}
				} else {
					if err := a.addPathFromUserInput(cmd.Context(), cmd.InOrStdin(), cmd.ErrOrStderr(), src, dst, args[2]); err != nil {
						return err
					}
				}
				return nil
			})
		},
	}
	return fileFlag(a.viper, cmd)
}

func pathsAddDirCmd(a *appState) *cobra.Command {
	cmd := &cobra.Command{
		Use:   "add-dir dir",
		Args:  withUsage(cobra.ExactArgs(1)),
		Short: `Add path configuration data in bulk from a directory. Example dir: 'configs/demo/paths'`,
		Long: `Add path configuration data in bulk from a directory housing individual path config files. This is useful for spinning up testnets.
		
		See 'examples/demo/configs/paths' for an example of individual path config files.`,
		Example: strings.TrimSpace(fmt.Sprintf(`
$ %s config add-paths examples/demo/configs/paths`, appName)),
		RunE: func(cmd *cobra.Command, args []string) (err error) {
			return addPathsFromDirectory(cmd.Context(), cmd.ErrOrStderr(), a, args[0])
		},
	}

	return cmd
}

func pathsNewCmd(a *appState) *cobra.Command {
	cmd := &cobra.Command{
		Use:     "new src_chain_id dst_chain_id path_name [hop1_chain_id hop2_chain_id ... hopN_chain_id]",
		Aliases: []string{"n"},
		Short:   "Create a new blank path to be used in generating a new path (connection & client) between two chains",
		Args:    withUsage(cobra.MinimumNArgs(3)),
		Example: strings.TrimSpace(fmt.Sprintf(`
$ %s paths new ibc-0 ibc-1 demo-path
$ %s pth n ibc-0 ibc-1 demo-path`, appName, appName)),
		RunE: func(cmd *cobra.Command, args []string) error {
			src, dst := args[0], args[1]
<<<<<<< HEAD
			hops := args[3:]
			_, err := a.Config.Chains.Gets(src, dst)
			if err != nil {
				return fmt.Errorf("chains need to be configured before paths to them can be added: %w", err)
			}

			p := &relayer.Path{
				Src: &relayer.PathEnd{ChainID: src},
				Dst: &relayer.PathEnd{ChainID: dst},
			}
			p.Hops = make([]*relayer.PathHop, len(hops))
			lastChainID := p.Src.ChainID
			for i, hop := range hops {
				// TODO: this logic is similar to Config.ChainsFromPath(), look into consolidating
				pthPrevToCurrHop := a.Config.Paths.Find(lastChainID, hop)
				newHop := &relayer.PathHop{
					ChainID: hop,
					PathEnds: [2]*relayer.PathEnd{
						{
							ChainID:      hop,
							ClientID:     pthPrevToCurrHop.Dst.ClientID,
							ConnectionID: pthPrevToCurrHop.Dst.ConnectionID,
						}, {},
					},
				}
				if i == 0 {
					p.Src.ClientID = pthPrevToCurrHop.Src.ClientID
					p.Src.ConnectionID = pthPrevToCurrHop.Src.ConnectionID
				} else {
					p.Hops[i-1].PathEnds[1].ClientID = pthPrevToCurrHop.Src.ClientID
					p.Hops[i-1].PathEnds[1].ConnectionID = pthPrevToCurrHop.Src.ConnectionID
				}
				if i == len(hops)-1 {
					newHop.PathEnds[1].ChainID = hop
					pthCurrHopToDst := a.Config.Paths.Find(hop, p.Dst.ChainID)
					newHop.PathEnds[1].ClientID = pthCurrHopToDst.Src.ClientID
					newHop.PathEnds[1].ConnectionID = pthCurrHopToDst.Src.ConnectionID
					p.Dst.ClientID = pthCurrHopToDst.Dst.ClientID
					p.Dst.ConnectionID = pthCurrHopToDst.Dst.ConnectionID
				}
				p.Hops[i] = newHop
				lastChainID = newHop.ChainID
			}
			name := args[2]
			if err = a.Config.Paths.Add(name, p); err != nil {
				return err
			}
=======

			return a.performConfigLockingOperation(cmd.Context(), func() error {
				_, err := a.config.Chains.Gets(src, dst)
				if err != nil {
					return fmt.Errorf("chains need to be configured before paths to them can be added: %w", err)
				}

				p := &relayer.Path{
					Src: &relayer.PathEnd{ChainID: src},
					Dst: &relayer.PathEnd{ChainID: dst},
				}
>>>>>>> 45f478b5

				name := args[2]
				if err = a.config.AddPath(name, p); err != nil {
					return err
				}
				return nil
			})
		},
	}
	return channelParameterFlags(a.viper, cmd)
}

func pathsUpdateCmd(a *appState) *cobra.Command {
	cmd := &cobra.Command{
		Use:     "update path_name",
		Aliases: []string{"n"},
		Short:   `Update a path such as the filter rule ("allowlist", "denylist", or "" for no filtering), filter channels, and src/dst chain, client, or connection IDs`,
		Args:    withUsage(cobra.ExactArgs(1)),
		Example: strings.TrimSpace(fmt.Sprintf(`
$ %s paths update demo-path --filter-rule allowlist --filter-channels channel-0,channel-1
$ %s paths update demo-path --filter-rule denylist --filter-channels channel-0,channel-1
$ %s paths update demo-path --src-chain-id chain-1 --dst-chain-id chain-2
$ %s paths update demo-path --src-client-id 07-tendermint-02 --dst-client-id 07-tendermint-04
$ %s paths update demo-path --src-connection-id connection-02 --dst-connection-id connection-04`,
			appName, appName, appName, appName, appName)),
		RunE: func(cmd *cobra.Command, args []string) error {
			name := args[0]

			flags := cmd.Flags()

			return a.performConfigLockingOperation(cmd.Context(), func() error {
				p := a.config.Paths.MustGet(name)

				actionTaken := false

				filterRule, _ := flags.GetString(flagFilterRule)
				if filterRule != blankValue {
					if filterRule != "" && filterRule != processor.RuleAllowList && filterRule != processor.RuleDenyList {
						return fmt.Errorf(
							`invalid filter rule : "%s". valid rules: ("", "%s", "%s")`,
							filterRule, processor.RuleAllowList, processor.RuleDenyList)
					}
					p.Filter.Rule = filterRule
					actionTaken = true
				}

				filterChannels, _ := flags.GetString(flagFilterChannels)
				if filterChannels != blankValue {
					var channelList []string

					if filterChannels != "" {
						channelList = strings.Split(filterChannels, ",")
					}

					p.Filter.ChannelList = channelList
					actionTaken = true
				}

				srcChainID, _ := flags.GetString(flagSrcChainID)
				if srcChainID != "" {
					p.Src.ChainID = srcChainID
					actionTaken = true
				}

				dstChainID, _ := flags.GetString(flagDstChainID)
				if dstChainID != "" {
					p.Dst.ChainID = dstChainID
					actionTaken = true
				}

				srcClientID, _ := flags.GetString(flagSrcClientID)
				if srcClientID != "" {
					p.Src.ClientID = srcClientID
					actionTaken = true
				}

				dstClientID, _ := flags.GetString(flagDstClientID)
				if dstClientID != "" {
					p.Dst.ClientID = dstClientID
					actionTaken = true
				}

				srcConnID, _ := flags.GetString(flagSrcConnID)
				if srcConnID != "" {
					p.Src.ConnectionID = srcConnID
					actionTaken = true
				}

				dstConnID, _ := flags.GetString(flagDstConnID)
				if dstConnID != "" {
					p.Dst.ConnectionID = dstConnID
					actionTaken = true
				}

				if !actionTaken {
					return fmt.Errorf("at least one flag must be provided")
				}

				return nil
			})
		},
	}
	cmd = pathFilterFlags(a.viper, cmd)
	return cmd
}

// pathsFetchCmd attempts to fetch the json files containing the path metadata, for each configured chain, from GitHub
func pathsFetchCmd(a *appState) *cobra.Command {
	cmd := &cobra.Command{
		Use:     "fetch",
		Aliases: []string{"fch"},
		Short:   "Fetches the json files necessary to setup the paths for the configured chains",
		Args:    withUsage(cobra.NoArgs),
		Example: strings.TrimSpace(fmt.Sprintf(`
$ %s paths fetch --home %s
$ %s pth fch`, appName, defaultHome, appName)),
		RunE: func(cmd *cobra.Command, args []string) error {
			overwrite, _ := cmd.Flags().GetBool(flagOverwriteConfig)

			return a.performConfigLockingOperation(cmd.Context(), func() error {
				chains := []string{}
				for chainName := range a.config.Chains {
					chains = append(chains, chainName)
				}

				// find all combinations of paths for configured chains
				chainCombinations := make(map[string]bool)
				for _, chainA := range chains {
					for _, chainB := range chains {
						if chainA == chainB {
							continue
						}

						pair := chainA + "-" + chainB
						if chainB < chainA {
							pair = chainB + "-" + chainA
						}
						chainCombinations[pair] = true
					}
				}

				client := github.NewClient(nil)
				for pthName := range chainCombinations {
					_, exist := a.config.Paths[pthName]
					if exist && !overwrite {
						fmt.Fprintf(cmd.ErrOrStderr(), "skipping:  %s already exists in config, use -o to overwrite (clears filters)\n", pthName)
						continue
					}

					// TODO: Don't use github api. Potentially use: https://github.com/eco-stake/cosmos-directory once they integrate IBC data into restAPI. This will avoid rate limits.
					fileName := pthName + ".json"
					regPath := path.Join("_IBC", fileName)
					client, _, err := client.Repositories.DownloadContents(cmd.Context(), "cosmos", "chain-registry", regPath, nil)
					if err != nil {
						if errors.As(err, new(*github.RateLimitError)) {
							fmt.Println("some paths failed: ", err)
							break
						}
						fmt.Fprintf(cmd.ErrOrStderr(), "failure retrieving: %s: consider adding to cosmos/chain-registry: ERR: %v\n", pthName, err)
						continue
					}
					defer client.Close()

					b, err := io.ReadAll(client)
					if err != nil {
						return fmt.Errorf("error reading response body: %w", err)
					}

					ibc := &relayer.IBCdata{}
					if err = json.Unmarshal(b, &ibc); err != nil {
						return fmt.Errorf("failed to unmarshal: %w ", err)
					}

					srcChainName := ibc.Chain1.ChainName
					dstChainName := ibc.Chain2.ChainName

					srcPathEnd := &relayer.PathEnd{
						ChainID:      a.config.Chains[srcChainName].ChainID(),
						ClientID:     ibc.Chain1.ClientID,
						ConnectionID: ibc.Chain1.ConnectionID,
					}
					dstPathEnd := &relayer.PathEnd{
						ChainID:      a.config.Chains[dstChainName].ChainID(),
						ClientID:     ibc.Chain2.ClientID,
						ConnectionID: ibc.Chain2.ConnectionID,
					}
					newPath := &relayer.Path{
						Src: srcPathEnd,
						Dst: dstPathEnd,
					}
					client.Close()

<<<<<<< HEAD
				srcPathEnd := &relayer.PathEnd{
					ChainID:      a.Config.Chains[srcChainName].ChainID(),
					ClientID:     ibc.Chain1.ClientID,
					ConnectionID: ibc.Chain1.ConnectionID,
				}
				dstPathEnd := &relayer.PathEnd{
					ChainID:      a.Config.Chains[dstChainName].ChainID(),
					ClientID:     ibc.Chain2.ClientID,
					ConnectionID: ibc.Chain2.ConnectionID,
				}
				hops, err := relayer.NewPathHops(ibc, srcPathEnd, dstPathEnd, &a.Config.Chains)
				if err != nil {
					return err
				}
				newPath := &relayer.Path{
					Src:  srcPathEnd,
					Dst:  dstPathEnd,
					Hops: hops,
				}
				client.Close()
=======
					if err = a.config.AddPath(pthName, newPath); err != nil {
						return fmt.Errorf("failed to add path %s: %w", pthName, err)
					}
					fmt.Fprintf(cmd.ErrOrStderr(), "added:  %s\n", pthName)
>>>>>>> 45f478b5

				}
				return nil
			})
		},
	}
	return OverwriteConfigFlag(a.viper, cmd)
}<|MERGE_RESOLUTION|>--- conflicted
+++ resolved
@@ -12,7 +12,6 @@
 	"github.com/cosmos/relayer/v2/relayer/processor"
 	"github.com/google/go-github/v43/github"
 	"github.com/spf13/cobra"
-	"gopkg.in/yaml.v3"
 )
 
 func pathsCmd(a *appState) *cobra.Command {
@@ -242,9 +241,8 @@
 $ %s pth n ibc-0 ibc-1 demo-path`, appName, appName)),
 		RunE: func(cmd *cobra.Command, args []string) error {
 			src, dst := args[0], args[1]
-<<<<<<< HEAD
 			hops := args[3:]
-			_, err := a.Config.Chains.Gets(src, dst)
+			_, err := a.config.Chains.Gets(src, dst)
 			if err != nil {
 				return fmt.Errorf("chains need to be configured before paths to them can be added: %w", err)
 			}
@@ -257,7 +255,7 @@
 			lastChainID := p.Src.ChainID
 			for i, hop := range hops {
 				// TODO: this logic is similar to Config.ChainsFromPath(), look into consolidating
-				pthPrevToCurrHop := a.Config.Paths.Find(lastChainID, hop)
+				pthPrevToCurrHop := a.config.Paths.Find(lastChainID, hop)
 				newHop := &relayer.PathHop{
 					ChainID: hop,
 					PathEnds: [2]*relayer.PathEnd{
@@ -287,11 +285,9 @@
 				lastChainID = newHop.ChainID
 			}
 			name := args[2]
-			if err = a.Config.Paths.Add(name, p); err != nil {
+			if err = a.config.Paths.Add(name, p); err != nil {
 				return err
 			}
-=======
-
 			return a.performConfigLockingOperation(cmd.Context(), func() error {
 				_, err := a.config.Chains.Gets(src, dst)
 				if err != nil {
@@ -302,8 +298,6 @@
 					Src: &relayer.PathEnd{ChainID: src},
 					Dst: &relayer.PathEnd{ChainID: dst},
 				}
->>>>>>> 45f478b5
-
 				name := args[2]
 				if err = a.config.AddPath(name, p); err != nil {
 					return err
@@ -489,39 +483,21 @@
 						ClientID:     ibc.Chain2.ClientID,
 						ConnectionID: ibc.Chain2.ConnectionID,
 					}
+					hops, err := relayer.NewPathHops(ibc, srcPathEnd, dstPathEnd, &a.config.Chains)
+					if err != nil {
+						return err
+					}
 					newPath := &relayer.Path{
-						Src: srcPathEnd,
-						Dst: dstPathEnd,
+						Src:  srcPathEnd,
+						Dst:  dstPathEnd,
+						Hops: hops,
 					}
 					client.Close()
 
-<<<<<<< HEAD
-				srcPathEnd := &relayer.PathEnd{
-					ChainID:      a.Config.Chains[srcChainName].ChainID(),
-					ClientID:     ibc.Chain1.ClientID,
-					ConnectionID: ibc.Chain1.ConnectionID,
-				}
-				dstPathEnd := &relayer.PathEnd{
-					ChainID:      a.Config.Chains[dstChainName].ChainID(),
-					ClientID:     ibc.Chain2.ClientID,
-					ConnectionID: ibc.Chain2.ConnectionID,
-				}
-				hops, err := relayer.NewPathHops(ibc, srcPathEnd, dstPathEnd, &a.Config.Chains)
-				if err != nil {
-					return err
-				}
-				newPath := &relayer.Path{
-					Src:  srcPathEnd,
-					Dst:  dstPathEnd,
-					Hops: hops,
-				}
-				client.Close()
-=======
 					if err = a.config.AddPath(pthName, newPath); err != nil {
 						return fmt.Errorf("failed to add path %s: %w", pthName, err)
 					}
 					fmt.Fprintf(cmd.ErrOrStderr(), "added:  %s\n", pthName)
->>>>>>> 45f478b5
 
 				}
 				return nil
