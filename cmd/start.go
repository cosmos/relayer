--- conflicted
+++ resolved
@@ -72,14 +72,7 @@
 				}
 			}
 
-<<<<<<< HEAD
-			ctx, cancel := context.WithCancel(cmd.Context())
-			defer cancel()
-
-			errorChan := relayer.StartRelayer(ctx, c[src], c[dst], &filter, maxTxSize, maxMsgLength)
-=======
 			errorChan := relayer.StartRelayer(cmd.Context(), c[src], c[dst], filter, maxTxSize, maxMsgLength)
->>>>>>> 6ceca3ab
 
 			// NOTE: This block of code is useful for ensuring that the clients tracking each chain do not expire
 			// when there are no packets flowing across the channels. It is currently a source of errors that have been
