--- conflicted
+++ resolved
@@ -49,7 +49,6 @@
 				return err
 			}
 
-<<<<<<< HEAD
 			if relayer.SendToController != nil {
 				action := relayer.PathAction{
 					Path: path,
@@ -61,10 +60,7 @@
 				}
 			}
 
-			done, err := relayer.RunStrategy(c[src], c[dst], strategy, path.Ordered())
-=======
 			done, err := relayer.RunStrategy(c[src], c[dst], strategy)
->>>>>>> 07d45b69
 			if err != nil {
 				return err
 			}
