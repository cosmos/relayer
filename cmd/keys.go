/*
Copyright © 2020 Jack Zampolin jack.zampolin@gmail.com

Licensed under the Apache License, Version 2.0 (the "License");
you may not use this file except in compliance with the License.
You may obtain a copy of the License at

    http://www.apache.org/licenses/LICENSE-2.0

Unless required by applicable law or agreed to in writing, software
distributed under the License is distributed on an "AS IS" BASIS,
WITHOUT WARRANTIES OR CONDITIONS OF ANY KIND, either express or implied.
See the License for the specific language governing permissions and
limitations under the License.
*/
package cmd

import (
	"encoding/json"
	"fmt"
<<<<<<< HEAD
	"net/http"
=======
	"log"
	"strings"
>>>>>>> 031ecc2e

	ckeys "github.com/cosmos/cosmos-sdk/client/keys"
	"github.com/cosmos/cosmos-sdk/crypto/keyring"
	"github.com/cosmos/relayer/helpers"
	"github.com/gorilla/mux"
	"github.com/spf13/cobra"
)

// keysCmd represents the keys command
func keysCmd() *cobra.Command {
	cmd := &cobra.Command{
		Use:     "keys",
		Aliases: []string{"k"},
		Short:   "manage keys held by the relayer for each chain",
	}

	cmd.AddCommand(keysAddCmd())
	cmd.AddCommand(keysRestoreCmd())
	cmd.AddCommand(keysDeleteCmd())
	cmd.AddCommand(keysListCmd())
	cmd.AddCommand(keysShowCmd())
	cmd.AddCommand(keysExportCmd())

	return cmd
}

// keysAddCmd respresents the `keys add` command
func keysAddCmd() *cobra.Command {
	cmd := &cobra.Command{
		Use:     "add [chain-id] [[name]]",
		Aliases: []string{"a"},
		Short:   "adds a key to the keychain associated with a particular chain",
		Args:    cobra.RangeArgs(1, 2),
		RunE: func(cmd *cobra.Command, args []string) error {
			chain, err := config.Chains.Get(args[0])
			if err != nil {
				return err
			}

			var keyName string
			if len(args) == 2 {
				keyName = args[1]
			} else {
				keyName = chain.Key
			}

			if chain.KeyExists(keyName) {
				return errKeyExists(keyName)
			}

			// Adding key with key add helper
			ko, err := helpers.KeyAddOrRestore(chain, keyName)
			if err != nil {
				return err
			}

			out, err := json.Marshal(&ko)
			if err != nil {
				return err
			}

			fmt.Println(string(out))
			return nil
		},
	}

	return cmd
}

// keysRestoreCmd respresents the `keys add` command
func keysRestoreCmd() *cobra.Command {
	cmd := &cobra.Command{
		Use:     "restore [chain-id] [name] [mnemonic]",
		Aliases: []string{"r"},
		Short:   "restores a mnemonic to the keychain associated with a particular chain",
		Args:    cobra.ExactArgs(3),
		RunE: func(cmd *cobra.Command, args []string) error {
			keyName := args[1]
			chain, err := config.Chains.Get(args[0])
			if err != nil {
				return err
			}

			if chain.KeyExists(keyName) {
				return errKeyExists(keyName)
			}

			// Restoring key with passing mnemonic
			ko, err := helpers.KeyAddOrRestore(chain, keyName, args[2])
			if err != nil {
				return err
			}

			fmt.Println(ko.Address)
			return nil
		},
	}

	return cmd
}

// keysDeleteCmd respresents the `keys delete` command
func keysDeleteCmd() *cobra.Command {
	cmd := &cobra.Command{
		Use:     "delete [chain-id] [[name]]",
		Aliases: []string{"d"},
		Short:   "deletes a key from the keychain associated with a particular chain",
		Args:    cobra.RangeArgs(1, 2),
		RunE: func(cmd *cobra.Command, args []string) error {
			chain, err := config.Chains.Get(args[0])
			if err != nil {
				return err
			}

			var keyName string
			if len(args) == 2 {
				keyName = args[1]
			} else {
				keyName = chain.Key
			}

			if !chain.KeyExists(keyName) {
				return errKeyDoesntExist(keyName)
			}

			if skip, _ := cmd.Flags().GetBool(flagSkip); !skip {
				fmt.Printf("Are you sure you want to delete key(%s) from chain(%s)? (Y/n)\n", keyName, args[0])
				if !askForConfirmation() {
					return nil
				}
			}

			err = chain.Keybase.Delete(keyName)
			if err != nil {
				panic(err)
			}

			fmt.Printf("key %s deleted\n", keyName)
			return nil
		},
	}

	return skipConfirm(cmd)
}

func askForConfirmation() bool {
	var response string

	_, err := fmt.Scanln(&response)
	if err != nil {
		log.Fatal(err)
	}

	switch strings.ToLower(response) {
	case "y", "yes":
		return true
	case "n", "no":
		return false
	default:
		fmt.Println("please type (y)es or (n)o and then press enter")
		return askForConfirmation()
	}
}

// keysListCmd respresents the `keys list` command
func keysListCmd() *cobra.Command {
	cmd := &cobra.Command{
		Use:     "list [chain-id]",
		Aliases: []string{"l"},
		Short:   "lists keys from the keychain associated with a particular chain",
		Args:    cobra.ExactArgs(1),
		RunE: func(cmd *cobra.Command, args []string) error {
			chain, err := config.Chains.Get(args[0])
			if err != nil {
				return err
			}

			info, err := chain.Keybase.List()
			if err != nil {
				return err
			}

			for d, i := range info {
				fmt.Printf("key(%d): %s -> %s\n", d, i.GetName(), i.GetAddress().String())
			}

			return nil
		},
	}

	return cmd
}

// keysShowCmd respresents the `keys show` command
func keysShowCmd() *cobra.Command {
	cmd := &cobra.Command{
		Use:     "show [chain-id] [[name]]",
		Aliases: []string{"s"},
		Short:   "shows a key from the keychain associated with a particular chain",
		Args:    cobra.RangeArgs(1, 2),
		RunE: func(cmd *cobra.Command, args []string) error {
			chain, err := config.Chains.Get(args[0])
			if err != nil {
				return err
			}

			var keyName string
			if len(args) == 2 {
				keyName = args[1]
			} else {
				keyName = chain.Key
			}

			if !chain.KeyExists(keyName) {
				return errKeyDoesntExist(keyName)
			}

			info, err := chain.Keybase.Key(keyName)
			if err != nil {
				return err
			}

			fmt.Println(info.GetAddress().String())
			return nil
		},
	}

	return cmd
}

// keysExportCmd respresents the `keys export` command
func keysExportCmd() *cobra.Command {
	cmd := &cobra.Command{
		Use:     "export [chain-id] [name]",
		Aliases: []string{"e"},
		Short:   "exports a privkey from the keychain associated with a particular chain",
		Args:    cobra.ExactArgs(2),
		RunE: func(cmd *cobra.Command, args []string) error {
			keyName := args[1]
			chain, err := config.Chains.Get(args[0])
			if err != nil {
				return err
			}

			if !chain.KeyExists(keyName) {
				return errKeyDoesntExist(keyName)
			}

			info, err := chain.Keybase.ExportPrivKeyArmor(keyName, ckeys.DefaultKeyPass)
			if err != nil {
				return err
			}

			fmt.Println(info)
			return nil
		},
	}

	return cmd
}

// API Handlers

type keyResponse struct {
	Name    string `json:"name"`
	Address string `json:"address"`
}

func formatKey(info keyring.Info) keyResponse {
	return keyResponse{
		Name:    info.GetName(),
		Address: info.GetAddress().String(),
	}
}

// GetKeysHandler handles the route
func GetKeysHandler(w http.ResponseWriter, r *http.Request) {
	vars := mux.Vars(r)
	chain, err := config.Chains.Get(vars["chain-id"])
	if err != nil {
		helpers.WriteErrorResponse(http.StatusBadRequest, err, w)
		return
	}
	info, err := chain.Keybase.List()
	if err != nil {
		helpers.WriteErrorResponse(http.StatusInternalServerError, err, w)
		return
	}

	keys := make([]keyResponse, len(info))
	for index, key := range info {
		keys[index] = formatKey(key)
	}
	helpers.SuccessJSONResponse(http.StatusOK, keys, w)
}

// GetKeyHandler handles the route
func GetKeyHandler(w http.ResponseWriter, r *http.Request) {
	vars := mux.Vars(r)
	chain, err := config.Chains.Get(vars["chain-id"])
	if err != nil {
		helpers.WriteErrorResponse(http.StatusBadRequest, err, w)
		return
	}

	keyName := vars["name"]
	if !chain.KeyExists(keyName) {
		helpers.WriteErrorResponse(http.StatusNotFound, errKeyDoesntExist(keyName), w)
		return
	}

	info, err := chain.Keybase.Key(keyName)
	if err != nil {
		helpers.WriteErrorResponse(http.StatusInternalServerError, err, w)
		return
	}
	helpers.SuccessJSONResponse(http.StatusOK, formatKey(info), w)
}

// PostKeyHandler handles the route
func PostKeyHandler(w http.ResponseWriter, r *http.Request) {
	vars := mux.Vars(r)
	chain, err := config.Chains.Get(vars["chain-id"])
	if err != nil {
		helpers.WriteErrorResponse(http.StatusBadRequest, err, w)
		return
	}

	keyName := vars["name"]
	if chain.KeyExists(keyName) {
		helpers.WriteErrorResponse(http.StatusBadRequest, errKeyExists(keyName), w)
		return
	}

	ko, err := helpers.KeyAddOrRestore(chain, keyName)
	if err != nil {
		helpers.WriteErrorResponse(http.StatusInternalServerError, err, w)
		return
	}
	helpers.SuccessJSONResponse(http.StatusCreated, ko, w)
}

type restoreKeyRequest struct {
	Mnemonic string `json:"mnemonic"`
}

// RestoreKeyHandler handles the route
func RestoreKeyHandler(w http.ResponseWriter, r *http.Request) {
	vars := mux.Vars(r)
	chain, err := config.Chains.Get(vars["chain-id"])
	if err != nil {
		helpers.WriteErrorResponse(http.StatusBadRequest, err, w)
		return
	}

	keyName := vars["name"]
	if chain.KeyExists(keyName) {
		helpers.WriteErrorResponse(http.StatusNotFound, errKeyExists(keyName), w)
		return
	}

	var request restoreKeyRequest
	if err := json.NewDecoder(r.Body).Decode(&request); err != nil {
		helpers.WriteErrorResponse(http.StatusBadRequest, err, w)
		return
	}

	ko, err := helpers.KeyAddOrRestore(chain, keyName, request.Mnemonic)
	if err != nil {
		helpers.WriteErrorResponse(http.StatusInternalServerError, err, w)
		return
	}
	helpers.SuccessJSONResponse(http.StatusOK, ko, w)
}

// DeleteKeyHandler handles the route
func DeleteKeyHandler(w http.ResponseWriter, r *http.Request) {
	vars := mux.Vars(r)
	chain, err := config.Chains.Get(vars["chain-id"])
	if err != nil {
		helpers.WriteErrorResponse(http.StatusBadRequest, err, w)
		return
	}

	keyName := vars["name"]
	if !chain.KeyExists(keyName) {
		helpers.WriteErrorResponse(http.StatusNotFound, errKeyDoesntExist(keyName), w)
		return
	}

	err = chain.Keybase.Delete(keyName)
	if err != nil {
		helpers.WriteErrorResponse(http.StatusInternalServerError, err, w)
		return
	}
	helpers.SuccessJSONResponse(http.StatusOK, fmt.Sprintf("key %s deleted", keyName), w)
}<|MERGE_RESOLUTION|>--- conflicted
+++ resolved
@@ -18,12 +18,9 @@
 import (
 	"encoding/json"
 	"fmt"
-<<<<<<< HEAD
 	"net/http"
-=======
 	"log"
 	"strings"
->>>>>>> 031ecc2e
 
 	ckeys "github.com/cosmos/cosmos-sdk/client/keys"
 	"github.com/cosmos/cosmos-sdk/crypto/keyring"
