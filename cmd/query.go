package cmd

import (
	"encoding/json"
	"fmt"
	"strconv"
	"strings"
	"sync"

	"github.com/cosmos/cosmos-sdk/client"
<<<<<<< HEAD
=======
	"github.com/cosmos/cosmos-sdk/types/query"
>>>>>>> 393d5f64
	chantypes "github.com/cosmos/ibc-go/v7/modules/core/04-channel/types"
	"github.com/cosmos/relayer/v2/relayer"
	"github.com/cosmos/relayer/v2/relayer/chains/cosmos"
	"github.com/spf13/cobra"
)

// queryCmd represents the chain command
func queryCmd(a *appState) *cobra.Command {
	cmd := &cobra.Command{
		Use:     "query",
		Aliases: []string{"q"},
		Short:   "IBC query commands",
		Long:    "Commands to query IBC primitives and other useful data on configured chains.",
	}

	cmd.AddCommand(
		queryUnrelayedPackets(a),
		queryUnrelayedAcknowledgements(a),
		lineBreakCommand(),
		queryBalanceCmd(a),
		queryHeaderCmd(a),
		queryNodeStateCmd(a),
		queryTxs(a),
		queryTx(a),
		lineBreakCommand(),
		queryClientCmd(a),
		queryClientsCmd(a),
		queryClientsExpiration(a),
		queryConnection(a),
		queryConnections(a),
		queryConnectionsUsingClient(a),
		queryChannel(a),
		queryChannels(a),
		queryConnectionChannels(a),
		queryPacketCommitment(a),
		lineBreakCommand(),
		queryIBCDenoms(a),
		queryBaseDenomFromIBCDenom(a),
	)

	return cmd
}

func queryIBCDenoms(a *appState) *cobra.Command {
	cmd := &cobra.Command{
		Use:   "ibc-denoms chain_name",
		Short: "query denomination traces for a given network by chain ID",
		Args:  withUsage(cobra.ExactArgs(1)),
		Example: strings.TrimSpace(fmt.Sprintf(`
$ %s query ibc-denoms ibc-0
$ %s q ibc-denoms ibc-0`,
			appName, appName,
		)),
		RunE: func(cmd *cobra.Command, args []string) error {
			chain, ok := a.Config.Chains[args[0]]
			if !ok {
				return errChainNotFound(args[0])
			}

			h, err := chain.ChainProvider.QueryLatestHeight(cmd.Context())
			if err != nil {
				return err
			}

			res, err := chain.ChainProvider.QueryDenomTraces(cmd.Context(), 0, 100, h)
			if err != nil {
				return err
			}

			for _, d := range res {
				fmt.Fprintln(cmd.OutOrStdout(), d)
			}
			return nil
		},
	}

	return cmd
}

func queryBaseDenomFromIBCDenom(a *appState) *cobra.Command {
	cmd := &cobra.Command{
		Use:   "denom-trace chain_id denom_hash",
		Short: "query that retrieves the base denom from the IBC denomination trace",
		Args:  withUsage(cobra.ExactArgs(2)),
		Example: strings.TrimSpace(fmt.Sprintf(`
$ %s query denom-trace osmosis 9BBA9A1C257E971E38C1422780CE6F0B0686F0A3085E2D61118D904BFE0F5F5E
$ %s q denom-trace osmosis 9BBA9A1C257E971E38C1422780CE6F0B0686F0A3085E2D61118D904BFE0F5F5E`,
			appName, appName,
		)),
		RunE: func(cmd *cobra.Command, args []string) error {
			c, ok := a.Config.Chains[args[0]]
			if !ok {
				return errChainNotFound(args[0])
			}
			res, err := c.ChainProvider.QueryDenomTrace(cmd.Context(), args[1])
			if err != nil {
				return err
			}

			fmt.Fprintln(cmd.OutOrStdout(), res)
			return nil
		},
	}

	return cmd
}

func queryTx(a *appState) *cobra.Command {
	cmd := &cobra.Command{
		Use:   "tx chain_name tx_hash",
		Short: "query for a transaction on a given network by transaction hash and chain ID",
		Args:  withUsage(cobra.ExactArgs(2)),
		Example: strings.TrimSpace(fmt.Sprintf(`
$ %s query tx ibc-0 [tx-hash]
$ %s q tx ibc-0 A5DF8D272F1C451CFF92BA6C41942C4D29B5CF180279439ED6AB038282F956BE`,
			appName, appName,
		)),
		RunE: func(cmd *cobra.Command, args []string) error {
			chain, ok := a.Config.Chains[args[0]]
			if !ok {
				return errChainNotFound(args[0])
			}

			txs, err := chain.ChainProvider.QueryTx(cmd.Context(), args[1])
			if err != nil {
				return err
			}

			out, err := json.Marshal(txs)
			if err != nil {
				return err
			}

			fmt.Fprintln(cmd.OutOrStdout(), string(out))
			return nil
		},
	}

	return cmd
}

func queryTxs(a *appState) *cobra.Command {
	cmd := &cobra.Command{
		Use:   "txs chain_name events",
		Short: "query for transactions on a given network by chain ID and a set of transaction events",
		Long: strings.TrimSpace(`Search for a paginated list of transactions that match the given set of
events. Each event takes the form of '{eventType}.{eventAttribute}={value}' with multiple events
separated by '&'.

Please refer to each module's documentation for the full set of events to query for. Each module
documents its respective events under 'cosmos-sdk/x/{module}/spec/xx_events.md'.`,
		),
		Args: withUsage(cobra.ExactArgs(2)),
		Example: strings.TrimSpace(fmt.Sprintf(`
$ %s query txs ibc-0 "message.action=transfer" --page 1 --limit 10
$ %s q txs ibc-0 "message.action=transfer"`,
			appName, appName,
		)),
		RunE: func(cmd *cobra.Command, args []string) error {
			chain, ok := a.Config.Chains[args[0]]
			if !ok {
				return errChainNotFound(args[0])
			}

			page, err := cmd.Flags().GetUint64(flagPage)
			if err != nil {
				return err
			}

			limit, err := cmd.Flags().GetUint64(flagLimit)
			if err != nil {
				return err
			}

			txs, err := chain.ChainProvider.QueryTxs(cmd.Context(), int(page), int(limit), []string{args[1]})
			if err != nil {
				return err
			}

			out, err := json.Marshal(txs)
			if err != nil {
				return err
			}

			fmt.Fprintln(cmd.OutOrStdout(), string(out))
			return nil
		},
	}

	return paginationFlags(a.Viper, cmd, "txs")
}

func queryBalanceCmd(a *appState) *cobra.Command {
	cmd := &cobra.Command{
		Use:     "balance chain_name [key_name]",
		Aliases: []string{"bal"},
		Short:   "query the relayer's account balance on a given network by chain-ID",
		Args:    withUsage(cobra.RangeArgs(1, 2)),
		Example: strings.TrimSpace(fmt.Sprintf(`
$ %s query balance ibc-0
$ %s query balance ibc-0 testkey`,
			appName, appName,
		)),
		RunE: func(cmd *cobra.Command, args []string) error {
			chain, ok := a.Config.Chains[args[0]]
			if !ok {
				return errChainNotFound(args[0])
			}

			showDenoms, err := cmd.Flags().GetBool(flagIBCDenoms)
			if err != nil {
				return err
			}

			keyName := chain.ChainProvider.Key()
			if len(args) == 2 {
				keyName = args[1]
			}

			if !chain.ChainProvider.KeyExists(keyName) {
				return errKeyDoesntExist(keyName)
			}

			addr, err := chain.ChainProvider.ShowAddress(keyName)
			if err != nil {
				return err
			}

			coins, err := relayer.QueryBalance(cmd.Context(), chain, addr, showDenoms)
			if err != nil {
				return err
			}

			fmt.Fprintf(cmd.OutOrStdout(), "address {%s} balance {%s} \n", addr, coins)
			return nil
		},
	}

	return ibcDenomFlags(a.Viper, cmd)
}

func queryHeaderCmd(a *appState) *cobra.Command {
	cmd := &cobra.Command{
		Use:   "header chain_name [height]",
		Short: "query the header of a network by chain ID at a given height or the latest height",
		Args:  withUsage(cobra.RangeArgs(1, 2)),
		Example: strings.TrimSpace(fmt.Sprintf(`
$ %s query header ibc-0
$ %s query header ibc-0 1400`,
			appName, appName,
		)),
		RunE: func(cmd *cobra.Command, args []string) error {
			chain, ok := a.Config.Chains[args[0]]
			if !ok {
				return errChainNotFound(args[0])
			}

			var height int64
			switch len(args) {
			case 1:
				var err error
				height, err = chain.ChainProvider.QueryLatestHeight(cmd.Context())
				if err != nil {
					return err
				}

			case 2:
				var err error
				height, err = strconv.ParseInt(args[1], 10, 64)
				if err != nil {
					return err
				}
			}

			header, err := chain.ChainProvider.QueryIBCHeader(cmd.Context(), height)
			if err != nil {
				return err
			}

			s, err := json.Marshal(header)
			if err != nil {
				fmt.Fprintf(cmd.ErrOrStderr(), "Failed to marshal header: %v\n", err)
				return err
			}

			fmt.Fprintln(cmd.OutOrStdout(), s)
			return nil
		},
	}

	return cmd
}

// GetCmdQueryConsensusState defines the command to query the consensus state of
// the chain as defined in https://github.com/cosmos/ics/tree/master/spec/ics-002-client-semantics#query
func queryNodeStateCmd(a *appState) *cobra.Command {
	cmd := &cobra.Command{
		Use:   "node-state chain_name",
		Short: "query the consensus state of a network by chain ID",
		Args:  withUsage(cobra.ExactArgs(1)),
		Example: strings.TrimSpace(fmt.Sprintf(`
$ %s query node-state ibc-0
$ %s q node-state ibc-1`,
			appName, appName,
		)),
		RunE: func(cmd *cobra.Command, args []string) error {
			chain, ok := a.Config.Chains[args[0]]
			if !ok {
				return errChainNotFound(args[0])
			}

			height, err := chain.ChainProvider.QueryLatestHeight(cmd.Context())
			if err != nil {
				return err
			}

			csRes, _, err := chain.ChainProvider.QueryConsensusState(cmd.Context(), height)
			if err != nil {
				return err
			}

			s, err := chain.ChainProvider.Sprint(csRes)
			if err != nil {
				fmt.Fprintf(cmd.ErrOrStderr(), "Failed to marshal consensus state: %v\n", err)
				return err
			}

			fmt.Fprintln(cmd.OutOrStdout(), s)
			return nil
		},
	}

	return cmd
}

func queryClientCmd(a *appState) *cobra.Command {
	cmd := &cobra.Command{
		Use:   "client chain_name client_id",
		Short: "query the state of a light client on a network by chain ID",
		Args:  withUsage(cobra.ExactArgs(2)),
		Example: strings.TrimSpace(fmt.Sprintf(`
$ %s query client osmosis 07-tendermint-259
$ %s query client ibc-0 ibczeroclient --height 1205`,
			appName, appName,
		)),
		RunE: func(cmd *cobra.Command, args []string) error {
			chain, ok := a.Config.Chains[args[0]]
			if !ok {
				return errChainNotFound(args[0])
			}

			height, err := cmd.Flags().GetInt64(flagHeight)
			if err != nil {
				return err
			}

			if height == 0 {
				height, err = chain.ChainProvider.QueryLatestHeight(cmd.Context())
				if err != nil {
					return err
				}
			}

			if err = chain.AddPath(args[1], dcon); err != nil {
				return err
			}

			res, err := chain.ChainProvider.QueryClientStateResponse(cmd.Context(), height, chain.ClientID())
			if err != nil {
				return err
			}

			s, err := chain.ChainProvider.Sprint(res)
			if err != nil {
				fmt.Fprintf(cmd.ErrOrStderr(), "Failed to marshal state: %v\n", err)
				return err
			}

			fmt.Fprintln(cmd.OutOrStdout(), s)
			return nil
		},
	}

	return heightFlag(a.Viper, cmd)
}

func queryClientsCmd(a *appState) *cobra.Command {
	cmd := &cobra.Command{
		Use:     "clients chain_name",
		Aliases: []string{"clnts"},
		Short:   "query for all light client states on a network by chain ID",
		Args:    withUsage(cobra.ExactArgs(1)),
		Example: strings.TrimSpace(fmt.Sprintf(`
$ %s query clients osmosis
$ %s query clients ibc-2 --offset 2 --limit 30`,
			appName, appName,
		)),
		RunE: func(cmd *cobra.Command, args []string) error {
			chain, ok := a.Config.Chains[args[0]]
			if !ok {
				return errChainNotFound(args[0])
			}

			// TODO fix pagination
			//pagereq, err := client.ReadPageRequest(cmd.Flags())
			//if err != nil {
			//	return err
			//}

			res, err := chain.ChainProvider.QueryClients(cmd.Context())
			if err != nil {
				return err
			}

			for _, client := range res {
				s, err := chain.ChainProvider.Sprint(&client)
				if err != nil {
					fmt.Fprintf(cmd.ErrOrStderr(), "Failed to marshal state: %v\n", err)
					continue
				}

				fmt.Fprintln(cmd.OutOrStdout(), s)
			}

			return nil
		},
	}

	return paginationFlags(a.Viper, cmd, "client states")
}

func queryConnections(a *appState) *cobra.Command {
	cmd := &cobra.Command{
		Use:     "connections chain_id",
		Aliases: []string{"conns"},
		Short:   "query for all connections on a network by chain ID",
		Args:    withUsage(cobra.ExactArgs(1)),
		Example: strings.TrimSpace(fmt.Sprintf(`
$ %s query connections ibc-0
$ %s query connections ibc-2 --offset 2 --limit 30
$ %s q conns ibc-1`,
			appName, appName, appName,
		)),
		RunE: func(cmd *cobra.Command, args []string) error {
			chain, ok := a.Config.Chains[args[0]]
			if !ok {
				return errChainNotFound(args[0])
			}

			// TODO fix pagination
			//pagereq, err := client.ReadPageRequest(cmd.Flags())
			//if err != nil {
			//	return err
			//}

			res, err := chain.ChainProvider.QueryConnections(cmd.Context())
			if err != nil {
				return err
			}

			for _, connection := range res {
				s, err := chain.ChainProvider.Sprint(connection)
				if err != nil {
					fmt.Fprintf(cmd.ErrOrStderr(), "Failed to marshal connection: %v\n", err)
					continue
				}

				fmt.Fprintln(cmd.OutOrStdout(), s)
			}

			return nil
		},
	}

	return paginationFlags(a.Viper, cmd, "connections on a network")
}

func queryConnectionsUsingClient(a *appState) *cobra.Command {
	cmd := &cobra.Command{
		Use:   "client-connections chain_name client_id",
		Short: "query for all connections for a given client on a network by chain ID",
		Args:  withUsage(cobra.ExactArgs(2)),
		Example: strings.TrimSpace(fmt.Sprintf(`
$ %s query client-connections ibc-0 ibczeroclient
$ %s query client-connections ibc-0 ibczeroclient --height 1205`,
			appName, appName,
		)),
		RunE: func(cmd *cobra.Command, args []string) error {
			//TODO - Add pagination

			chain, ok := a.Config.Chains[args[0]]
			if !ok {
				return errChainNotFound(args[0])
			}

			if err := chain.AddPath(args[1], dcon); err != nil {
				return err
			}

			height, err := cmd.Flags().GetInt64(flagHeight)
			if err != nil {
				return err
			}

			if height == 0 {
				height, err = chain.ChainProvider.QueryLatestHeight(cmd.Context())
				if err != nil {
					return err
				}
			}

			res, err := chain.ChainProvider.QueryConnectionsUsingClient(cmd.Context(), height, chain.ClientID())
			if err != nil {
				return err
			}

			s, err := chain.ChainProvider.Sprint(res)
			if err != nil {
				fmt.Fprintf(cmd.ErrOrStderr(), "Failed to marshal client connection state: %v\n", err)
				return err
			}

			fmt.Fprintln(cmd.OutOrStdout(), s)
			return nil
		},
	}

	return heightFlag(a.Viper, cmd)
}

func queryConnection(a *appState) *cobra.Command {
	cmd := &cobra.Command{
		Use:     "connection chain_name connection_id",
		Aliases: []string{"conn"},
		Short:   "query the connection state for a given connection id on a network by chain ID",
		Args:    withUsage(cobra.ExactArgs(2)),
		Example: strings.TrimSpace(fmt.Sprintf(`
$ %s query connection ibc-0 ibconnection0
$ %s q conn ibc-1 ibconeconn`,
			appName, appName,
		)),
		RunE: func(cmd *cobra.Command, args []string) error {
			chain, ok := a.Config.Chains[args[0]]
			if !ok {
				return errChainNotFound(args[0])
			}

			if err := chain.AddPath(dcli, args[1]); err != nil {
				return err
			}

			height, err := chain.ChainProvider.QueryLatestHeight(cmd.Context())
			if err != nil {
				return err
			}

			res, err := chain.ChainProvider.QueryConnection(cmd.Context(), height, chain.ConnectionID())
			if err != nil {
				return err
			}

			s, err := chain.ChainProvider.Sprint(res)
			if err != nil {
				fmt.Fprintf(cmd.ErrOrStderr(), "Failed to marshal connection state: %v\n", err)
				return err
			}

			fmt.Fprintln(cmd.OutOrStdout(), s)
			return nil
		},
	}

	return cmd
}

func queryConnectionChannels(a *appState) *cobra.Command {
	cmd := &cobra.Command{
		Use:   "connection-channels chain_name connection_id",
		Short: "query all channels associated with a given connection on a network by chain ID",
		Args:  withUsage(cobra.ExactArgs(2)),
		Example: strings.TrimSpace(fmt.Sprintf(`
$ %s query connection-channels ibc-0 ibcconnection1
$ %s query connection-channels ibc-2 ibcconnection2 --offset 2 --limit 30`,
			appName, appName,
		)),
		RunE: func(cmd *cobra.Command, args []string) error {
			chain, ok := a.Config.Chains[args[0]]
			if !ok {
				return errChainNotFound(args[0])
			}

			if err := chain.AddPath(dcli, args[1]); err != nil {
				return err
			}

			// TODO fix pagination
			//pagereq, err := client.ReadPageRequest(cmd.Flags())
			//if err != nil {
			//	return err
			//}

			chans, err := chain.ChainProvider.QueryConnectionChannels(cmd.Context(), 0, args[1])
			if err != nil {
				return err
			}

			for _, channel := range chans {
				s, err := chain.ChainProvider.Sprint(channel)
				if err != nil {
					fmt.Fprintf(cmd.ErrOrStderr(), "Failed to marshal channel: %v\n", err)
					continue
				}

				fmt.Fprintln(cmd.OutOrStdout(), s)
			}

			return nil
		},
	}

	return paginationFlags(a.Viper, cmd, "channels associated with a connection")
}

func queryChannel(a *appState) *cobra.Command {
	cmd := &cobra.Command{
		Use:   "channel chain_name channel_id port_id",
		Short: "query a channel by channel and port ID on a network by chain ID",
		Args:  withUsage(cobra.ExactArgs(3)),
		Example: strings.TrimSpace(fmt.Sprintf(`
$ %s query channel ibc-0 ibczerochannel transfer
$ %s query channel ibc-2 ibctwochannel transfer --height 1205`,
			appName, appName,
		)),
		RunE: func(cmd *cobra.Command, args []string) error {
			chain, ok := a.Config.Chains[args[0]]
			if !ok {
				return errChainNotFound(args[0])
			}

			channelID := args[1]
			portID := args[2]
			if err := chain.AddPath(dcli, dcon); err != nil {
				return err
			}

			height, err := cmd.Flags().GetInt64(flagHeight)
			if err != nil {
				return err
			}

			if height == 0 {
				height, err = chain.ChainProvider.QueryLatestHeight(cmd.Context())
				if err != nil {
					return err
				}
			}

			res, err := chain.ChainProvider.QueryChannel(cmd.Context(), height, channelID, portID)
			if err != nil {
				return err
			}

			s, err := chain.ChainProvider.Sprint(res)
			if err != nil {
				fmt.Fprintf(cmd.ErrOrStderr(), "Failed to marshal channel state: %v\n", err)
				return err
			}

			fmt.Fprintln(cmd.OutOrStdout(), s)
			return nil
		},
	}

	return heightFlag(a.Viper, cmd)
}

// chanExtendedInfo is an intermediate type for holding additional useful
// channel information regarding IBC hierarchy of clients/conns/chans.
type chanExtendedInfo struct {
	clientID             string
	counterpartyChainID  string
	counterpartyConnID   string
	counterpartyClientID string
}

<<<<<<< HEAD
=======
func printChannelWithExtendedInfo(
	cmd *cobra.Command,
	chain *relayer.Chain,
	channel *chantypes.IdentifiedChannel,
	extendedInfo *chanExtendedInfo) {
	s, err := chain.ChainProvider.Sprint(channel)
	if err != nil {
		fmt.Fprintf(cmd.ErrOrStderr(), "Failed to marshal channel: %v\n", err)
		return
	}

	if extendedInfo == nil || len(channel.ConnectionHops) == 0 {
		fmt.Fprintln(cmd.OutOrStdout(), s)
		return
	}

	asJson := make(map[string]any)
	if err := json.Unmarshal([]byte(s), &asJson); err != nil {
		fmt.Fprintln(cmd.OutOrStdout(), s)
		return
	}

	asJson["chain_id"] = chain.ChainProvider.ChainId()
	asJson["client_id"] = extendedInfo.clientID
	counterparty, ok := asJson["counterparty"].(map[string]any)
	if ok {
		counterparty["chain_id"] = extendedInfo.counterpartyChainID
		counterparty["client_id"] = extendedInfo.counterpartyClientID
		counterparty["connection_id"] = extendedInfo.counterpartyConnID
	}

	newJson, err := json.Marshal(asJson)
	if err != nil {
		fmt.Fprintln(cmd.OutOrStdout(), s)
		return
	}

	fmt.Fprintln(cmd.OutOrStdout(), string(newJson))
}

const concurrentQueries = 10

func queryChannelsToChain(cmd *cobra.Command, chain *relayer.Chain, dstChain *relayer.Chain) error {
	ctx := cmd.Context()

	clients, err := chain.ChainProvider.QueryClients(ctx)
	if err != nil {
		return err
	}

	for _, client := range clients {
		clientInfo, err := relayer.ClientInfoFromClientState(client.ClientState)
		if err != nil {
			continue
		}
		if clientInfo.ChainID != dstChain.ChainProvider.ChainId() {
			continue
		}
		connections, err := chain.ChainProvider.QueryConnectionsUsingClient(ctx, 0, client.ClientId)
		if err != nil {
			continue
		}

		var wg sync.WaitGroup
		i := 0
		for _, conn := range connections.Connections {
			wg.Add(1)
			go func() {
				defer wg.Done()
				channels, err := chain.ChainProvider.QueryConnectionChannels(ctx, 0, conn.Id)
				if err != nil {
					return
				}
				for _, channel := range channels {
					printChannelWithExtendedInfo(cmd, chain, channel, &chanExtendedInfo{
						clientID:             client.ClientId,
						counterpartyChainID:  clientInfo.ChainID,
						counterpartyClientID: conn.Counterparty.ClientId,
						counterpartyConnID:   conn.Counterparty.ConnectionId,
					})
				}
			}()
			i++
			if i%concurrentQueries == 0 {
				wg.Wait()
			}
		}
		wg.Wait()
	}

	return nil
}

func queryChannelsPaginated(cmd *cobra.Command, chain *relayer.Chain, pageReq *query.PageRequest) error {
	var chans []*chantypes.IdentifiedChannel
	var next []byte
	var err error

	ctx := cmd.Context()

	ccp, isCosmosChain := chain.ChainProvider.(*cosmos.CosmosProvider)
	if isCosmosChain {
		chans, next, err = ccp.QueryChannelsPaginated(ctx, pageReq)
	} else {
		chans, err = chain.ChainProvider.QueryChannels(ctx)
	}
	if err != nil {
		return err
	}

	uniqueConns := make(map[string]interface{})

	for _, channel := range chans {
		if len(channel.ConnectionHops) == 0 {
			continue
		}
		uniqueConns[channel.ConnectionHops[0]] = struct{}{}
	}

	connectionClients := make(map[string]chanExtendedInfo)
	var mu sync.Mutex

	var wg sync.WaitGroup
	i := 0
	for c := range uniqueConns {
		wg.Add(1)
		c := c
		go func() {
			defer wg.Done()
			conn, err := chain.ChainProvider.QueryConnection(ctx, 0, c)
			if err != nil {
				return
			}
			client, err := chain.ChainProvider.QueryClientStateResponse(ctx, 0, conn.Connection.ClientId)
			if err != nil {
				return
			}
			clientInfo, err := relayer.ClientInfoFromClientState(client.ClientState)
			if err != nil {
				return
			}
			mu.Lock()
			defer mu.Unlock()
			connectionClients[c] = chanExtendedInfo{
				clientID:             conn.Connection.ClientId,
				counterpartyClientID: conn.Connection.Counterparty.ClientId,
				counterpartyConnID:   conn.Connection.Counterparty.ConnectionId,
				counterpartyChainID:  clientInfo.ChainID,
			}
		}()
		i++
		if i%concurrentQueries == 0 {
			wg.Wait()
		}
	}

	wg.Wait()

	for _, channel := range chans {
		chanInfo, ok := connectionClients[channel.ConnectionHops[0]]
		if !ok {
			printChannelWithExtendedInfo(cmd, chain, channel, nil)
			continue
		}
		printChannelWithExtendedInfo(cmd, chain, channel, &chanInfo)
	}

	if isCosmosChain {
		fmt.Fprintf(cmd.ErrOrStderr(), "\nPagination next key: %s\n", string(next))
	}

	return nil
}

>>>>>>> 393d5f64
func queryChannels(a *appState) *cobra.Command {
	cmd := &cobra.Command{
		Use:   "channels [src_chain_name] [dst_chain_name]?",
		Short: "query for all channels on a network by chain ID",
		Args:  withUsage(cobra.RangeArgs(1, 2)),
		Example: strings.TrimSpace(fmt.Sprintf(`
$ %s query channels ibc-0
$ %s query channels ibc-2 --offset 2 --limit 30
$ %s query channels ibc-0 ibc-2`,
			appName, appName, appName,
		)),
		RunE: func(cmd *cobra.Command, args []string) error {
			chain, ok := a.Config.Chains[args[0]]
			if !ok {
				return errChainNotFound(args[0])
			}

<<<<<<< HEAD
			pagereq, err := client.ReadPageRequest(cmd.Flags())
			if err != nil {
				return err
			}

			ctx := cmd.Context()

			var chans []*chantypes.IdentifiedChannel
			var next []byte

			ccp, isCosmosChain := chain.ChainProvider.(*cosmos.CosmosProvider)
			if isCosmosChain {
				chans, next, err = ccp.QueryChannelsPaginated(ctx, pagereq)
			} else {
				chans, err = chain.ChainProvider.QueryChannels(ctx)
			}
=======
			if len(args) > 1 {
				dstChain, ok := a.Config.Chains[args[1]]
				if !ok {
					return errChainNotFound(args[1])
				}
				return queryChannelsToChain(cmd, chain, dstChain)
			}

			pageReq, err := client.ReadPageRequest(cmd.Flags())
>>>>>>> 393d5f64
			if err != nil {
				return err
			}

<<<<<<< HEAD
			uniqueConns := make(map[string]interface{})

			for _, channel := range chans {
				if len(channel.ConnectionHops) == 0 {
					continue
				}
				uniqueConns[channel.ConnectionHops[0]] = struct{}{}
			}

			connectionClients := make(map[string]chanExtendedInfo)
			var mu sync.Mutex

			var wg sync.WaitGroup
			i := 0
			for c := range uniqueConns {
				wg.Add(1)
				c := c
				go func() {
					defer wg.Done()
					conn, err := chain.ChainProvider.QueryConnection(ctx, 0, c)
					if err != nil {
						return
					}
					client, err := chain.ChainProvider.QueryClientStateResponse(ctx, 0, conn.Connection.ClientId)
					if err != nil {
						return
					}
					tmClient, err := relayer.CastClientStateToTMType(client.ClientState)
					if err != nil {
						return
					}
					mu.Lock()
					defer mu.Unlock()
					connectionClients[c] = chanExtendedInfo{
						clientID:             conn.Connection.ClientId,
						counterpartyClientID: conn.Connection.Counterparty.ClientId,
						counterpartyConnID:   conn.Connection.Counterparty.ConnectionId,
						counterpartyChainID:  tmClient.ChainId,
					}
				}()
				i++
				if i%10 == 0 {
					wg.Wait()
				}
			}

			wg.Wait()

			for _, channel := range chans {
				s, err := chain.ChainProvider.Sprint(channel)
				if err != nil {
					fmt.Fprintf(cmd.ErrOrStderr(), "Failed to marshal channel: %v\n", err)
					continue
				}
				if len(channel.ConnectionHops) == 0 {
					fmt.Fprintln(cmd.OutOrStdout(), s)
					continue
				}
				chanInfo, ok := connectionClients[channel.ConnectionHops[0]]
				if !ok {
					fmt.Fprintln(cmd.OutOrStdout(), s)
					continue
				}
				asJson := make(map[string]any)
				if err := json.Unmarshal([]byte(s), &asJson); err != nil {
					fmt.Fprintln(cmd.OutOrStdout(), s)
					continue
				}

				asJson["client_id"] = chanInfo.clientID
				counterparty, ok := asJson["counterparty"].(map[string]any)
				if ok {
					counterparty["chain_id"] = chanInfo.counterpartyChainID
					counterparty["client_id"] = chanInfo.counterpartyClientID
					counterparty["connection_id"] = chanInfo.counterpartyConnID
				}

				newJson, err := json.Marshal(asJson)
				if err != nil {
					fmt.Fprintln(cmd.OutOrStdout(), s)
					continue
				}

				fmt.Fprintln(cmd.OutOrStdout(), string(newJson))
			}

			if isCosmosChain {
				fmt.Fprintf(cmd.OutOrStdout(), "\nPagination next key: %s\n", string(next))
			}

			return nil
=======
			return queryChannelsPaginated(cmd, chain, pageReq)
>>>>>>> 393d5f64
		},
	}

	return paginationFlags(a.Viper, cmd, "channels on a network")
}

func queryPacketCommitment(a *appState) *cobra.Command {
	cmd := &cobra.Command{
		Use:   "packet-commit chain_name channel_id port_id seq",
		Short: "query for the packet commitment given a sequence and channel ID on a network by chain ID",
		Args:  withUsage(cobra.ExactArgs(4)),
		Example: strings.TrimSpace(fmt.Sprintf(`
$ %s query packet-commit ibc-0 ibczerochannel transfer 32
$ %s q packet-commit ibc-1 ibconechannel transfer 31`,
			appName, appName,
		)),
		RunE: func(cmd *cobra.Command, args []string) error {
			chain, ok := a.Config.Chains[args[0]]
			if !ok {
				return errChainNotFound(args[0])
			}

			channelID := args[1]
			portID := args[2]

			seq, err := strconv.ParseUint(args[3], 10, 64)
			if err != nil {
				return err
			}

			res, err := chain.ChainProvider.QueryPacketCommitment(cmd.Context(), 0, channelID, portID, seq)
			if err != nil {
				return err
			}

			s, err := chain.ChainProvider.Sprint(res)
			if err != nil {
				fmt.Fprintf(cmd.ErrOrStderr(), "Failed to marshal packet-commit state: %v\n", err)
				return err
			}

			fmt.Fprintln(cmd.OutOrStdout(), s)
			return nil
		},
	}

	return cmd
}

func queryUnrelayedPackets(a *appState) *cobra.Command {
	cmd := &cobra.Command{
		Use:     "unrelayed-packets path src_channel_id",
		Aliases: []string{"unrelayed-pkts"},
		Short:   "query for the packet sequence numbers that remain to be relayed on a given path",
		Args:    withUsage(cobra.ExactArgs(2)),
		Example: strings.TrimSpace(fmt.Sprintf(`
$ %s q unrelayed-packets demo-path channel-0
$ %s query unrelayed-packets demo-path channel-0
$ %s query unrelayed-pkts demo-path channel-0`,
			appName, appName, appName,
		)),
		RunE: func(cmd *cobra.Command, args []string) error {
			path, err := a.Config.Paths.Get(args[0])
			if err != nil {
				return err
			}

			src, dst := path.Src.ChainID, path.Dst.ChainID

			c, err := a.Config.Chains.Gets(src, dst)
			if err != nil {
				return err
			}

			if err = c[src].SetPath(path.Src); err != nil {
				return err
			}
			if err = c[dst].SetPath(path.Dst); err != nil {
				return err
			}

			channelID := args[1]
			channel, err := relayer.QueryChannel(cmd.Context(), c[src], channelID)
			if err != nil {
				return err
			}

			sp := relayer.UnrelayedSequences(cmd.Context(), c[src], c[dst], channel)

			out, err := json.Marshal(sp)
			if err != nil {
				return err
			}

			fmt.Fprintln(cmd.OutOrStdout(), string(out))
			return nil
		},
	}

	return cmd
}

func queryUnrelayedAcknowledgements(a *appState) *cobra.Command {
	cmd := &cobra.Command{
		Use:     "unrelayed-acknowledgements path src_channel_id",
		Aliases: []string{"unrelayed-acks"},
		Short:   "query for unrelayed acknowledgement sequence numbers that remain to be relayed on a given path",
		Args:    withUsage(cobra.ExactArgs(2)),
		Example: strings.TrimSpace(fmt.Sprintf(`
$ %s q unrelayed-acknowledgements demo-path channel-0
$ %s query unrelayed-acknowledgements demo-path channel-0
$ %s query unrelayed-acks demo-path channel-0`,
			appName, appName, appName,
		)),
		RunE: func(cmd *cobra.Command, args []string) error {
			path, err := a.Config.Paths.Get(args[0])
			if err != nil {
				return err
			}
			src, dst := path.Src.ChainID, path.Dst.ChainID

			c, err := a.Config.Chains.Gets(src, dst)
			if err != nil {
				return err
			}

			if err = c[src].SetPath(path.Src); err != nil {
				return err
			}
			if err = c[dst].SetPath(path.Dst); err != nil {
				return err
			}

			channelID := args[1]
			channel, err := relayer.QueryChannel(cmd.Context(), c[src], channelID)
			if err != nil {
				return err
			}

			sp := relayer.UnrelayedAcknowledgements(cmd.Context(), c[src], c[dst], channel)

			out, err := json.Marshal(sp)
			if err != nil {
				return err
			}

			fmt.Fprintln(cmd.OutOrStdout(), string(out))
			return nil
		},
	}

	return cmd
}

func queryClientsExpiration(a *appState) *cobra.Command {
	cmd := &cobra.Command{
		Use:   "clients-expiration path",
		Short: "query for light clients expiration date",
		Args:  withUsage(cobra.ExactArgs(1)),
		Example: strings.TrimSpace(fmt.Sprintf(`
$ %s query clients-expiration demo-path`,
			appName,
		)),
		RunE: func(cmd *cobra.Command, args []string) error {
			path, err := a.Config.Paths.Get(args[0])
			if err != nil {
				return err
			}
			src, dst := path.Src.ChainID, path.Dst.ChainID
			c, err := a.Config.Chains.Gets(src, dst)
			if err != nil {
				return err
			}

			if err = c[src].SetPath(path.Src); err != nil {
				return err
			}
			if err = c[dst].SetPath(path.Dst); err != nil {
				return err
			}

			srcExpiration, err := relayer.QueryClientExpiration(cmd.Context(), c[src], c[dst])
			if err != nil {
				return err
			}
			dstExpiration, err := relayer.QueryClientExpiration(cmd.Context(), c[dst], c[src])
			if err != nil {
				return err
			}

			fmt.Fprintf(cmd.OutOrStdout(), relayer.SPrintClientExpiration(c[src], srcExpiration))
			fmt.Fprintf(cmd.OutOrStdout(), relayer.SPrintClientExpiration(c[dst], dstExpiration))

			return nil
		},
	}

	return cmd
}<|MERGE_RESOLUTION|>--- conflicted
+++ resolved
@@ -8,10 +8,7 @@
 	"sync"
 
 	"github.com/cosmos/cosmos-sdk/client"
-<<<<<<< HEAD
-=======
 	"github.com/cosmos/cosmos-sdk/types/query"
->>>>>>> 393d5f64
 	chantypes "github.com/cosmos/ibc-go/v7/modules/core/04-channel/types"
 	"github.com/cosmos/relayer/v2/relayer"
 	"github.com/cosmos/relayer/v2/relayer/chains/cosmos"
@@ -697,8 +694,6 @@
 	counterpartyClientID string
 }
 
-<<<<<<< HEAD
-=======
 func printChannelWithExtendedInfo(
 	cmd *cobra.Command,
 	chain *relayer.Chain,
@@ -873,7 +868,6 @@
 	return nil
 }
 
->>>>>>> 393d5f64
 func queryChannels(a *appState) *cobra.Command {
 	cmd := &cobra.Command{
 		Use:   "channels [src_chain_name] [dst_chain_name]?",
@@ -891,24 +885,6 @@
 				return errChainNotFound(args[0])
 			}
 
-<<<<<<< HEAD
-			pagereq, err := client.ReadPageRequest(cmd.Flags())
-			if err != nil {
-				return err
-			}
-
-			ctx := cmd.Context()
-
-			var chans []*chantypes.IdentifiedChannel
-			var next []byte
-
-			ccp, isCosmosChain := chain.ChainProvider.(*cosmos.CosmosProvider)
-			if isCosmosChain {
-				chans, next, err = ccp.QueryChannelsPaginated(ctx, pagereq)
-			} else {
-				chans, err = chain.ChainProvider.QueryChannels(ctx)
-			}
-=======
 			if len(args) > 1 {
 				dstChain, ok := a.Config.Chains[args[1]]
 				if !ok {
@@ -918,106 +894,11 @@
 			}
 
 			pageReq, err := client.ReadPageRequest(cmd.Flags())
->>>>>>> 393d5f64
-			if err != nil {
-				return err
-			}
-
-<<<<<<< HEAD
-			uniqueConns := make(map[string]interface{})
-
-			for _, channel := range chans {
-				if len(channel.ConnectionHops) == 0 {
-					continue
-				}
-				uniqueConns[channel.ConnectionHops[0]] = struct{}{}
-			}
-
-			connectionClients := make(map[string]chanExtendedInfo)
-			var mu sync.Mutex
-
-			var wg sync.WaitGroup
-			i := 0
-			for c := range uniqueConns {
-				wg.Add(1)
-				c := c
-				go func() {
-					defer wg.Done()
-					conn, err := chain.ChainProvider.QueryConnection(ctx, 0, c)
-					if err != nil {
-						return
-					}
-					client, err := chain.ChainProvider.QueryClientStateResponse(ctx, 0, conn.Connection.ClientId)
-					if err != nil {
-						return
-					}
-					tmClient, err := relayer.CastClientStateToTMType(client.ClientState)
-					if err != nil {
-						return
-					}
-					mu.Lock()
-					defer mu.Unlock()
-					connectionClients[c] = chanExtendedInfo{
-						clientID:             conn.Connection.ClientId,
-						counterpartyClientID: conn.Connection.Counterparty.ClientId,
-						counterpartyConnID:   conn.Connection.Counterparty.ConnectionId,
-						counterpartyChainID:  tmClient.ChainId,
-					}
-				}()
-				i++
-				if i%10 == 0 {
-					wg.Wait()
-				}
-			}
-
-			wg.Wait()
-
-			for _, channel := range chans {
-				s, err := chain.ChainProvider.Sprint(channel)
-				if err != nil {
-					fmt.Fprintf(cmd.ErrOrStderr(), "Failed to marshal channel: %v\n", err)
-					continue
-				}
-				if len(channel.ConnectionHops) == 0 {
-					fmt.Fprintln(cmd.OutOrStdout(), s)
-					continue
-				}
-				chanInfo, ok := connectionClients[channel.ConnectionHops[0]]
-				if !ok {
-					fmt.Fprintln(cmd.OutOrStdout(), s)
-					continue
-				}
-				asJson := make(map[string]any)
-				if err := json.Unmarshal([]byte(s), &asJson); err != nil {
-					fmt.Fprintln(cmd.OutOrStdout(), s)
-					continue
-				}
-
-				asJson["client_id"] = chanInfo.clientID
-				counterparty, ok := asJson["counterparty"].(map[string]any)
-				if ok {
-					counterparty["chain_id"] = chanInfo.counterpartyChainID
-					counterparty["client_id"] = chanInfo.counterpartyClientID
-					counterparty["connection_id"] = chanInfo.counterpartyConnID
-				}
-
-				newJson, err := json.Marshal(asJson)
-				if err != nil {
-					fmt.Fprintln(cmd.OutOrStdout(), s)
-					continue
-				}
-
-				fmt.Fprintln(cmd.OutOrStdout(), string(newJson))
-			}
-
-			if isCosmosChain {
-				fmt.Fprintf(cmd.OutOrStdout(), "\nPagination next key: %s\n", string(next))
-			}
-
-			return nil
-=======
+			if err != nil {
+				return err
+			}
+
 			return queryChannelsPaginated(cmd, chain, pageReq)
->>>>>>> 393d5f64
 		},
 	}
 
