package cmd

import (
	"encoding/json"
	"fmt"
	"strconv"
	"strings"

	ibcexported "github.com/cosmos/ibc-go/v3/modules/core/exported"
	"github.com/cosmos/relayer/v2/helpers"
	"github.com/cosmos/relayer/v2/relayer"
	"github.com/spf13/cobra"
)

// queryCmd represents the chain command
func queryCmd(a *appState) *cobra.Command {
	cmd := &cobra.Command{
		Use:     "query",
		Aliases: []string{"q"},
		Short:   "IBC query commands",
		Long:    "Commands to query IBC primitives and other useful data on configured chains.",
	}

	cmd.AddCommand(
		queryUnrelayedPackets(a),
		queryUnrelayedAcknowledgements(a),
		lineBreakCommand(),
		//queryAccountCmd(),
		queryBalanceCmd(a),
		queryHeaderCmd(a),
		queryNodeStateCmd(a),
		//queryValSetAtHeightCmd(),
		queryTxs(a),
		queryTx(a),
		lineBreakCommand(),
		queryClientCmd(a),
		queryClientsCmd(a),
		queryConnection(a),
		queryConnections(a),
		queryConnectionsUsingClient(a),
		queryChannel(a),
		queryChannels(a),
		queryConnectionChannels(a),
		queryPacketCommitment(a),
		lineBreakCommand(),
		queryIBCDenoms(a),
		queryBaseDenomFromIBCDenom(a),
	)

	return cmd
}

func queryIBCDenoms(a *appState) *cobra.Command {
	cmd := &cobra.Command{
		Use:   "ibc-denoms chain_name",
		Short: "query denomination traces for a given network by chain ID",
		Args:  withUsage(cobra.ExactArgs(1)),
		Example: strings.TrimSpace(fmt.Sprintf(`
$ %s query ibc-denoms ibc-0
$ %s q ibc-denoms ibc-0`,
			appName, appName,
		)),
		RunE: func(cmd *cobra.Command, args []string) error {
			chain, ok := a.Config.Chains[args[0]]
			if !ok {
				return errChainNotFound(args[0])
			}

			h, err := chain.ChainProvider.QueryLatestHeight(cmd.Context())
			if err != nil {
				return err
			}

			res, err := chain.ChainProvider.QueryDenomTraces(cmd.Context(), 0, 100, h)
			if err != nil {
				return err
			}

			for _, d := range res {
				fmt.Fprintln(cmd.OutOrStdout(), d)
			}
			return nil
		},
	}

	return cmd
}

func queryBaseDenomFromIBCDenom(a *appState) *cobra.Command {
	cmd := &cobra.Command{
		Use:   "denom-trace chain_id denom_hash",
		Short: "query that retrieves the base denom from the IBC denomination trace",
		Args:  withUsage(cobra.ExactArgs(2)),
		Example: strings.TrimSpace(fmt.Sprintf(`
$ %s query denom-trace osmosis 9BBA9A1C257E971E38C1422780CE6F0B0686F0A3085E2D61118D904BFE0F5F5E
$ %s q denom-trace osmosis 9BBA9A1C257E971E38C1422780CE6F0B0686F0A3085E2D61118D904BFE0F5F5E`,
			appName, appName,
		)),
		RunE: func(cmd *cobra.Command, args []string) error {
			c, ok := a.Config.Chains[args[0]]
			if !ok {
				return errChainNotFound(args[0])
			}
			res, err := c.ChainProvider.QueryDenomTrace(cmd.Context(), args[1])
			if err != nil {
				return err
			}

			fmt.Fprintln(cmd.OutOrStdout(), res)
			return nil
		},
	}

	return cmd
}

func queryTx(a *appState) *cobra.Command {
	cmd := &cobra.Command{
		Use:   "tx chain_name tx_hash",
		Short: "query for a transaction on a given network by transaction hash and chain ID",
		Args:  withUsage(cobra.ExactArgs(2)),
		Example: strings.TrimSpace(fmt.Sprintf(`
$ %s query tx ibc-0 [tx-hash]
$ %s q tx ibc-0 A5DF8D272F1C451CFF92BA6C41942C4D29B5CF180279439ED6AB038282F956BE`,
			appName, appName,
		)),
		RunE: func(cmd *cobra.Command, args []string) error {
			chain, ok := a.Config.Chains[args[0]]
			if !ok {
				return errChainNotFound(args[0])
			}

			txs, err := chain.ChainProvider.QueryTx(cmd.Context(), args[1])
			if err != nil {
				return err
			}

			out, err := json.Marshal(txs)
			if err != nil {
				return err
			}

			fmt.Fprintln(cmd.OutOrStdout(), string(out))
			return nil
		},
	}

	return cmd
}

func queryTxs(a *appState) *cobra.Command {
	cmd := &cobra.Command{
		Use:   "txs chain_name events",
		Short: "query for transactions on a given network by chain ID and a set of transaction events",
		Long: strings.TrimSpace(`Search for a paginated list of transactions that match the given set of
events. Each event takes the form of '{eventType}.{eventAttribute}={value}' with multiple events
separated by '&'.

Please refer to each module's documentation for the full set of events to query for. Each module
documents its respective events under 'cosmos-sdk/x/{module}/spec/xx_events.md'.`,
		),
		Args: withUsage(cobra.ExactArgs(2)),
		Example: strings.TrimSpace(fmt.Sprintf(`
$ %s query txs ibc-0 "message.action=transfer" --offset 1 --limit 10
$ %s q txs ibc-0 "message.action=transfer"`,
			appName, appName,
		)),
		RunE: func(cmd *cobra.Command, args []string) error {
			chain, ok := a.Config.Chains[args[0]]
			if !ok {
				return errChainNotFound(args[0])
			}

			offset, err := cmd.Flags().GetUint64(flagOffset)
			if err != nil {
				return err
			}

			limit, err := cmd.Flags().GetUint64(flagLimit)
			if err != nil {
				return err
			}

			txs, err := chain.ChainProvider.QueryTxs(cmd.Context(), int(offset), int(limit), []string{args[1]})
			if err != nil {
				return err
			}

			out, err := json.Marshal(txs)
			if err != nil {
				return err
			}

			fmt.Fprintln(cmd.OutOrStdout(), string(out))
			return nil
		},
	}

	return paginationFlags(a.Viper, cmd, "txs")
}

//func queryAccountCmd() *cobra.Command {
//	cmd := &cobra.Command{
//		Use:     "account [chain-id]",
//		Aliases: []string{"acc"},
//		Short:   "query the relayer's account on a given network by chain ID",
//		Args:    cobra.ExactArgs(1),
//		Example: strings.TrimSpace(fmt.Sprintf(`
//$ %s query account ibc-0
//$ %s q acc ibc-1`,
//			appName, appName,
//		)),
//		RunE: func(cmd *cobra.Command, args []string) error {
//			chain, err := config.Chains.Get(args[0])
//			if err != nil {
//				return err
//			}
//
//			addr := chain.ChainProvider.Address()
//			if addr == "" || len(addr) == 0 {
//				return fmt.Errorf("failed to retrieve address or address is invalid on chain %s \n", chain.ChainID())
//			}
//
//			// TODO circle back to this after clearing up errors
//			//{
//			//	"account":
//			//		{
//			//		"@type":"/cosmos.auth.v1beta1.BaseAccount",
//			//		"address":"cosmos1kn4tkqezr3c7zc43lsu5r4p2l2qqf4mp3hnjax",
//			//		"pub_key":{"@type":"/cosmos.crypto.secp256k1.PubKey",
//			//			"key":"A/YSSeVUdSJjogfcuhaR0rCUCMREOEdFTZR2cTTC7TPC"
//			//		},
//			//		"account_number":"380320",
//			//		"sequence":"2336"
//			//	}
//			//}
//
//			res, err := types.NewQueryClient(chain.CLIContext(0)).Account(
//				context.Background(),
//				&types.QueryAccountRequest{
//					Address: addr,
//				},
//			)
//			if err != nil {
//				return err
//			}
//
//			return chain.Print(res, false, false)
//		},
//	}
//
//	return cmd
//}

func queryBalanceCmd(a *appState) *cobra.Command {
	cmd := &cobra.Command{
		Use:     "balance chain_name [key_name]",
		Aliases: []string{"bal"},
		Short:   "query the relayer's account balance on a given network by chain-ID",
		Args:    withUsage(cobra.RangeArgs(1, 2)),
		Example: strings.TrimSpace(fmt.Sprintf(`
$ %s query balance ibc-0
$ %s query balance ibc-0 testkey`,
			appName, appName,
		)),
		RunE: func(cmd *cobra.Command, args []string) error {
			chain, ok := a.Config.Chains[args[0]]
			if !ok {
				return errChainNotFound(args[0])
			}

			showDenoms, err := cmd.Flags().GetBool(flagIBCDenoms)
			if err != nil {
				return err
			}

			keyName := chain.ChainProvider.Key()
			if len(args) == 2 {
				keyName = args[1]
			}

			if !chain.ChainProvider.KeyExists(keyName) {
				return errKeyDoesntExist(keyName)
			}

			addr, err := chain.ChainProvider.ShowAddress(keyName)
			if err != nil {
				return err
			}

			coins, err := helpers.QueryBalance(cmd.Context(), chain, addr, showDenoms)
			if err != nil {
				return err
			}

			fmt.Fprintf(cmd.OutOrStdout(), "address {%s} balance {%s} \n", addr, coins)
			return nil
		},
	}

	return ibcDenomFlags(a.Viper, cmd)
}

func queryHeaderCmd(a *appState) *cobra.Command {
	cmd := &cobra.Command{
		Use:   "header chain_name [height]",
		Short: "query the header of a network by chain ID at a given height or the latest height",
		Args:  withUsage(cobra.RangeArgs(1, 2)),
		Example: strings.TrimSpace(fmt.Sprintf(`
$ %s query header ibc-0
$ %s query header ibc-0 1400`,
			appName, appName,
		)),
		RunE: func(cmd *cobra.Command, args []string) error {
			chain, ok := a.Config.Chains[args[0]]
			if !ok {
				return errChainNotFound(args[0])
			}

<<<<<<< HEAD
			var header ibcexported.ClientMessage
=======
			var header ibcexported.Header
			var err error
>>>>>>> 91a943d4
			switch len(args) {
			case 1:
				header, err = chain.ChainProvider.GetLightSignedHeaderAtHeight(cmd.Context(), 0)
				if err != nil {
					return err
				}

			case 2:
				header, err = helpers.QueryHeader(cmd.Context(), chain, args[1])
				if err != nil {
					return err
				}
			}

			s, err := chain.ChainProvider.Sprint(header)
			if err != nil {
				fmt.Fprintf(cmd.ErrOrStderr(), "Failed to marshal header: %v\n", err)
				return err
			}

			fmt.Fprintln(cmd.OutOrStdout(), s)
			return nil
		},
	}

	return cmd
}

// GetCmdQueryConsensusState defines the command to query the consensus state of
// the chain as defined in https://github.com/cosmos/ics/tree/master/spec/ics-002-client-semantics#query
func queryNodeStateCmd(a *appState) *cobra.Command {
	cmd := &cobra.Command{
		Use:   "node-state chain_name",
		Short: "query the consensus state of a network by chain ID",
		Args:  withUsage(cobra.ExactArgs(1)),
		Example: strings.TrimSpace(fmt.Sprintf(`
$ %s query node-state ibc-0
$ %s q node-state ibc-1`,
			appName, appName,
		)),
		RunE: func(cmd *cobra.Command, args []string) error {
			chain, ok := a.Config.Chains[args[0]]
			if !ok {
				return errChainNotFound(args[0])
			}

			height, err := chain.ChainProvider.QueryLatestHeight(cmd.Context())
			if err != nil {
				return err
			}

			csRes, _, err := chain.ChainProvider.QueryConsensusState(cmd.Context(), height)
			if err != nil {
				return err
			}

			s, err := chain.ChainProvider.Sprint(csRes)
			if err != nil {
				fmt.Fprintf(cmd.ErrOrStderr(), "Failed to marshal consensus state: %v\n", err)
				return err
			}

			fmt.Fprintln(cmd.OutOrStdout(), s)
			return nil
		},
	}

	return cmd
}

func queryClientCmd(a *appState) *cobra.Command {
	cmd := &cobra.Command{
		Use:   "client chain_name client_id",
		Short: "query the state of a light client on a network by chain ID",
		Args:  withUsage(cobra.ExactArgs(2)),
		Example: strings.TrimSpace(fmt.Sprintf(`
$ %s query client osmosis 07-tendermint-259
$ %s query client ibc-0 ibczeroclient --height 1205`,
			appName, appName,
		)),
		RunE: func(cmd *cobra.Command, args []string) error {
			chain, ok := a.Config.Chains[args[0]]
			if !ok {
				return errChainNotFound(args[0])
			}

			height, err := cmd.Flags().GetInt64(flagHeight)
			if err != nil {
				return err
			}

			if height == 0 {
				height, err = chain.ChainProvider.QueryLatestHeight(cmd.Context())
				if err != nil {
					return err
				}
			}

			if err = chain.AddPath(args[1], dcon); err != nil {
				return err
			}

			res, err := chain.ChainProvider.QueryClientStateResponse(cmd.Context(), height, chain.ClientID())
			if err != nil {
				return err
			}

			s, err := chain.ChainProvider.Sprint(res)
			if err != nil {
				fmt.Fprintf(cmd.ErrOrStderr(), "Failed to marshal state: %v\n", err)
				return err
			}

			fmt.Fprintln(cmd.OutOrStdout(), s)
			return nil
		},
	}

	return heightFlag(a.Viper, cmd)
}

func queryClientsCmd(a *appState) *cobra.Command {
	cmd := &cobra.Command{
		Use:     "clients chain_name",
		Aliases: []string{"clnts"},
		Short:   "query for all light client states on a network by chain ID",
		Args:    withUsage(cobra.ExactArgs(1)),
		Example: strings.TrimSpace(fmt.Sprintf(`
$ %s query clients osmosis
$ %s query clients ibc-2 --offset 2 --limit 30`,
			appName, appName,
		)),
		RunE: func(cmd *cobra.Command, args []string) error {
			chain, ok := a.Config.Chains[args[0]]
			if !ok {
				return errChainNotFound(args[0])
			}

			// TODO fix pagination
			//pagereq, err := client.ReadPageRequest(cmd.Flags())
			//if err != nil {
			//	return err
			//}

			res, err := chain.ChainProvider.QueryClients(cmd.Context())
			if err != nil {
				return err
			}

			for _, client := range res {
				s, err := chain.ChainProvider.Sprint(&client)
				if err != nil {
					fmt.Fprintf(cmd.ErrOrStderr(), "Failed to marshal state: %v\n", err)
					continue
				}

				fmt.Fprintln(cmd.OutOrStdout(), s)
			}

			return nil
		},
	}

	return paginationFlags(a.Viper, cmd, "client states")
}

//func queryValSetAtHeightCmd() *cobra.Command {
//	cmd := &cobra.Command{
//		Use:   "valset [chain-id]",
//		Short: "query the validator set at particular height for a network by chain ID",
//		Args:  cobra.ExactArgs(1),
//		Example: strings.TrimSpace(fmt.Sprintf(`
//$ %s query valset ibc-0
//$ %s q valset ibc-1`,
//			appName, appName,
//		)),
//		RunE: func(cmd *cobra.Command, args []string) error {
//			chain, err := config.Chains.Get(args[0])
//			if err != nil {
//				return err
//			}
//
//			h, err := chain.ChainProvider.QueryLatestHeight()
//			if err != nil {
//				return err
//			}
//
//			version := clienttypes.ParseChainID(args[0])
//
//			res, err := chain.QueryValsetAtHeight(clienttypes.NewHeight(version, uint64(h)))
//			if err != nil {
//				return err
//			}
//
//			return chain.Print(res, false, false)
//		},
//	}
//
//	return cmd
//}

func queryConnections(a *appState) *cobra.Command {
	cmd := &cobra.Command{
		Use:     "connections chain_id",
		Aliases: []string{"conns"},
		Short:   "query for all connections on a network by chain ID",
		Args:    withUsage(cobra.ExactArgs(1)),
		Example: strings.TrimSpace(fmt.Sprintf(`
$ %s query connections ibc-0
$ %s query connections ibc-2 --offset 2 --limit 30
$ %s q conns ibc-1`,
			appName, appName, appName,
		)),
		RunE: func(cmd *cobra.Command, args []string) error {
			chain, ok := a.Config.Chains[args[0]]
			if !ok {
				return errChainNotFound(args[0])
			}

			// TODO fix pagination
			//pagereq, err := client.ReadPageRequest(cmd.Flags())
			//if err != nil {
			//	return err
			//}

			res, err := chain.ChainProvider.QueryConnections(cmd.Context())
			if err != nil {
				return err
			}

			for _, connection := range res {
				s, err := chain.ChainProvider.Sprint(connection)
				if err != nil {
					fmt.Fprintf(cmd.ErrOrStderr(), "Failed to marshal connection: %v\n", err)
					continue
				}

				fmt.Fprintln(cmd.OutOrStdout(), s)
			}

			return nil
		},
	}

	return paginationFlags(a.Viper, cmd, "connections on a network")
}

func queryConnectionsUsingClient(a *appState) *cobra.Command {
	cmd := &cobra.Command{
		Use:   "client-connections chain_name client_id",
		Short: "query for all connections for a given client on a network by chain ID",
		Args:  withUsage(cobra.ExactArgs(2)),
		Example: strings.TrimSpace(fmt.Sprintf(`
$ %s query client-connections ibc-0 ibczeroclient
$ %s query client-connections ibc-0 ibczeroclient --height 1205`,
			appName, appName,
		)),
		RunE: func(cmd *cobra.Command, args []string) error {
			//TODO - Add pagination

			chain, ok := a.Config.Chains[args[0]]
			if !ok {
				return errChainNotFound(args[0])
			}

			if err := chain.AddPath(args[1], dcon); err != nil {
				return err
			}

			height, err := cmd.Flags().GetInt64(flagHeight)
			if err != nil {
				return err
			}

			if height == 0 {
				height, err = chain.ChainProvider.QueryLatestHeight(cmd.Context())
				if err != nil {
					return err
				}
			}

			res, err := chain.ChainProvider.QueryConnectionsUsingClient(cmd.Context(), height, chain.ClientID())
			if err != nil {
				return err
			}

			s, err := chain.ChainProvider.Sprint(res)
			if err != nil {
				fmt.Fprintf(cmd.ErrOrStderr(), "Failed to marshal client connection state: %v\n", err)
				return err
			}

			fmt.Fprintln(cmd.OutOrStdout(), s)
			return nil
		},
	}

	return heightFlag(a.Viper, cmd)
}

func queryConnection(a *appState) *cobra.Command {
	cmd := &cobra.Command{
		Use:     "connection chain_name connection_id",
		Aliases: []string{"conn"},
		Short:   "query the connection state for a given connection id on a network by chain ID",
		Args:    withUsage(cobra.ExactArgs(2)),
		Example: strings.TrimSpace(fmt.Sprintf(`
$ %s query connection ibc-0 ibconnection0
$ %s q conn ibc-1 ibconeconn`,
			appName, appName,
		)),
		RunE: func(cmd *cobra.Command, args []string) error {
			chain, ok := a.Config.Chains[args[0]]
			if !ok {
				return errChainNotFound(args[0])
			}

			if err := chain.AddPath(dcli, args[1]); err != nil {
				return err
			}

			height, err := chain.ChainProvider.QueryLatestHeight(cmd.Context())
			if err != nil {
				return err
			}

			res, err := chain.ChainProvider.QueryConnection(cmd.Context(), height, chain.ConnectionID())
			if err != nil {
				return err
			}

			s, err := chain.ChainProvider.Sprint(res)
			if err != nil {
				fmt.Fprintf(cmd.ErrOrStderr(), "Failed to marshal connection state: %v\n", err)
				return err
			}

			fmt.Fprintln(cmd.OutOrStdout(), s)
			return nil
		},
	}

	return cmd
}

func queryConnectionChannels(a *appState) *cobra.Command {
	cmd := &cobra.Command{
		Use:   "connection-channels chain_name connection_id",
		Short: "query all channels associated with a given connection on a network by chain ID",
		Args:  withUsage(cobra.ExactArgs(2)),
		Example: strings.TrimSpace(fmt.Sprintf(`
$ %s query connection-channels ibc-0 ibcconnection1
$ %s query connection-channels ibc-2 ibcconnection2 --offset 2 --limit 30`,
			appName, appName,
		)),
		RunE: func(cmd *cobra.Command, args []string) error {
			chain, ok := a.Config.Chains[args[0]]
			if !ok {
				return errChainNotFound(args[0])
			}

			if err := chain.AddPath(dcli, args[1]); err != nil {
				return err
			}

			// TODO fix pagination
			//pagereq, err := client.ReadPageRequest(cmd.Flags())
			//if err != nil {
			//	return err
			//}

			chans, err := chain.ChainProvider.QueryConnectionChannels(cmd.Context(), 0, args[1])
			if err != nil {
				return err
			}

			for _, channel := range chans {
				s, err := chain.ChainProvider.Sprint(channel)
				if err != nil {
					fmt.Fprintf(cmd.ErrOrStderr(), "Failed to marshal channel: %v\n", err)
					continue
				}

				fmt.Fprintln(cmd.OutOrStdout(), s)
			}

			return nil
		},
	}

	return paginationFlags(a.Viper, cmd, "channels associated with a connection")
}

func queryChannel(a *appState) *cobra.Command {
	cmd := &cobra.Command{
		Use:   "channel chain_name channel_id port_id",
		Short: "query a channel by channel and port ID on a network by chain ID",
		Args:  withUsage(cobra.ExactArgs(3)),
		Example: strings.TrimSpace(fmt.Sprintf(`
$ %s query channel ibc-0 ibczerochannel transfer
$ %s query channel ibc-2 ibctwochannel transfer --height 1205`,
			appName, appName,
		)),
		RunE: func(cmd *cobra.Command, args []string) error {
			chain, ok := a.Config.Chains[args[0]]
			if !ok {
				return errChainNotFound(args[0])
			}

			channelID := args[1]
			portID := args[2]
			if err := chain.AddPath(dcli, dcon); err != nil {
				return err
			}

			height, err := cmd.Flags().GetInt64(flagHeight)
			if err != nil {
				return err
			}

			if height == 0 {
				height, err = chain.ChainProvider.QueryLatestHeight(cmd.Context())
				if err != nil {
					return err
				}
			}

			res, err := chain.ChainProvider.QueryChannel(cmd.Context(), height, channelID, portID)
			if err != nil {
				return err
			}

			s, err := chain.ChainProvider.Sprint(res)
			if err != nil {
				fmt.Fprintf(cmd.ErrOrStderr(), "Failed to marshal channel state: %v\n", err)
				return err
			}

			fmt.Fprintln(cmd.OutOrStdout(), s)
			return nil
		},
	}

	return heightFlag(a.Viper, cmd)
}

func queryChannels(a *appState) *cobra.Command {
	cmd := &cobra.Command{
		Use:   "channels chain_name",
		Short: "query for all channels on a network by chain ID",
		Args:  withUsage(cobra.ExactArgs(1)),
		Example: strings.TrimSpace(fmt.Sprintf(`
$ %s query channels ibc-0
$ %s query channels ibc-2 --offset 2 --limit 30`,
			appName, appName,
		)),
		RunE: func(cmd *cobra.Command, args []string) error {
			chain, ok := a.Config.Chains[args[0]]
			if !ok {
				return errChainNotFound(args[0])
			}

			// TODO fix pagination
			//pagereq, err := client.ReadPageRequest(cmd.Flags())
			//if err != nil {
			//	return err
			//}

			res, err := chain.ChainProvider.QueryChannels(cmd.Context())
			if err != nil {
				return err
			}

			for _, channel := range res {
				s, err := chain.ChainProvider.Sprint(channel)
				if err != nil {
					fmt.Fprintf(cmd.ErrOrStderr(), "Failed to marshal channel: %v\n", err)
					continue
				}

				fmt.Fprintln(cmd.OutOrStdout(), s)
			}

			return nil
		},
	}

	return paginationFlags(a.Viper, cmd, "channels on a network")
}

func queryPacketCommitment(a *appState) *cobra.Command {
	cmd := &cobra.Command{
		Use:   "packet-commit chain_name channel_id port_id seq",
		Short: "query for the packet commitment given a sequence and channel ID on a network by chain ID",
		Args:  withUsage(cobra.ExactArgs(4)),
		Example: strings.TrimSpace(fmt.Sprintf(`
$ %s query packet-commit ibc-0 ibczerochannel transfer 32
$ %s q packet-commit ibc-1 ibconechannel transfer 31`,
			appName, appName,
		)),
		RunE: func(cmd *cobra.Command, args []string) error {
			chain, ok := a.Config.Chains[args[0]]
			if !ok {
				return errChainNotFound(args[0])
			}

			channelID := args[1]
			portID := args[2]

			seq, err := strconv.ParseUint(args[3], 10, 64)
			if err != nil {
				return err
			}

			res, err := chain.ChainProvider.QueryPacketCommitment(cmd.Context(), 0, channelID, portID, seq)
			if err != nil {
				return err
			}

			s, err := chain.ChainProvider.Sprint(res)
			if err != nil {
				fmt.Fprintf(cmd.ErrOrStderr(), "Failed to marshal packet-commit state: %v\n", err)
				return err
			}

			fmt.Fprintln(cmd.OutOrStdout(), s)
			return nil
		},
	}

	return cmd
}

func queryUnrelayedPackets(a *appState) *cobra.Command {
	cmd := &cobra.Command{
		Use:     "unrelayed-packets path src_channel_id",
		Aliases: []string{"unrelayed-pkts"},
		Short:   "query for the packet sequence numbers that remain to be relayed on a given path",
		Args:    withUsage(cobra.ExactArgs(2)),
		Example: strings.TrimSpace(fmt.Sprintf(`
$ %s q unrelayed-packets demo-path channel-0
$ %s query unrelayed-packets demo-path channel-0
$ %s query unrelayed-pkts demo-path channel-0`,
			appName, appName, appName,
		)),
		RunE: func(cmd *cobra.Command, args []string) error {
			path, err := a.Config.Paths.Get(args[0])
			if err != nil {
				return err
			}

			src, dst := path.Src.ChainID, path.Dst.ChainID

			c, err := a.Config.Chains.Gets(src, dst)
			if err != nil {
				return err
			}

			if err = c[src].SetPath(path.Src); err != nil {
				return err
			}
			if err = c[dst].SetPath(path.Dst); err != nil {
				return err
			}

			channelID := args[1]
			channel, err := relayer.QueryChannel(cmd.Context(), c[src], channelID)
			if err != nil {
				return err
			}

			sp := relayer.UnrelayedSequences(cmd.Context(), c[src], c[dst], channel)

			out, err := json.Marshal(sp)
			if err != nil {
				return err
			}

			fmt.Fprintln(cmd.OutOrStdout(), string(out))
			return nil
		},
	}

	return cmd
}

func queryUnrelayedAcknowledgements(a *appState) *cobra.Command {
	cmd := &cobra.Command{
		Use:     "unrelayed-acknowledgements path src_channel_id",
		Aliases: []string{"unrelayed-acks"},
		Short:   "query for unrelayed acknowledgement sequence numbers that remain to be relayed on a given path",
		Args:    withUsage(cobra.ExactArgs(2)),
		Example: strings.TrimSpace(fmt.Sprintf(`
$ %s q unrelayed-acknowledgements demo-path channel-0
$ %s query unrelayed-acknowledgements demo-path channel-0
$ %s query unrelayed-acks demo-path channel-0`,
			appName, appName, appName,
		)),
		RunE: func(cmd *cobra.Command, args []string) error {
			path, err := a.Config.Paths.Get(args[0])
			if err != nil {
				return err
			}
			src, dst := path.Src.ChainID, path.Dst.ChainID

			c, err := a.Config.Chains.Gets(src, dst)
			if err != nil {
				return err
			}

			if err = c[src].SetPath(path.Src); err != nil {
				return err
			}
			if err = c[dst].SetPath(path.Dst); err != nil {
				return err
			}

			channelID := args[1]
			channel, err := relayer.QueryChannel(cmd.Context(), c[src], channelID)
			if err != nil {
				return err
			}

			sp := relayer.UnrelayedAcknowledgements(cmd.Context(), c[src], c[dst], channel)

			out, err := json.Marshal(sp)
			if err != nil {
				return err
			}

			fmt.Fprintln(cmd.OutOrStdout(), string(out))
			return nil
		},
	}

	return cmd
}<|MERGE_RESOLUTION|>--- conflicted
+++ resolved
@@ -317,12 +317,8 @@
 				return errChainNotFound(args[0])
 			}
 
-<<<<<<< HEAD
-			var header ibcexported.ClientMessage
-=======
 			var header ibcexported.Header
 			var err error
->>>>>>> 91a943d4
 			switch len(args) {
 			case 1:
 				header, err = chain.ChainProvider.GetLightSignedHeaderAtHeight(cmd.Context(), 0)
