package cmd

import (
	"context"
	"errors"
	"fmt"
	"github.com/avast/retry-go/v4"
	"strings"
	"time"

	sdk "github.com/cosmos/cosmos-sdk/types"
	chantypes "github.com/cosmos/ibc-go/v8/modules/core/04-channel/types"
	"github.com/cosmos/relayer/v2/relayer"
	"github.com/cosmos/relayer/v2/relayer/processor"
	"github.com/cosmos/relayer/v2/relayer/provider"
	"github.com/spf13/cobra"
	"go.uber.org/zap"
)

const flushTimeout = 10 * time.Minute

// transactionCmd returns a parent transaction command handler, where all child
// commands can submit transactions on IBC-connected networks.
func transactionCmd(a *appState) *cobra.Command {
	cmd := &cobra.Command{
		Use:     "transact",
		Aliases: []string{"tx"},
		Short:   "IBC transaction commands",
		Long: strings.TrimSpace(`Commands to create IBC transactions on pre-configured chains.
Most of these commands take a [path] argument. Make sure:
  1. Chains are properly configured to relay over by using the 'rly chains list' command
  2. Path is properly configured to relay over by using the 'rly paths list' command`,
		),
	}

	cmd.AddCommand(
		linkCmd(a),
		linkThenStartCmd(a),
		flushCmd(a),
		relayMsgsCmd(a),
		relayAcksCmd(a),
		xfersend(a),
		lineBreakCommand(),
		createClientsCmd(a),
		createClientCmd(a),
		updateClientsCmd(a),
		upgradeClientsCmd(a),
		createConnectionCmd(a),
		createChannelCmd(a),
		closeChannelCmd(a),
		lineBreakCommand(),
		registerCounterpartyCmd(a),
	)

	return cmd
}

func createClientsCmd(a *appState) *cobra.Command {
	cmd := &cobra.Command{
		Use:   "clients path_name",
		Short: "create a clients between two configured chains with a configured path",
		Long: "Creates a working ibc client for chain configured on each end of the" +
			" path by querying headers from each chain and then sending the corresponding create-client messages",
		Args:    withUsage(cobra.ExactArgs(1)),
		Example: strings.TrimSpace(fmt.Sprintf(`$ %s transact clients demo-path`, appName)),
		RunE: func(cmd *cobra.Command, args []string) error {
			allowUpdateAfterExpiry, err := cmd.Flags().GetBool(flagUpdateAfterExpiry)
			if err != nil {
				return err
			}

			allowUpdateAfterMisbehaviour, err := cmd.Flags().GetBool(flagUpdateAfterMisbehaviour)
			if err != nil {
				return err
			}

			customClientTrustingPeriod, err := cmd.Flags().GetDuration(flagClientTrustingPeriod)
			if err != nil {
				return err
			}

<<<<<<< HEAD
			maxClockDrift, err := cmd.Flags().GetDuration(flagMaxClockDrift)
=======
			customClientTrustingPeriodPercentage, err := cmd.Flags().GetInt64(flagClientTrustingPeriodPercentage)
>>>>>>> 3b05fdbf
			if err != nil {
				return err
			}

			override, err := cmd.Flags().GetBool(flagOverride)
			if err != nil {
				return err
			}

			path := args[0]

			c, src, dst, err := a.config.ChainsFromPath(path)
			if err != nil {
				return err
			}

			// ensure that keys exist
			if exists := c[src].ChainProvider.KeyExists(c[src].ChainProvider.Key()); !exists {
				return fmt.Errorf("key %s not found on src chain %s", c[src].ChainProvider.Key(), c[src].ChainID())
			}
			if exists := c[dst].ChainProvider.KeyExists(c[dst].ChainProvider.Key()); !exists {
				return fmt.Errorf("key %s not found on dst chain %s", c[dst].ChainProvider.Key(), c[dst].ChainID())
			}

			clientSrc, clientDst, err := c[src].CreateClients(
				cmd.Context(),
				c[dst],
				allowUpdateAfterExpiry,
				allowUpdateAfterMisbehaviour,
				override,
				customClientTrustingPeriod,
<<<<<<< HEAD
				maxClockDrift,
=======
				customClientTrustingPeriodPercentage,
>>>>>>> 3b05fdbf
				a.config.memo(cmd),
			)
			if err != nil {
				return err
			}

			if clientSrc != "" || clientDst != "" {
				if err := a.updatePathConfig(cmd.Context(), path, clientSrc, clientDst, "", ""); err != nil {
					return err
				}
			}

			return nil
		},
	}

	cmd = clientParameterFlags(a.viper, cmd)
	cmd = overrideFlag(a.viper, cmd)
	cmd = memoFlag(a.viper, cmd)
	return cmd
}

func createClientCmd(a *appState) *cobra.Command {
	cmd := &cobra.Command{
		Use:   "client src_chain_name dst_chain_name path_name",
		Short: "create a client between two configured chains with a configured path",
		Long: "Creates a working ibc client for chain configured on each end of the" +
			" path by querying headers from each chain and then sending the corresponding create-client messages",
		Args:    withUsage(cobra.ExactArgs(3)),
		Example: strings.TrimSpace(fmt.Sprintf(`$ %s transact client demo-path`, appName)),
		RunE: func(cmd *cobra.Command, args []string) error {
			allowUpdateAfterExpiry, err := cmd.Flags().GetBool(flagUpdateAfterExpiry)
			if err != nil {
				return err
			}

			allowUpdateAfterMisbehaviour, err := cmd.Flags().GetBool(flagUpdateAfterMisbehaviour)
			if err != nil {
				return err
			}

			customClientTrustingPeriod, err := cmd.Flags().GetDuration(flagClientTrustingPeriod)
			if err != nil {
				return err
			}

			customClientTrustingPeriodPercentage, err := cmd.Flags().GetInt64(flagClientTrustingPeriodPercentage)
			if err != nil {
				return err
			}

			overrideUnbondingPeriod, err := cmd.Flags().GetDuration(flagClientUnbondingPeriod)
			if err != nil {
				return err
			}

			override, err := cmd.Flags().GetBool(flagOverride)
			if err != nil {
				return err
			}

			maxClockDrift, err := cmd.Flags().GetDuration(flagMaxClockDrift)
			if err != nil {
				return err
			}

			src, ok := a.config.Chains[args[0]]
			if !ok {
				return errChainNotFound(args[0])
			}

			dst, ok := a.config.Chains[args[1]]
			if !ok {
				return errChainNotFound(args[1])
			}

			pathName := args[2]
			path, err := a.config.Paths.Get(pathName)
			if err != nil {
				return err
			}

			src.PathEnd = path.End(src.ChainID())
			dst.PathEnd = path.End(dst.ChainID())

			// ensure that keys exist
			if exists := src.ChainProvider.KeyExists(src.ChainProvider.Key()); !exists {
				return fmt.Errorf("key %s not found on src chain %s", src.ChainProvider.Key(), src.ChainID())
			}

			if exists := dst.ChainProvider.KeyExists(dst.ChainProvider.Key()); !exists {
				return fmt.Errorf("key %s not found on dst chain %s", dst.ChainProvider.Key(), dst.ChainID())
			}

			// Query the latest heights on src and dst and retry if the query fails
			var srch, dsth int64
			if err = retry.Do(func() error {
				srch, dsth, err = relayer.QueryLatestHeights(cmd.Context(), src, dst)
				if srch == 0 || dsth == 0 || err != nil {
					return fmt.Errorf("failed to query latest heights: %w", err)
				}
				return err
			}, retry.Context(cmd.Context()), relayer.RtyAtt, relayer.RtyDel, relayer.RtyErr); err != nil {
				return err
			}

			// Query the light signed headers for src & dst at the heights srch & dsth, retry if the query fails
			var srcUpdateHeader, dstUpdateHeader provider.IBCHeader
			if err = retry.Do(func() error {
				srcUpdateHeader, dstUpdateHeader, err = relayer.QueryIBCHeaders(cmd.Context(), src, dst, srch, dsth)
				if err != nil {
					return err
				}
				return nil
			}, retry.Context(
				cmd.Context()),
				relayer.RtyAtt,
				relayer.RtyDel,
				relayer.RtyErr,
				retry.OnRetry(func(n uint, err error) {
					a.log.Info(
						"Failed to get light signed header",
						zap.String("src_chain_id", src.ChainID()),
						zap.Int64("src_height", srch),
						zap.String("dst_chain_id", dst.ChainID()),
						zap.Int64("dst_height", dsth),
						zap.Uint("attempt", n+1),
						zap.Uint("max_attempts", relayer.RtyAttNum),
						zap.Error(err),
					)
					srch, dsth, _ = relayer.QueryLatestHeights(cmd.Context(), src, dst)
				})); err != nil {
				return err
			}

			clientID, err := relayer.CreateClient(
				cmd.Context(),
				src, dst,
				srcUpdateHeader, dstUpdateHeader,
				allowUpdateAfterExpiry,
				allowUpdateAfterMisbehaviour,
				override,
				customClientTrustingPeriod,
				customClientTrustingPeriodPercentage,
				overrideUnbondingPeriod,
				maxClockDrift,
				a.config.memo(cmd),
			)
			if err != nil {
				return err
			}

			var clientSrc, clientDst string
			if path.Src.ChainID == src.ChainID() {
				clientSrc = clientID
			} else {
				clientDst = clientID
			}

			if clientID != "" {
				if err = a.updatePathConfig(cmd.Context(), pathName, clientSrc, clientDst, "", ""); err != nil {
					return err
				}
			}

			return nil
		},
	}

	cmd = clientParameterFlags(a.viper, cmd)
	cmd = clientUnbondingPeriodFlag(a.viper, cmd)
	cmd = overrideFlag(a.viper, cmd)
	cmd = memoFlag(a.viper, cmd)
	return cmd
}

func updateClientsCmd(a *appState) *cobra.Command {
	cmd := &cobra.Command{
		Use:   "update-clients path_name",
		Short: "update IBC clients between two configured chains with a configured path",
		Long: `Updates IBC client for chain configured on each end of the supplied path.
Clients are updated by querying headers from each chain and then sending the
corresponding update-client messages.`,
		Args:    withUsage(cobra.ExactArgs(1)),
		Example: strings.TrimSpace(fmt.Sprintf(`$ %s transact update-clients demo-path`, appName)),
		RunE: func(cmd *cobra.Command, args []string) error {
			c, src, dst, err := a.config.ChainsFromPath(args[0])
			if err != nil {
				return err
			}

			// ensure that keys exist
			if exists := c[src].ChainProvider.KeyExists(c[src].ChainProvider.Key()); !exists {
				return fmt.Errorf("key %s not found on src chain %s", c[src].ChainProvider.Key(), c[src].ChainID())
			}

			if exists := c[dst].ChainProvider.KeyExists(c[dst].ChainProvider.Key()); !exists {
				return fmt.Errorf("key %s not found on dst chain %s", c[dst].ChainProvider.Key(), c[dst].ChainID())
			}

			return relayer.UpdateClients(cmd.Context(), c[src], c[dst], a.config.memo(cmd))
		},
	}

	return memoFlag(a.viper, cmd)
}

func upgradeClientsCmd(a *appState) *cobra.Command {
	cmd := &cobra.Command{
		Use:   "upgrade-clients path_name chain_id",
		Short: "upgrades IBC clients between two configured chains with a configured path and chain-id",
		Args:  withUsage(cobra.ExactArgs(2)),
		RunE: func(cmd *cobra.Command, args []string) error {
			c, src, dst, err := a.config.ChainsFromPath(args[0])
			if err != nil {
				return err
			}

			height, err := cmd.Flags().GetInt64(flagHeight)
			if err != nil {
				return err
			}

			// ensure that keys exist
			if exists := c[src].ChainProvider.KeyExists(c[src].ChainProvider.Key()); !exists {
				return fmt.Errorf("key %s not found on src chain %s", c[src].ChainProvider.Key(), c[src].ChainID())
			}

			if exists := c[dst].ChainProvider.KeyExists(c[dst].ChainProvider.Key()); !exists {
				return fmt.Errorf("key %s not found on dst chain %s", c[dst].ChainProvider.Key(), c[dst].ChainID())
			}

			targetChainID := args[1]

			memo := a.config.memo(cmd)

			// send the upgrade message on the targetChainID
			if src == targetChainID {
				return relayer.UpgradeClient(cmd.Context(), c[dst], c[src], height, memo)
			}

			return relayer.UpgradeClient(cmd.Context(), c[src], c[dst], height, memo)
		},
	}

	cmd = heightFlag(a.viper, cmd)
	cmd = memoFlag(a.viper, cmd)
	return cmd
}

func createConnectionCmd(a *appState) *cobra.Command {
	cmd := &cobra.Command{
		Use:     "connection path_name",
		Aliases: []string{"conn"},
		Short:   "create a connection between two configured chains with a configured path; if existing client does not exist, it will create one",
		Long: strings.TrimSpace(`Create or repair a connection between two IBC-connected networks
along a specific path.`,
		),
		Args: withUsage(cobra.ExactArgs(1)),
		Example: strings.TrimSpace(fmt.Sprintf(`
$ %s transact connection demo-path
$ %s tx conn demo-path --timeout 5s`,
			appName, appName,
		)),
		RunE: func(cmd *cobra.Command, args []string) error {
			allowUpdateAfterExpiry, err := cmd.Flags().GetBool(flagUpdateAfterExpiry)
			if err != nil {
				return err
			}

			allowUpdateAfterMisbehaviour, err := cmd.Flags().GetBool(flagUpdateAfterMisbehaviour)
			if err != nil {
				return err
			}

			customClientTrustingPeriod, err := cmd.Flags().GetDuration(flagClientTrustingPeriod)
			if err != nil {
				return err
			}

			customClientTrustingPeriodPercentage, err := cmd.Flags().GetInt64(flagClientTrustingPeriodPercentage)
			if err != nil {
				return err
			}

			pathName := args[0]

			c, src, dst, err := a.config.ChainsFromPath(pathName)
			if err != nil {
				return err
			}

			to, err := getTimeout(cmd)
			if err != nil {
				return err
			}

			retries, err := cmd.Flags().GetUint64(flagMaxRetries)
			if err != nil {
				return err
			}

			override, err := cmd.Flags().GetBool(flagOverride)
			if err != nil {
				return err
			}

			maxClockDrift, err := cmd.Flags().GetDuration(flagMaxClockDrift)
			if err != nil {
				return err
			}

			// ensure that keys exist
			if exists := c[src].ChainProvider.KeyExists(c[src].ChainProvider.Key()); !exists {
				return fmt.Errorf("key %s not found on src chain %s", c[src].ChainProvider.Key(), c[src].ChainID())
			}

			if exists := c[dst].ChainProvider.KeyExists(c[dst].ChainProvider.Key()); !exists {
				return fmt.Errorf("key %s not found on dst chain %s", c[dst].ChainProvider.Key(), c[dst].ChainID())
			}

			memo := a.config.memo(cmd)

			initialBlockHistory, err := cmd.Flags().GetUint64(flagInitialBlockHistory)
			if err != nil {
				return err
			}

			// ensure that the clients exist
			clientSrc, clientDst, err := c[src].CreateClients(
				cmd.Context(),
				c[dst],
				allowUpdateAfterExpiry,
				allowUpdateAfterMisbehaviour,
				override,
				customClientTrustingPeriod,
<<<<<<< HEAD
				maxClockDrift,
=======
				customClientTrustingPeriodPercentage,
>>>>>>> 3b05fdbf
				memo,
			)
			if err != nil {
				return err
			}

			if clientSrc != "" || clientDst != "" {
				if err := a.updatePathConfig(cmd.Context(), pathName, clientSrc, clientDst, "", ""); err != nil {
					return err
				}
			}

			connectionSrc, connectionDst, err := c[src].CreateOpenConnections(
				cmd.Context(),
				c[dst],
				retries,
				to,
				memo,
				initialBlockHistory,
				pathName,
			)
			if err != nil {
				return err
			}

			if connectionSrc != "" || connectionDst != "" {
				if err := a.updatePathConfig(cmd.Context(), pathName, "", "", connectionSrc, connectionDst); err != nil {
					return err
				}
			}

			return nil
		},
	}

	cmd = timeoutFlag(a.viper, cmd)
	cmd = retryFlag(a.viper, cmd)
	cmd = clientParameterFlags(a.viper, cmd)
	cmd = overrideFlag(a.viper, cmd)
	cmd = memoFlag(a.viper, cmd)
	cmd = initBlockFlag(a.viper, cmd)
	return cmd
}

func createChannelCmd(a *appState) *cobra.Command {
	cmd := &cobra.Command{
		Use:     "channel path_name",
		Aliases: []string{"chan"},
		Short: "create a channel between two configured chains with a configured path using specified or " +
			"default channel identifiers",
		Long: strings.TrimSpace(`Create or repair a channel between two IBC-connected networks
along a specific path.`,
		),
		Args: withUsage(cobra.ExactArgs(1)),
		Example: strings.TrimSpace(fmt.Sprintf(`
$ %s transact channel demo-path --src-port transfer --dst-port transfer --order unordered --version ics20-1
$ %s tx chan demo-path --timeout 5s --max-retries 10`,
			appName, appName,
		)),
		RunE: func(cmd *cobra.Command, args []string) error {
			pathName := args[0]

			c, src, dst, err := a.config.ChainsFromPath(pathName)
			if err != nil {
				return err
			}

			override, err := cmd.Flags().GetBool(flagOverride)
			if err != nil {
				return err
			}

			srcPort, err := cmd.Flags().GetString(flagSrcPort)
			if err != nil {
				return err
			}

			dstPort, err := cmd.Flags().GetString(flagDstPort)
			if err != nil {
				return err
			}

			order, err := cmd.Flags().GetString(flagOrder)
			if err != nil {
				return err
			}

			version, err := cmd.Flags().GetString(flagVersion)
			if err != nil {
				return err
			}

			to, err := getTimeout(cmd)
			if err != nil {
				return err
			}

			retries, err := cmd.Flags().GetUint64(flagMaxRetries)
			if err != nil {
				return err
			}

			// ensure that keys exist
			if exists := c[src].ChainProvider.KeyExists(c[src].ChainProvider.Key()); !exists {
				return fmt.Errorf("key %s not found on src chain %s", c[src].ChainProvider.Key(), c[src].ChainID())
			}

			if exists := c[dst].ChainProvider.KeyExists(c[dst].ChainProvider.Key()); !exists {
				return fmt.Errorf("key %s not found on dst chain %s", c[dst].ChainProvider.Key(), c[dst].ChainID())
			}

			// create channel if it isn't already created
			return c[src].CreateOpenChannels(
				cmd.Context(),
				c[dst],
				retries,
				to,
				srcPort,
				dstPort,
				order,
				version,
				override,
				a.config.memo(cmd),
				pathName,
			)
		},
	}

	cmd = timeoutFlag(a.viper, cmd)
	cmd = retryFlag(a.viper, cmd)
	cmd = overrideFlag(a.viper, cmd)
	cmd = channelParameterFlags(a.viper, cmd)
	cmd = memoFlag(a.viper, cmd)
	return cmd
}

func closeChannelCmd(a *appState) *cobra.Command {
	cmd := &cobra.Command{
		Use:   "channel-close path_name src_channel_id src_port_id",
		Short: "close a channel between two configured chains with a configured path",
		Args:  withUsage(cobra.ExactArgs(3)),
		Example: strings.TrimSpace(fmt.Sprintf(`
$ %s transact channel-close demo-path channel-0 transfer
$ %s tx channel-close demo-path channel-0 transfer --timeout 5s
$ %s tx channel-close demo-path channel-0 transfer
$ %s tx channel-close demo-path channel-0 transfer -o 3s`,
			appName, appName, appName, appName,
		)),
		RunE: func(cmd *cobra.Command, args []string) error {
			pathName := args[0]

			c, src, dst, err := a.config.ChainsFromPath(pathName)
			if err != nil {
				return err
			}

			to, err := getTimeout(cmd)
			if err != nil {
				return err
			}

			retries, err := cmd.Flags().GetUint64(flagMaxRetries)
			if err != nil {
				return err
			}

			channelID := args[1]
			portID := args[2]

			// ensure that keys exist
			if exists := c[src].ChainProvider.KeyExists(c[src].ChainProvider.Key()); !exists {
				return fmt.Errorf("key %s not found on src chain %s", c[src].ChainProvider.Key(), c[src].ChainID())
			}

			if exists := c[dst].ChainProvider.KeyExists(c[dst].ChainProvider.Key()); !exists {
				return fmt.Errorf("key %s not found on dst chain %s", c[dst].ChainProvider.Key(), c[dst].ChainID())
			}

			srch, err := c[src].ChainProvider.QueryLatestHeight(cmd.Context())
			if err != nil {
				return err
			}

			_, err = c[src].ChainProvider.QueryChannel(cmd.Context(), srch, channelID, portID)
			if err != nil {
				return err
			}

			return c[src].CloseChannel(cmd.Context(), c[dst], retries, to, channelID, portID, a.config.memo(cmd), pathName)
		},
	}

	cmd = timeoutFlag(a.viper, cmd)
	cmd = retryFlag(a.viper, cmd)
	cmd = memoFlag(a.viper, cmd)
	return cmd
}

func linkCmd(a *appState) *cobra.Command {
	cmd := &cobra.Command{
		Use:     "link path_name",
		Aliases: []string{"connect"},
		Short:   "create clients, connection, and channel between two configured chains with a configured path",
		Long: strings.TrimSpace(`Create an IBC client between two IBC-enabled networks, in addition
to creating a connection and a channel between the two networks on a configured path.`,
		),
		Args: withUsage(cobra.ExactArgs(1)),
		Example: strings.TrimSpace(fmt.Sprintf(`
$ %s transact link demo-path --src-port transfer --dst-port transfer
$ %s tx link demo-path
$ %s tx connect demo-path --src-port transfer --dst-port transfer --order unordered --version ics20-1`,
			appName, appName, appName,
		)),
		RunE: func(cmd *cobra.Command, args []string) error {
			allowUpdateAfterExpiry, err := cmd.Flags().GetBool(flagUpdateAfterExpiry)
			if err != nil {
				return err
			}

			allowUpdateAfterMisbehaviour, err := cmd.Flags().GetBool(flagUpdateAfterMisbehaviour)
			if err != nil {
				return err
			}

			customClientTrustingPeriod, err := cmd.Flags().GetDuration(flagClientTrustingPeriod)
			if err != nil {
				return err
			}

			customClientTrustingPeriodPercentage, err := cmd.Flags().GetInt64(flagClientTrustingPeriodPercentage)
			if err != nil {
				return err
			}

			pathName := args[0]

			pth, err := a.config.Paths.Get(pathName)
			if err != nil {
				return err
			}

			src, dst := pth.Src.ChainID, pth.Dst.ChainID
			c, err := a.config.Chains.Gets(src, dst)
			if err != nil {
				return err
			}

			c[src].PathEnd = pth.Src
			c[dst].PathEnd = pth.Dst

			srcPort, err := cmd.Flags().GetString(flagSrcPort)
			if err != nil {
				return err
			}

			dstPort, err := cmd.Flags().GetString(flagDstPort)
			if err != nil {
				return err
			}

			order, err := cmd.Flags().GetString(flagOrder)
			if err != nil {
				return err
			}

			version, err := cmd.Flags().GetString(flagVersion)
			if err != nil {
				return err
			}

			to, err := getTimeout(cmd)
			if err != nil {
				return err
			}

			retries, err := cmd.Flags().GetUint64(flagMaxRetries)
			if err != nil {
				return err
			}

			override, err := cmd.Flags().GetBool(flagOverride)
			if err != nil {
				return err
			}

			maxClockDrift, err := cmd.Flags().GetDuration(flagMaxClockDrift)
			if err != nil {
				return err
			}

			// ensure that keys exist
			if exists := c[src].ChainProvider.KeyExists(c[src].ChainProvider.Key()); !exists {
				return fmt.Errorf("key %s not found on src chain %s", c[src].ChainProvider.Key(), c[src].ChainID())
			}

			if exists := c[dst].ChainProvider.KeyExists(c[dst].ChainProvider.Key()); !exists {
				return fmt.Errorf("key %s not found on dst chain %s", c[dst].ChainProvider.Key(), c[dst].ChainID())
			}

			memo := a.config.memo(cmd)

			initialBlockHistory, err := cmd.Flags().GetUint64(flagInitialBlockHistory)
			if err != nil {
				return err
			}

			// create clients if they aren't already created
			clientSrc, clientDst, err := c[src].CreateClients(
				cmd.Context(),
				c[dst],
				allowUpdateAfterExpiry,
				allowUpdateAfterMisbehaviour,
				override,
				customClientTrustingPeriod,
<<<<<<< HEAD
				maxClockDrift,
=======
				customClientTrustingPeriodPercentage,
>>>>>>> 3b05fdbf
				memo,
			)
			if err != nil {
				return fmt.Errorf("error creating clients: %w", err)
			}

			if clientSrc != "" || clientDst != "" {
				if err := a.updatePathConfig(cmd.Context(), pathName, clientSrc, clientDst, "", ""); err != nil {
					return err
				}
			}

			// create connection if it isn't already created
			connectionSrc, connectionDst, err := c[src].CreateOpenConnections(
				cmd.Context(),
				c[dst],
				retries,
				to,
				memo,
				initialBlockHistory,
				pathName,
			)
			if err != nil {
				return fmt.Errorf("error creating connections: %w", err)
			}

			if connectionSrc != "" || connectionDst != "" {
				if err := a.updatePathConfig(cmd.Context(), pathName, "", "", connectionSrc, connectionDst); err != nil {
					return err
				}
			}

			// create channel if it isn't already created
			return c[src].CreateOpenChannels(
				cmd.Context(),
				c[dst],
				retries,
				to,
				srcPort,
				dstPort,
				order,
				version,
				override,
				memo,
				pathName,
			)
		},
	}
	cmd = timeoutFlag(a.viper, cmd)
	cmd = retryFlag(a.viper, cmd)
	cmd = clientParameterFlags(a.viper, cmd)
	cmd = channelParameterFlags(a.viper, cmd)
	cmd = overrideFlag(a.viper, cmd)
	cmd = memoFlag(a.viper, cmd)
	cmd = initBlockFlag(a.viper, cmd)
	return cmd
}

func linkThenStartCmd(a *appState) *cobra.Command {
	cmd := &cobra.Command{
		Use:     "link-then-start path_name",
		Aliases: []string{"connect-then-start"},
		Short:   "a shorthand command to execute 'link' followed by 'start'",
		Long: strings.TrimSpace(`Create IBC clients, connection, and channel between two configured IBC
networks with a configured path and then start the relayer on that path.`,
		),
		Args: withUsage(cobra.ExactArgs(1)),
		Example: strings.TrimSpace(fmt.Sprintf(`
$ %s transact link-then-start demo-path
$ %s tx link-then-start demo-path --timeout 5s`, appName, appName)),
		RunE: func(cmd *cobra.Command, args []string) error {
			lCmd := linkCmd(a)

			for err := lCmd.RunE(cmd, args); err != nil; err = lCmd.RunE(cmd, args) {
				a.log.Info("Error running link; retrying", zap.Error(err))
				select {
				case <-time.After(time.Second):
					// Keep going.
				case <-cmd.Context().Done():
					return cmd.Context().Err()
				}
			}

			sCmd := startCmd(a)
			return sCmd.RunE(cmd, args)
		},
	}

	cmd = timeoutFlag(a.viper, cmd)
	cmd = retryFlag(a.viper, cmd)
	cmd = strategyFlag(a.viper, cmd)
	cmd = clientParameterFlags(a.viper, cmd)
	cmd = channelParameterFlags(a.viper, cmd)
	cmd = overrideFlag(a.viper, cmd)
	cmd = memoFlag(a.viper, cmd)
	cmd = debugServerFlags(a.viper, cmd)
	cmd = initBlockFlag(a.viper, cmd)
	cmd = processorFlag(a.viper, cmd)
	cmd = updateTimeFlags(a.viper, cmd)
	cmd = flushIntervalFlag(a.viper, cmd)
	return cmd
}

func flushCmd(a *appState) *cobra.Command {
	cmd := &cobra.Command{
		Use:     "flush [path_name]? [src_channel_id]?",
		Aliases: []string{"relay-pkts"},
		Short:   "flush any pending MsgRecvPacket and MsgAcknowledgement messages on a given path, in both directions",
		Args:    withUsage(cobra.RangeArgs(0, 2)),
		Example: strings.TrimSpace(fmt.Sprintf(`
$ %s tx flush
$ %s tx flush demo-path
$ %s tx flush demo-path channel-0`,
			appName, appName, appName,
		)),
		RunE: func(cmd *cobra.Command, args []string) error {
			chains := make(map[string]*relayer.Chain)
			var paths []relayer.NamedPath

			if len(args) > 0 {
				pathName := args[0]
				path := a.config.Paths.MustGet(pathName)
				paths = append(paths, relayer.NamedPath{
					Name: pathName,
					Path: path,
				})

				// collect unique chain IDs
				chains[path.Src.ChainID] = nil
				chains[path.Dst.ChainID] = nil
			} else {
				for n, path := range a.config.Paths {
					paths = append(paths, relayer.NamedPath{
						Name: n,
						Path: path,
					})

					// collect unique chain IDs
					chains[path.Src.ChainID] = nil
					chains[path.Dst.ChainID] = nil
				}
			}

			chainIDs := make([]string, 0, len(chains))
			for chainID := range chains {
				chainIDs = append(chainIDs, chainID)
			}

			// get chain configurations
			chains, err := a.config.Chains.Gets(chainIDs...)
			if err != nil {
				return err
			}

			if err := ensureKeysExist(chains); err != nil {
				return err
			}

			maxMsgLength, err := cmd.Flags().GetUint64(flagMaxMsgLength)
			if err != nil {
				return err
			}

			if len(args) == 2 {
				// Only allow specific channel
				paths[0].Path.Filter = relayer.ChannelFilter{
					Rule:        processor.RuleAllowList,
					ChannelList: []string{args[1]},
				}
			}

			stuckPacket, err := parseStuckPacketFromFlags(cmd)
			if err != nil {
				return err
			}

			ctx, cancel := context.WithTimeout(cmd.Context(), flushTimeout)
			defer cancel()

			rlyErrCh := relayer.StartRelayer(
				ctx,
				a.log,
				chains,
				paths,
				maxMsgLength,
				a.config.memo(cmd),
				0,
				0,
				&processor.FlushLifecycle{},
				relayer.ProcessorEvents,
				0,
				nil,
				stuckPacket,
			)

			// Block until the error channel sends a message.
			// The context being canceled will cause the relayer to stop,
			// so we don't want to separately monitor the ctx.Done channel,
			// because we would risk returning before the relayer cleans up.
			if err := <-rlyErrCh; err != nil && !errors.Is(err, context.Canceled) {
				a.log.Warn(
					"Relayer start error",
					zap.Error(err),
				)
				return err
			}
			return nil
		},
	}

	cmd = strategyFlag(a.viper, cmd)
	cmd = memoFlag(a.viper, cmd)
	cmd = stuckPacketFlags(a.viper, cmd)

	return cmd
}

func relayMsgsCmd(a *appState) *cobra.Command {
	cmd := &cobra.Command{
		Use:     "relay-packets path_name src_channel_id",
		Aliases: []string{"relay-pkts"},
		Short:   "relay any remaining non-relayed packets on a given path, in both directions",
		Args:    withUsage(cobra.ExactArgs(2)),
		Example: strings.TrimSpace(fmt.Sprintf(`
$ %s transact relay-packets demo-path channel-0
$ %s tx relay-pkts demo-path channel-0`,
			appName, appName,
		)),
		RunE: func(cmd *cobra.Command, args []string) error {
			a.log.Warn("This command is deprecated. Please use 'tx flush' command instead")
			return flushCmd(a).RunE(cmd, args)
		},
	}

	cmd = strategyFlag(a.viper, cmd)
	cmd = memoFlag(a.viper, cmd)
	return cmd
}

func relayAcksCmd(a *appState) *cobra.Command {
	cmd := &cobra.Command{
		Use:     "relay-acknowledgements path_name src_channel_id",
		Aliases: []string{"relay-acks"},
		Short:   "relay any remaining non-relayed acknowledgements on a given path, in both directions",
		Args:    withUsage(cobra.ExactArgs(2)),
		Example: strings.TrimSpace(fmt.Sprintf(`
$ %s transact relay-acknowledgements demo-path channel-0
$ %s tx relay-acks demo-path channel-0 -l 3 -s 6`,
			appName, appName,
		)),
		RunE: func(cmd *cobra.Command, args []string) error {
			a.log.Warn("This command is deprecated. Please use 'tx flush' command instead")
			return flushCmd(a).RunE(cmd, args)
		},
	}

	cmd = strategyFlag(a.viper, cmd)
	cmd = memoFlag(a.viper, cmd)
	return cmd
}

func xfersend(a *appState) *cobra.Command {
	cmd := &cobra.Command{
		Use:   "transfer src_chain_name dst_chain_name amount dst_addr src_channel_id",
		Short: "initiate a transfer from one network to another",
		Long: `Initiate a token transfer via IBC between two networks. The created packet
must be relayed to the destination chain.`,
		Args: withUsage(cobra.ExactArgs(5)),
		Example: strings.TrimSpace(fmt.Sprintf(`
$ %s tx transfer ibc-0 ibc-1 100000stake cosmos1skjwj5whet0lpe65qaq4rpq03hjxlwd9nf39lk channel-0 --path demo-path
$ %s tx transfer ibc-0 ibc-1 100000stake cosmos1skjwj5whet0lpe65qaq4rpq03hjxlwd9nf39lk channel-0 --path demo -y 2 -c 10
$ %s tx transfer ibc-0 ibc-1 100000stake raw:non-bech32-address channel-0 --path demo
$ %s tx raw send ibc-0 ibc-1 100000stake cosmos1skjwj5whet0lpe65qaq4rpq03hjxlwd9nf39lk channel-0 --path demo -c 5
`, appName, appName, appName, appName)),
		RunE: func(cmd *cobra.Command, args []string) error {
			src, ok := a.config.Chains[args[0]]
			if !ok {
				return errChainNotFound(args[0])
			}

			dst, ok := a.config.Chains[args[1]]
			if !ok {
				return errChainNotFound(args[1])
			}

			pathString, err := cmd.Flags().GetString(flagPath)
			if err != nil {
				return err
			}

			var path *relayer.Path
			if path, err = setPathsFromArgs(a, src, dst, pathString); err != nil {
				return err
			}

			amount, err := sdk.ParseCoinNormalized(args[2])
			if err != nil {
				return err
			}

			srch, err := src.ChainProvider.QueryLatestHeight(cmd.Context())
			if err != nil {
				return err
			}

			// Query all channels for the configured connection on the src chain
			srcChannelID := args[4]

			var pathConnectionID string
			switch {
			case src.ChainID() == path.Src.ChainID:
				pathConnectionID = path.Src.ConnectionID
			case src.ChainID() == path.Dst.ChainID:
				pathConnectionID = path.Dst.ConnectionID
			default:
				return fmt.Errorf("no path configured using chain-id: %s", src.ChainID())
			}

			channels, err := src.ChainProvider.QueryConnectionChannels(cmd.Context(), srch, pathConnectionID)
			if err != nil {
				return err
			}

			// Ensure the specified channel exists for the given path
			var srcChannel *chantypes.IdentifiedChannel
			for _, channel := range channels {
				if channel.ChannelId == srcChannelID {
					srcChannel = channel
					break
				}
			}

			if srcChannel == nil {
				return fmt.Errorf("could not find channel{%s} for chain{%s}@connection{%s}",
					srcChannelID, src, pathConnectionID)
			}

			dts, err := src.ChainProvider.QueryDenomTraces(cmd.Context(), 0, 100, srch)
			if err != nil {
				return err
			}

			for _, d := range dts {
				if amount.Denom == d.GetFullDenomPath() {
					amount = sdk.NewCoin(d.IBCDenom(), amount.Amount)
				}
			}

			toHeightOffset, err := cmd.Flags().GetUint64(flagTimeoutHeightOffset)
			if err != nil {
				return err
			}

			toTimeOffset, err := cmd.Flags().GetDuration(flagTimeoutTimeOffset)
			if err != nil {
				return err
			}

			// If the argument begins with "raw:" then use the suffix directly.
			rawDstAddr := strings.TrimPrefix(args[3], "raw:")
			var dstAddr string
			dstAddr = args[3]
			if rawDstAddr != args[3] {
				// Don't parse the rest of the dstAddr... it's raw.
				dstAddr = rawDstAddr
			}

			memo := a.config.memo(cmd)

			return src.SendTransferMsg(
				cmd.Context(),
				a.log,
				dst,
				amount,
				dstAddr,
				memo,
				toHeightOffset,
				toTimeOffset,
				srcChannel,
			)
		},
	}

	cmd = memoFlag(a.viper, cmd)
	return timeoutFlags(a.viper, pathFlag(a.viper, cmd))
}

func setPathsFromArgs(a *appState, src, dst *relayer.Chain, name string) (*relayer.Path, error) {
	// find any configured paths between the chains
	paths, err := a.config.Paths.PathsFromChains(src.ChainID(), dst.ChainID())
	if err != nil {
		return nil, err
	}

	// Given the number of args and the number of paths, work on the appropriate
	// path.
	var path *relayer.Path
	switch {
	case name != "" && len(paths) > 1:
		if path, err = paths.Get(name); err != nil {
			return nil, err
		}

	case name != "" && len(paths) == 1:
		if path, err = paths.Get(name); err != nil {
			return nil, err
		}

	case name == "" && len(paths) > 1:
		return nil, fmt.Errorf("more than one path between %s and %s exists, pass in path name", src.ChainID(), dst.ChainID())

	case name == "" && len(paths) == 1:
		for _, v := range paths {
			path = v
		}
	}

	if err := src.SetPath(path.End(src.ChainID())); err != nil {
		return nil, err
	}

	if err := dst.SetPath(path.End(dst.ChainID())); err != nil {
		return nil, err
	}

	return path, nil
}

// ensureKeysExist returns an error if a configured key for a given chain does not exist.
func ensureKeysExist(chains map[string]*relayer.Chain) error {
	for _, v := range chains {
		if exists := v.ChainProvider.KeyExists(v.ChainProvider.Key()); !exists {
			return fmt.Errorf("key %s not found on chain %s", v.ChainProvider.Key(), v.ChainID())
		}
	}

	return nil
}

// MsgRegisterCounterpartyPayee registers the counterparty_payee
func registerCounterpartyCmd(a *appState) *cobra.Command {
	cmd := &cobra.Command{
		Use:     "register-counterparty chain_name channel_id port_id relay_addr counterparty_payee",
		Aliases: []string{"reg-cpt"},
		Short:   "register the counterparty relayer address for ics-29 fee middleware",
		Args:    withUsage(cobra.MatchAll(cobra.ExactArgs(5))),
		Example: strings.TrimSpace(fmt.Sprintf(`
$ %s register-counterparty channel-1 transfer cosmos1skjwj5whet0lpe65qaq4rpq03hjxlwd9nf39lk 
juno1g0ny488ws4064mjjxk4keenwfjrthn503ngjxd
$ %s reg-cpt channel-1 cosmos1skjwj5whet0lpe65qaq4rpq03hjxlwd9nf39lk juno1g0ny488ws4064mjjxk4keenwfjrthn503ngjxd`,
			appName, appName)),
		RunE: func(cmd *cobra.Command, args []string) error {
			chain, ok := a.config.Chains[args[0]]
			if !ok {
				return errChainNotFound(args[0])
			}

			channelID := args[1]
			portID := args[2]

			relayerAddr := args[3]
			counterpartyPayee := args[4]

			msg, err := chain.ChainProvider.MsgRegisterCounterpartyPayee(portID, channelID, relayerAddr, counterpartyPayee)
			if err != nil {
				return err
			}

			memo := a.config.memo(cmd)

			res, success, err := chain.ChainProvider.SendMessage(cmd.Context(), msg, memo)
			fmt.Println(res, success, err)

			return nil
		},
	}

	return memoFlag(a.viper, cmd)
}<|MERGE_RESOLUTION|>--- conflicted
+++ resolved
@@ -4,9 +4,10 @@
 	"context"
 	"errors"
 	"fmt"
-	"github.com/avast/retry-go/v4"
 	"strings"
 	"time"
+
+	"github.com/avast/retry-go/v4"
 
 	sdk "github.com/cosmos/cosmos-sdk/types"
 	chantypes "github.com/cosmos/ibc-go/v8/modules/core/04-channel/types"
@@ -79,11 +80,12 @@
 				return err
 			}
 
-<<<<<<< HEAD
 			maxClockDrift, err := cmd.Flags().GetDuration(flagMaxClockDrift)
-=======
+			if err != nil {
+				return err
+			}
+
 			customClientTrustingPeriodPercentage, err := cmd.Flags().GetInt64(flagClientTrustingPeriodPercentage)
->>>>>>> 3b05fdbf
 			if err != nil {
 				return err
 			}
@@ -115,11 +117,8 @@
 				allowUpdateAfterMisbehaviour,
 				override,
 				customClientTrustingPeriod,
-<<<<<<< HEAD
 				maxClockDrift,
-=======
 				customClientTrustingPeriodPercentage,
->>>>>>> 3b05fdbf
 				a.config.memo(cmd),
 			)
 			if err != nil {
@@ -263,9 +262,9 @@
 				allowUpdateAfterMisbehaviour,
 				override,
 				customClientTrustingPeriod,
-				customClientTrustingPeriodPercentage,
 				overrideUnbondingPeriod,
 				maxClockDrift,
+				customClientTrustingPeriodPercentage,
 				a.config.memo(cmd),
 			)
 			if err != nil {
@@ -456,11 +455,8 @@
 				allowUpdateAfterMisbehaviour,
 				override,
 				customClientTrustingPeriod,
-<<<<<<< HEAD
 				maxClockDrift,
-=======
 				customClientTrustingPeriodPercentage,
->>>>>>> 3b05fdbf
 				memo,
 			)
 			if err != nil {
@@ -775,11 +771,8 @@
 				allowUpdateAfterMisbehaviour,
 				override,
 				customClientTrustingPeriod,
-<<<<<<< HEAD
 				maxClockDrift,
-=======
 				customClientTrustingPeriodPercentage,
->>>>>>> 3b05fdbf
 				memo,
 			)
 			if err != nil {
