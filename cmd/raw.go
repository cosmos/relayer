--- conflicted
+++ resolved
@@ -112,10 +112,6 @@
 				return err
 			}
 
-<<<<<<< HEAD
-			return sendAndPrint([]sdk.Msg{chains[src].CreateClient(dstHeader,
-				chains[dst].GetTrustingPeriod(), ubdPeriod)},
-=======
 			clientState := ibctmtypes.NewClientState(
 				dstHeader.GetHeader().GetChainID(),
 				ibctmtypes.NewFractionFromTm(light.DefaultTrustLevel),
@@ -129,10 +125,8 @@
 				false,
 			)
 
-			return sendAndPrint([]sdk.Msg{chains[src].PathEnd.CreateClient(
-				clientState, dstHeader,
-				chains[src].MustGetAddress())},
->>>>>>> 0e005101
+			return sendAndPrint([]sdk.Msg{chains[src].CreateClient(
+				clientState, dstHeader)},
 				chains[src], cmd)
 		},
 	}
